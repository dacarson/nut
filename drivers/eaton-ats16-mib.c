--- conflicted
+++ resolved
@@ -260,18 +260,12 @@
 };
 
 /* Note: keep the legacy definition intact, to avoid breaking compatibility */
-<<<<<<< HEAD
 
 /* FIXME: The lines below are duplicated to fix an issue with the code generator (nut-snmpinfo.py -> line is discarding) */
 /*mib2nut_info_t  eaton_ats16 = { "eaton_ats16", EATON_ATS16_MIB_VERSION, NULL, EATON_ATS16_MODEL, eaton_ats16_mib, EATON_ATS16_SYSOID_GEN1 }; */
 mib2nut_info_t	eaton_ats16 = { "eaton_ats16", EATON_ATS16_MIB_VERSION, NULL, EATON_ATS16_MODEL, eaton_ats16_mib, EATON_ATS16_SYSOID_GEN1 };
 /*mib2nut_info_t	eaton_ats16_g2 = { "eaton_ats16_g2", EATON_ATS16_MIB_VERSION, NULL, EATON_ATS16_MODEL, eaton_ats16_mib, EATON_ATS16_SYSOID_GEN2 };*/
-mib2nut_info_t	eaton_ats16_g2 = { "eaton_ats16", EATON_ATS16_MIB_VERSION, NULL, EATON_ATS16_MODEL, eaton_ats16_mib, EATON_ATS16_SYSOID_GEN2 };
-=======
-/*mib2nut_info_t  eaton_ats16 = { "eaton_ats16", EATON_ATS16_MIB_VERSION, NULL, EATON_ATS16_MODEL, eaton_ats16_mib, EATON_ATS16_SYSOID_GEN1 }; */
-mib2nut_info_t	eaton_ats16 = { "eaton_ats16", EATON_ATS16_MIB_VERSION, NULL, EATON_ATS16_MODEL, eaton_ats16_mib, EATON_ATS16_SYSOID_GEN1 };
 mib2nut_info_t	eaton_ats16_g2 = { "eaton_ats16_g2", EATON_ATS16_MIB_VERSION, NULL, EATON_ATS16_MODEL, eaton_ats16_mib, EATON_ATS16_SYSOID_GEN2 };
->>>>>>> 33d9d2d6
 /* Note:
  * * newer Network-M2 communication cards, with a fixed sysOID (above)
  * * due to a bug in tools/nut-snmpinfo.py, prepending a 2nd mib2nut_info_t
