/* eaton_ats16-mib.c - subdriver to monitor Eaton ATS16 SNMP devices with NUT
 *
 *  Copyright (C)
 *    2011-2012 Arnaud Quette <arnaud.quette@free.fr>
 *    2016-2020 Eaton (author: Arnaud Quette <ArnaudQuette@Eaton.com>)
 *
 *  Note: this subdriver was initially generated as a "stub" by the
 *  gen-snmp-subdriver script. It must be customized!
 *
 *  This program is free software; you can redistribute it and/or modify
 *  it under the terms of the GNU General Public License as published by
 *  the Free Software Foundation; either version 2 of the License, or
 *  (at your option) any later version.
 *
 *  This program is distributed in the hope that it will be useful,
 *  but WITHOUT ANY WARRANTY; without even the implied warranty of
 *  MERCHANTABILITY or FITNESS FOR A PARTICULAR PURPOSE.  See the
 *  GNU General Public License for more details.
 *
 *  You should have received a copy of the GNU General Public License
 *  along with this program; if not, write to the Free Software
 *  Foundation, Inc., 59 Temple Place, Suite 330, Boston, MA 02111-1307 USA
 */

#include "eaton-ats16-mib.h"

<<<<<<< HEAD
#define EATON_ATS16_MIB_VERSION  "0.19"
=======
#define EATON_ATS16_MIB_VERSION  "0.17"
>>>>>>> 3d88a972

#define EATON_ATS16_SYSOID_GEN1  ".1.3.6.1.4.1.705.1"    /* legacy NMC */
#define EATON_ATS16_SYSOID_GEN2  ".1.3.6.1.4.1.534.10.2" /* newer Network-M2 */
#define EATON_ATS16_MODEL        ".1.3.6.1.4.1.534.10.2.1.2.0"

static info_lkp_t eaton_ats16_source_info[] = {
	{ 1, "init" },
	{ 2, "diagnosis" },
	{ 3, "off" },
	{ 4, "1" },
	{ 5, "2" },
	{ 6, "safe" },
	{ 7, "fault" },
	{ 0, NULL }
};

static info_lkp_t eaton_ats16_sensitivity_info[] = {
	{ 1, "normal" },
	{ 2, "high" },
	{ 3, "low" },
	{ 0, NULL }
};

static info_lkp_t eaton_ats16_input_frequency_status_info[] = {
	{ 1, "good" },          /* No threshold triggered */
	{ 2, "out-of-range" },  /* Frequency out of range triggered */
	{ 0, NULL }
};

static info_lkp_t eaton_ats16_input_voltage_status_info[] = {
	{ 1, "good" },          /* No threshold triggered */
	{ 2, "derated-range" }, /* Voltage derated */
	{ 3, "out-of-range" },  /* Voltage out of range triggered */
	{ 4, "unknown" },       /* "missing" */
	{ 0, NULL }
};

static info_lkp_t eaton_ats16_test_result_info[] = {
	{ 1, "done and passed" },
	{ 2, "done and warning" },
	{ 3, "done and error" },
	{ 4, "aborted" },
	{ 5, "in progress" },
	{ 6, "no test initiated" },
	{ 0, NULL }
};

static info_lkp_t eaton_ats16_output_status_info[] = {
	{ 1, "OFF" }, /* Output not powered */
	{ 2, "OL" },  /* Output powered */
	{ 0, NULL }
};

static info_lkp_t eaton_ats16_ambient_drycontacts_info[] = {
	{ -1, "unknown" },
	{ 1, "opened" },
	{ 2, "closed" },
	{ 3, "opened" },   /* openWithNotice   */
	{ 4, "closed" }, /* closedWithNotice */
	{ 0, NULL }
};

/* EATON_ATS Snmp2NUT lookup table */
static snmp_info_t eaton_ats16_mib[] = {

	/* Device collection */
	{ "device.type", ST_FLAG_STRING, SU_INFOSIZE, NULL, "ats", SU_FLAG_STATIC | SU_FLAG_ABSENT | SU_FLAG_OK, NULL },
	/* ats2IdentManufacturer.0 = STRING: EATON */
	{ "device.mfr", ST_FLAG_STRING, SU_INFOSIZE, ".1.3.6.1.4.1.534.10.2.1.1.0", "Eaton", SU_FLAG_STATIC | SU_FLAG_OK, NULL },
	/* ats2IdentModel.0 = STRING: Eaton ATS */
	{ "device.model", ST_FLAG_STRING, SU_INFOSIZE, ".1.3.6.1.4.1.534.10.2.1.2.0", "ATS", SU_FLAG_STATIC | SU_FLAG_OK, NULL },
	/* FIXME: RFC for device.firmware! */
	/* FIXME: the 2 "firmware" entries below should be SU_FLAG_SEMI_STATIC */
	/* ats2IdentFWVersion.0 = STRING: 00.00.0009 */
	{ "ups.firmware", ST_FLAG_STRING, SU_INFOSIZE, ".1.3.6.1.4.1.534.10.2.1.3.0", NULL, SU_FLAG_OK, NULL },
	/* FIXME: RFC for device.firmware.aux! */
	/* ats2IdentRelease.0 = STRING: JF */
	{ "ups.firmware.aux", ST_FLAG_STRING, SU_INFOSIZE, ".1.3.6.1.4.1.534.10.2.1.4.0", NULL, SU_FLAG_OK, NULL },
	/* ats2IdentSerialNumber.0 = STRING: GA04F23009 */
	{ "device.serial", ST_FLAG_STRING, SU_INFOSIZE, ".1.3.6.1.4.1.534.10.2.1.5.0", NULL, SU_FLAG_STATIC | SU_FLAG_OK, NULL },
	/* ats2IdentPartNumber.0 = STRING: EATS16N */
	{ "device.part", ST_FLAG_STRING, SU_INFOSIZE, ".1.3.6.1.4.1.534.10.2.1.6.0", NULL, SU_FLAG_STATIC | SU_FLAG_OK, NULL },
	/* ats2IdentAgentVersion.0 = STRING: 301F23C28 */
	/* { "unmapped.ats2IdentAgentVersion", ST_FLAG_STRING, SU_INFOSIZE, ".1.3.6.1.4.1.534.10.2.1.7.0", NULL, SU_FLAG_OK, NULL, NULL }, */
	/* ats2InputDephasing.0 = INTEGER: 2 degrees */
	/* { "unmapped.ats2InputDephasing", 0, 1, ".1.3.6.1.4.1.534.10.2.2.1.1.0", NULL, SU_FLAG_OK, NULL, NULL }, */

	/* Input collection */
	/* ats2InputIndex.source1 = INTEGER: source1(1) */
	{ "input.1.id", 0, 1, ".1.3.6.1.4.1.534.10.2.2.2.1.1.1", NULL, SU_FLAG_STATIC | SU_FLAG_OK, NULL },
	/* ats2InputIndex.source2 = INTEGER: source2(2) */
	{ "input.2.id", 0, 1, ".1.3.6.1.4.1.534.10.2.2.2.1.1.2", NULL, SU_FLAG_STATIC | SU_FLAG_OK, NULL },
	/* ats2InputVoltage.source1 = INTEGER: 2292 0.1 V */
	{ "input.1.voltage", 0, 0.1, ".1.3.6.1.4.1.534.10.2.2.2.1.2.1", NULL, SU_FLAG_OK, NULL },
	/* ats2InputVoltage.source2 = INTEGER: 2432 0.1 V */
	{ "input.2.voltage", 0, 0.1, ".1.3.6.1.4.1.534.10.2.2.2.1.2.2", NULL, SU_FLAG_OK, NULL },
	/* ats2InputStatusVoltage.source1 = INTEGER: normalRange(1) */
	{ "input.1.voltage.status", ST_FLAG_STRING, 1, ".1.3.6.1.4.1.534.10.2.3.2.1.5.1", NULL, SU_FLAG_OK, eaton_ats16_input_voltage_status_info },
	/* ats2InputStatusVoltage.source2 = INTEGER: normalRange(1) */
	{ "input.2.voltage.status", ST_FLAG_STRING, 1, ".1.3.6.1.4.1.534.10.2.3.2.1.5.2", NULL, SU_FLAG_OK, eaton_ats16_input_voltage_status_info },
	/* ats2InputFrequency.source1 = INTEGER: 500 0.1 Hz */
	{ "input.1.frequency", 0, 0.1, ".1.3.6.1.4.1.534.10.2.2.2.1.3.1", NULL, SU_FLAG_OK, NULL },
	/* ats2InputFrequency.source2 = INTEGER: 500 0.1 Hz */
	{ "input.2.frequency", 0, 0.1, ".1.3.6.1.4.1.534.10.2.2.2.1.3.2", NULL, SU_FLAG_OK, NULL },
	/* ats2InputStatusFrequency.source1 = INTEGER: good(1) */
	{ "input.1.frequency.status", ST_FLAG_STRING, 1, ".1.3.6.1.4.1.534.10.2.3.2.1.2.1", NULL, SU_FLAG_OK, eaton_ats16_input_frequency_status_info },
	/* ats2InputStatusFrequency.source2 = INTEGER: good(1) */
	{ "input.2.frequency.status", ST_FLAG_STRING, 1, ".1.3.6.1.4.1.534.10.2.3.2.1.2.2", NULL, SU_FLAG_OK, eaton_ats16_input_frequency_status_info },
	/* ats2ConfigSensitivity.0 = INTEGER: normal(1) */
	{ "input.sensitivity", ST_FLAG_RW, SU_INFOSIZE, ".1.3.6.1.4.1.534.10.2.4.6.0", NULL, SU_FLAG_OK, &eaton_ats16_sensitivity_info[0] },
	/* ats2OperationMode.0 = INTEGER: source1(4) */
	{ "input.source", ST_FLAG_STRING, 1, ".1.3.6.1.4.1.534.10.2.2.4.0", NULL, SU_FLAG_OK, eaton_ats16_source_info },
	/* ats2ConfigPreferred.0 = INTEGER: source1(1) */
	{ "input.source.preferred", ST_FLAG_RW, 1, ".1.3.6.1.4.1.534.10.2.4.5.0", NULL, SU_FLAG_OK, NULL },
	/* ats2InputDephasing = INTEGER: 181 */
	{ "input.phase.shift", 0, 1, ".1.3.6.1.4.1.534.10.2.2.1.1.0", NULL, SU_FLAG_OK, NULL },

	/* Output collection */
	/* ats2OutputVoltage.0 = INTEGER: 2304 0.1 V */
	{ "output.voltage", 0, 0.1, ".1.3.6.1.4.1.534.10.2.2.3.1.0", NULL, SU_FLAG_OK, NULL },
	/* ats2ConfigOutputVoltage.0 = INTEGER: 230 1 V */
	{ "output.voltage.nominal", ST_FLAG_RW, 1, ".1.3.6.1.4.1.534.10.2.4.4.0", NULL, SU_FLAG_OK, NULL },
	/* ats2OutputCurrent.0 = INTEGER: 5 0.1 A */
	{ "output.current", 0, 0.1, ".1.3.6.1.4.1.534.10.2.2.3.2.0", NULL, SU_FLAG_OK, NULL },

	/* UPS collection */
	/* FIXME: RFC for device.test.result! */
	/* ats2ConfigTransferTest.0 = INTEGER: noTestInitiated(6) */
	{ "ups.test.result", 0, 1, ".1.3.6.1.4.1.534.10.2.4.8.0", NULL, SU_FLAG_OK, eaton_ats16_test_result_info },
	/* FIXME: RFC for device.status! */
	/* ats2StatusOutput.0 = INTEGER: outputPowered(2) */
	{ "ups.status", 0, 1, ".1.3.6.1.4.1.534.10.2.3.3.2.0", NULL, SU_FLAG_OK, eaton_ats16_output_status_info },

	/* Ambient collection */
	/* ats2EnvRemoteTemp.0 = INTEGER: 0 degrees Centigrade */
	{ "ambient.temperature", 0, 0.1, ".1.3.6.1.4.1.534.10.2.5.1.0", NULL, SU_FLAG_OK, NULL },
	/* ats2EnvRemoteTempLowerLimit.0 = INTEGER: 5 degrees Centigrade */
	{ "ambient.temperature.low", ST_FLAG_RW, 1, ".1.3.6.1.4.1.534.10.2.5.5.0", NULL, SU_FLAG_OK, NULL },
	/* ats2EnvRemoteTempUpperLimit.0 = INTEGER: 40 degrees Centigrade */
	{ "ambient.temperature.high", ST_FLAG_RW, 1, ".1.3.6.1.4.1.534.10.2.5.6.0", NULL, SU_FLAG_OK, NULL },
	/* ats2EnvRemoteHumidity.0 = INTEGER: 0 percent */
	{ "ambient.humidity", 0, 0.1, ".1.3.6.1.4.1.534.10.2.5.2.0", NULL, SU_FLAG_OK, NULL },
	/* ats2EnvRemoteHumidityLowerLimit.0 = INTEGER: 5 percent */
	{ "ambient.humidity.low", ST_FLAG_RW, 1, ".1.3.6.1.4.1.534.10.2.5.7.0", NULL, SU_FLAG_OK, NULL },
	/* ats2EnvRemoteHumidityUpperLimit.0 = INTEGER: 90 percent */
	{ "ambient.humidity.high", ST_FLAG_RW, 1, ".1.3.6.1.4.1.534.10.2.5.8.0", NULL, SU_FLAG_OK, NULL },
	/* Dry contacts on EMP001 TH module */
	/* ats2ContactState.1 = INTEGER: open(1) */
	{ "ambient.contacts.1.status", ST_FLAG_STRING, SU_INFOSIZE,
		".1.3.6.1.4.1.534.10.2.5.4.1.3.1",
		NULL, SU_FLAG_OK, &eaton_ats16_ambient_drycontacts_info[0] },
	/* ats2ContactState.2 = INTEGER: open(1) */
	{ "ambient.contacts.2.status", ST_FLAG_STRING, SU_INFOSIZE,
		".1.3.6.1.4.1.534.10.2.5.4.1.3.2",
		NULL, SU_FLAG_OK, &eaton_ats16_ambient_drycontacts_info[0] },

#if 0 /* FIXME: Remaining data to be processed */
	/* ats2InputStatusDephasing.0 = INTEGER: normal(1) */
	{ "unmapped.ats2InputStatusDephasing", 0, 1, ".1.3.6.1.4.1.534.10.2.3.1.1.0", NULL, SU_FLAG_OK, NULL },
	/* ats2InputStatusIndex.source1 = INTEGER: source1(1) */
	{ "unmapped.ats2InputStatusIndex", 0, 1, ".1.3.6.1.4.1.534.10.2.3.2.1.1.1", NULL, SU_FLAG_OK, NULL },
	/* ats2InputStatusIndex.source2 = INTEGER: source2(2) */
	{ "unmapped.ats2InputStatusIndex", 0, 1, ".1.3.6.1.4.1.534.10.2.3.2.1.1.2", NULL, SU_FLAG_OK, NULL },

	/* ats2InputStatusGood.source1 = INTEGER: voltageAndFreqNormalRange(2) */
	{ "unmapped.ats2InputStatusGood", 0, 1, ".1.3.6.1.4.1.534.10.2.3.2.1.3.1", NULL, SU_FLAG_OK, NULL },
	/* ats2InputStatusGood.source2 = INTEGER: voltageAndFreqNormalRange(2) */
	{ "unmapped.ats2InputStatusGood", 0, 1, ".1.3.6.1.4.1.534.10.2.3.2.1.3.2", NULL, SU_FLAG_OK, NULL },
	/* ats2InputStatusInternalFailure.source1 = INTEGER: good(1) */
	{ "unmapped.ats2InputStatusInternalFailure", 0, 1, ".1.3.6.1.4.1.534.10.2.3.2.1.4.1", NULL, SU_FLAG_OK, NULL },
	/* ats2InputStatusInternalFailure.source2 = INTEGER: good(1) */
	{ "unmapped.ats2InputStatusInternalFailure", 0, 1, ".1.3.6.1.4.1.534.10.2.3.2.1.4.2", NULL, SU_FLAG_OK, NULL },

	/* ats2InputStatusUsed.source1 = INTEGER: poweringLoad(2) */
	{ "unmapped.ats2InputStatusUsed", 0, 1, ".1.3.6.1.4.1.534.10.2.3.2.1.6.1", NULL, SU_FLAG_OK, NULL },
	/* ats2InputStatusUsed.source2 = INTEGER: notPoweringLoad(1) */
	{ "unmapped.ats2InputStatusUsed", 0, 1, ".1.3.6.1.4.1.534.10.2.3.2.1.6.2", NULL, SU_FLAG_OK, NULL },
	/* ats2StatusInternalFailure.0 = INTEGER: good(1) */
	{ "unmapped.ats2StatusInternalFailure", 0, 1, ".1.3.6.1.4.1.534.10.2.3.3.1.0", NULL, SU_FLAG_OK, NULL },

	/* ats2StatusOverload.0 = INTEGER: noOverload(1) */
	{ "unmapped.ats2StatusOverload", 0, 1, ".1.3.6.1.4.1.534.10.2.3.3.3.0", NULL, SU_FLAG_OK, NULL },
	/* ats2StatusOverTemperature.0 = INTEGER: noOverTemperature(1) */
	{ "unmapped.ats2StatusOverTemperature", 0, 1, ".1.3.6.1.4.1.534.10.2.3.3.4.0", NULL, SU_FLAG_OK, NULL },
	/* ats2StatusShortCircuit.0 = INTEGER: noShortCircuit(1) */
	{ "unmapped.ats2StatusShortCircuit", 0, 1, ".1.3.6.1.4.1.534.10.2.3.3.5.0", NULL, SU_FLAG_OK, NULL },
	/* ats2StatusCommunicationLost.0 = INTEGER: good(1) */
	{ "unmapped.ats2StatusCommunicationLost", 0, 1, ".1.3.6.1.4.1.534.10.2.3.3.6.0", NULL, SU_FLAG_OK, NULL },
	/* ats2StatusConfigurationFailure.0 = INTEGER: good(1) */
	{ "unmapped.ats2StatusConfigurationFailure", 0, 1, ".1.3.6.1.4.1.534.10.2.3.3.7.0", NULL, SU_FLAG_OK, NULL },
	/* ats2ConfigTimeRTC.0 = Wrong Type (should be Counter32): Gauge32: 19191036 */
	{ "unmapped.ats2ConfigTimeRTC", 0, 1, ".1.3.6.1.4.1.534.10.2.4.1.1.0", NULL, SU_FLAG_OK, NULL },
	/* ats2ConfigTimeTextDate.0 = STRING: 08/11/1970 */
	{ "unmapped.ats2ConfigTimeTextDate", ST_FLAG_STRING, SU_INFOSIZE, ".1.3.6.1.4.1.534.10.2.4.1.2.0", NULL, SU_FLAG_OK, NULL },
	/* ats2ConfigTimeTextTime.0 = STRING: 02/50/36 */
	{ "unmapped.ats2ConfigTimeTextTime", ST_FLAG_STRING, SU_INFOSIZE, ".1.3.6.1.4.1.534.10.2.4.1.3.0", NULL, SU_FLAG_OK, NULL },
	/* ats2ConfigInputVoltageRating.0 = INTEGER: 1 1 V */
	{ "unmapped.ats2ConfigInputVoltageRating", 0, 1, ".1.3.6.1.4.1.534.10.2.4.2.0", NULL, SU_FLAG_OK, NULL },
	/* ats2ConfigInputFrequencyRating.0 = INTEGER: 50 Hz */
	{ "unmapped.ats2ConfigInputFrequencyRating", 0, 1, ".1.3.6.1.4.1.534.10.2.4.3.0", NULL, SU_FLAG_OK, NULL },

	/* ats2ConfigTransferMode.0 = INTEGER: standard(1) */
	{ "unmapped.ats2ConfigTransferMode", 0, 1, ".1.3.6.1.4.1.534.10.2.4.7.0", NULL, SU_FLAG_OK, NULL },

	/* ats2ConfigBrownoutLow.0 = INTEGER: 202 1 V */
	{ "unmapped.ats2ConfigBrownoutLow", 0, 1, ".1.3.6.1.4.1.534.10.2.4.9.0", NULL, SU_FLAG_OK, NULL },
	/* ats2ConfigBrownoutLowDerated.0 = INTEGER: 189 1 V */
	{ "unmapped.ats2ConfigBrownoutLowDerated", 0, 1, ".1.3.6.1.4.1.534.10.2.4.10.0", NULL, SU_FLAG_OK, NULL },
	/* ats2ConfigBrownoutHigh.0 = INTEGER: 258 1 V */
	{ "unmapped.ats2ConfigBrownoutHigh", 0, 1, ".1.3.6.1.4.1.534.10.2.4.11.0", NULL, SU_FLAG_OK, NULL },
	/* ats2ConfigHysteresisVoltage.0 = INTEGER: 5 1 V */
	{ "unmapped.ats2ConfigHysteresisVoltage", 0, 1, ".1.3.6.1.4.1.534.10.2.4.12.0", NULL, SU_FLAG_OK, NULL },

	/* Ambient collection */
	/* ats2EnvNumContacts.0 = INTEGER: 2 */
	{ "unmapped.ats2EnvNumContacts", 0, 1, ".1.3.6.1.4.1.534.10.2.5.3.0", NULL, SU_FLAG_OK, NULL },
	/* ats2ContactIndex.1 = INTEGER: 1 */
	{ "unmapped.ats2ContactIndex", 0, 1, ".1.3.6.1.4.1.534.10.2.5.4.1.1.1", NULL, SU_FLAG_OK, NULL },
	/* ats2ContactIndex.2 = INTEGER: 2 */
	{ "unmapped.ats2ContactIndex", 0, 1, ".1.3.6.1.4.1.534.10.2.5.4.1.1.2", NULL, SU_FLAG_OK, NULL },
	/* ats2ContactType.1 = INTEGER: notUsed(4) */
	{ "unmapped.ats2ContactType", 0, 1, ".1.3.6.1.4.1.534.10.2.5.4.1.2.1", NULL, SU_FLAG_OK, NULL },
	/* ats2ContactType.2 = INTEGER: notUsed(4) */
	{ "unmapped.ats2ContactType", 0, 1, ".1.3.6.1.4.1.534.10.2.5.4.1.2.2", NULL, SU_FLAG_OK, NULL },
	/* ats2ContactDescr.1 = STRING: Input #1 */
	{ "unmapped.ats2ContactDescr", ST_FLAG_STRING, SU_INFOSIZE, ".1.3.6.1.4.1.534.10.2.5.4.1.4.1", NULL, SU_FLAG_OK, NULL },
	/* ats2ContactDescr.2 = STRING: Input #2 */
	{ "unmapped.ats2ContactDescr", ST_FLAG_STRING, SU_INFOSIZE, ".1.3.6.1.4.1.534.10.2.5.4.1.4.2", NULL, SU_FLAG_OK, NULL },
#endif /* if 0 */
	/* end of structure. */
	{ NULL, 0, 0, NULL, NULL, 0, NULL }
};

<<<<<<< HEAD
/* Note: keep the legacy definition intact, to avoid breaking compatibility */
mib2nut_info_t	eaton_ats16 = { "eaton_ats16", EATON_ATS16_MIB_VERSION, NULL, EATON_ATS16_MODEL, eaton_ats16_mib, EATON_ATS16_SYSOID_GEN1 };
mib2nut_info_t	eaton_ats16_g2 = { "eaton_ats16_g2", EATON_ATS16_MIB_VERSION, NULL, EATON_ATS16_MODEL, eaton_ats16_mib, EATON_ATS16_SYSOID_GEN2 };
/* Note:
 * * newer Network-M2 communication cards, with a fixed sysOID (above)
 * * due to a bug in tools/nut-snmpinfo.py, prepending a 2nd mib2nut_info_t declaration with a comment line
 *   results in data extraction not being done for all entries in the file. Hence the above comment line being
 *   after its belonging declaration! */
=======
mib2nut_info_t	eaton_ats16 = { "eaton_ats16", EATON_ATS16_MIB_VERSION, NULL, EATON_ATS16_MODEL, eaton_ats16_mib, EATON_ATS16_SYSOID_GEN1 };
/* Newer Network-M2 communication cards, with a fixed sysOID */
/* FIXME: Duplicate the line below to fix an issue with the code generator (nut-snmpinfo.py -> line is discarding) */
/*mib2nut_info_t	eaton_ats16_g2 = { "eaton_ats16_g2", EATON_ATS16_MIB_VERSION, NULL, EATON_ATS16_MODEL, eaton_ats16_mib, EATON_ATS16_SYSOID_GEN2 };*/
mib2nut_info_t	eaton_ats16_g2 = { "eaton_ats16", EATON_ATS16_MIB_VERSION, NULL, EATON_ATS16_MODEL, eaton_ats16_mib, EATON_ATS16_SYSOID_GEN2 };
>>>>>>> 3d88a972
<|MERGE_RESOLUTION|>--- conflicted
+++ resolved
@@ -24,11 +24,7 @@
 
 #include "eaton-ats16-mib.h"
 
-<<<<<<< HEAD
 #define EATON_ATS16_MIB_VERSION  "0.19"
-=======
-#define EATON_ATS16_MIB_VERSION  "0.17"
->>>>>>> 3d88a972
 
 #define EATON_ATS16_SYSOID_GEN1  ".1.3.6.1.4.1.705.1"    /* legacy NMC */
 #define EATON_ATS16_SYSOID_GEN2  ".1.3.6.1.4.1.534.10.2" /* newer Network-M2 */
@@ -262,19 +258,12 @@
 	{ NULL, 0, 0, NULL, NULL, 0, NULL }
 };
 
-<<<<<<< HEAD
 /* Note: keep the legacy definition intact, to avoid breaking compatibility */
 mib2nut_info_t	eaton_ats16 = { "eaton_ats16", EATON_ATS16_MIB_VERSION, NULL, EATON_ATS16_MODEL, eaton_ats16_mib, EATON_ATS16_SYSOID_GEN1 };
+/* Newer Network-M2 communication cards, with a fixed sysOID */
 mib2nut_info_t	eaton_ats16_g2 = { "eaton_ats16_g2", EATON_ATS16_MIB_VERSION, NULL, EATON_ATS16_MODEL, eaton_ats16_mib, EATON_ATS16_SYSOID_GEN2 };
 /* Note:
  * * newer Network-M2 communication cards, with a fixed sysOID (above)
  * * due to a bug in tools/nut-snmpinfo.py, prepending a 2nd mib2nut_info_t declaration with a comment line
  *   results in data extraction not being done for all entries in the file. Hence the above comment line being
- *   after its belonging declaration! */
-=======
-mib2nut_info_t	eaton_ats16 = { "eaton_ats16", EATON_ATS16_MIB_VERSION, NULL, EATON_ATS16_MODEL, eaton_ats16_mib, EATON_ATS16_SYSOID_GEN1 };
-/* Newer Network-M2 communication cards, with a fixed sysOID */
-/* FIXME: Duplicate the line below to fix an issue with the code generator (nut-snmpinfo.py -> line is discarding) */
-/*mib2nut_info_t	eaton_ats16_g2 = { "eaton_ats16_g2", EATON_ATS16_MIB_VERSION, NULL, EATON_ATS16_MODEL, eaton_ats16_mib, EATON_ATS16_SYSOID_GEN2 };*/
-mib2nut_info_t	eaton_ats16_g2 = { "eaton_ats16", EATON_ATS16_MIB_VERSION, NULL, EATON_ATS16_MODEL, eaton_ats16_mib, EATON_ATS16_SYSOID_GEN2 };
->>>>>>> 3d88a972
+ *   after its belonging declaration! */