--- conflicted
+++ resolved
@@ -52,10 +52,7 @@
 upsdrv_info_t upsdrv_info = {
 	DRIVER_NAME,
 	DRIVER_VERSION,
-<<<<<<< HEAD
-=======
 	"Silvino B. Magalhães <sbm2yk@gmail.com>" \
->>>>>>> 90ae4459
 	"Roberto Panerai Velloso <rvelloso@gmail.com>",
 	DRV_STABLE,
 	{ NULL }
