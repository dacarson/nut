/*
 * riello_usb.c: support for Riello USB protocol based UPSes
 *
 * A document describing the protocol implemented by this driver can be
 * found online at:
 *
 *   https://networkupstools.org/protocols/riello/PSGPSER-0104.pdf
 *
 * Copyright (C) 2012 - Elio Parisi <e.parisi@riello-ups.com>
 * Copyright (C) 2016   Eaton
 *
 * This program is free software; you can redistribute it and/or modify
 * it under the terms of the GNU General Public License as published by
 * the Free Software Foundation; either version 2 of the License, or
 * (at your option) any later version.
 *
 * This program is distributed in the hope that it will be useful,
 * but WITHOUT ANY WARRANTY; without even the implied warranty of
 * MERCHANTABILITY or FITNESS FOR A PARTICULAR PURPOSE.  See the
 * GNU General Public License for more details.
 *
 * You should have received a copy of the GNU General Public License
 * along with this program; if not, write to the Free Software
 * Foundation, Inc., 59 Temple Place, Suite 330, Boston, MA 02111-1307 USA
 *
 * Reference of the derivative work: blazer driver
 */

#include "config.h" /* must be the first header */

#include "main.h"
#include "nut_libusb.h"
#include "usb-common.h"
#include "riello.h"

#define DRIVER_NAME	"Riello USB driver"
#define DRIVER_VERSION	"0.08"

#define DEFAULT_OFFDELAY   5  /*!< seconds (max 0xFF) */
#define DEFAULT_BOOTDELAY  5  /*!< seconds (max 0xFF) */

/* driver description structure */
upsdrv_info_t upsdrv_info = {
	DRIVER_NAME,
	DRIVER_VERSION,
	"Elio Parisi <e.parisi@riello-ups.com>",
	DRV_EXPERIMENTAL,
	{ NULL }
};

static uint8_t bufOut[BUFFER_SIZE];
static uint8_t bufIn[BUFFER_SIZE];

static uint8_t gpser_error_control;

static uint8_t input_monophase;
static uint8_t output_monophase;

/*! Time in seconds to delay before shutting down. */
static unsigned int offdelay = DEFAULT_OFFDELAY;
static unsigned int bootdelay = DEFAULT_BOOTDELAY;

static TRielloData DevData;

static usb_communication_subdriver_t *usb = &usb_subdriver;
static usb_dev_handle *udev = NULL;
static USBDevice_t usbdevice;
static USBDeviceMatcher_t *reopen_matcher = NULL;
static USBDeviceMatcher_t *regex_matcher = NULL;

/* Flag for estimation of battery.runtime and battery.charge */
static int localcalculation = 0;
static int localcalculation_logged = 0;

static int (*subdriver_command)(uint8_t *cmd, uint8_t *buf, uint16_t length, uint16_t buflen) = NULL;

static void ussleep(useconds_t usec)
{

	if (usec == 1)
		usec = 400;
	else
		usec *= 1000;

	usleep(usec);
}

static int cypress_setfeatures()
{
	int ret;

	bufOut[0] = 0xB0;
	bufOut[1] = 0x4;
	bufOut[2] = 0x0;
	bufOut[3] = 0x0;
	bufOut[4] = 0x3;

	/* Write features report */
	ret = usb_control_msg(udev, USB_ENDPOINT_OUT + USB_TYPE_CLASS + USB_RECIP_INTERFACE,
		0x09,				/* HID_REPORT_SET = 0x09 */
		0 + (0x03 << 8),		/* HID_REPORT_TYPE_FEATURE */
		0, (usb_ctrl_charbuf) bufOut, 0x5, 1000);

	if (ret <= 0) {
		upsdebugx(3, "send: %s", ret ? nut_usb_strerror(ret) : "error");
		return ret;
	}

	upsdebugx(3, "send: features report ok");
	return ret;
}

static int Send_USB_Packet(uint8_t *send_str, uint16_t numbytes)
{
	uint8_t USB_buff_pom[10];
	int i, err, size;
	/*int errno;*/

	/* is input correct ? */
	if ((!send_str) || (!numbytes))
		return -1;

	size = 7;

	/* routine which parse report into 4-bytes packet */
	for (i=0; i<(numbytes/size); i++) {
		USB_buff_pom[0] = 0x37;
		USB_buff_pom[1] = send_str[(i*7)];
		USB_buff_pom[2] = send_str[(i*7)+1];
		USB_buff_pom[3] = send_str[(i*7)+2];
		USB_buff_pom[4] = send_str[(i*7)+3];
		USB_buff_pom[5] = send_str[(i*7)+4];
		USB_buff_pom[6] = send_str[(i*7)+5];
		USB_buff_pom[7] = send_str[(i*7)+6];

		err = usb_bulk_write(udev, 0x2, (usb_ctrl_charbuf) USB_buff_pom, 8, 1000);

		if (err < 0) {
			upsdebugx(3, "USB: Send_USB_Packet: send_usb_packet, err = %d %s ", err, strerror(errno));
			return err;
		}
		ussleep(USB_WRITE_DELAY);
	}

	/* send rest of packet */
	if (numbytes % size) {
		i = numbytes/size;
		memset(USB_buff_pom, '0', sizeof(USB_buff_pom));

		USB_buff_pom[0] = 0x30+(numbytes%7);
		if ((i*7)<numbytes)
			USB_buff_pom[1] = send_str[(i*7)];
		if (((i*7)+1)<numbytes)
			USB_buff_pom[2] = send_str[(i*7)+1];
		if (((i*7)+2)<numbytes)
			USB_buff_pom[3] = send_str[(i*7)+2];
		if (((i*7)+3)<numbytes)
			USB_buff_pom[4] = send_str[(i*7)+3];
		if (((i*7)+4)<numbytes)
			USB_buff_pom[5] = send_str[(i*7)+4];
		if (((i*7)+5)<numbytes)
			USB_buff_pom[6] = send_str[(i*7)+5];
		if (((i*7)+6)<numbytes)
			USB_buff_pom[7] = send_str[(i*7)+6];

		err = usb_bulk_write(udev, 0x2, (usb_ctrl_charbuf) USB_buff_pom, 8, 1000);

		if (err < 0) {
			upsdebugx(3, "USB: Send_USB_Packet: send_usb_packet, err = %d %s ", err, strerror(errno));
			return err;
		}
		ussleep(USB_WRITE_DELAY);
	}
	return (0);
}

static int Get_USB_Packet(uint8_t *buffer)
{
	char inBuf[10];
	int err, ep;
	size_t size;
	/*int errno;*/

	/* note: this function stop until some byte(s) is not arrived */
	size = 8;

	/* Note: depending on libusb API version, size is either int or uint16_t
	 * either way, likely less than size_t limit. But we don't assign much.
	 */
	ep = 0x81 | USB_ENDPOINT_IN;
	err = usb_bulk_read(udev, ep, (usb_ctrl_charbuf) inBuf, (int)size, 1000);

	if (err > 0)
		upsdebugx(3, "read: %02X %02X %02X %02X %02X %02X %02X %02X", inBuf[0], inBuf[1], inBuf[2], inBuf[3], inBuf[4], inBuf[5], inBuf[6], inBuf[7]);

	if (err < 0){
		upsdebugx(3, "USB: Get_USB_Packet: send_usb_packet, err = %d %s ", err, strerror(errno));
		return err;
	}

	/* copy to buffer */
	size = (unsigned char)(inBuf[0]) & 0x07;
	if (size)
		memcpy(buffer, &inBuf[1], size);

	if (size > INT_MAX)
		return -1;

	return (int)size;
}

static int cypress_command(uint8_t *buffer, uint8_t *buf, uint16_t length, uint16_t buflen)
{
	int loop = 0;
	int	ret, i = 0;
	uint8_t USB_buff[BUFFER_SIZE];

	/* read to flush buffer */
	riello_init_serial();

	/* send packet */
	ret = Send_USB_Packet(buffer, length);

	if (ret < 0) {
		upsdebugx(3, "Cypress_command send: err %d", ret );
		return ret;
	}

	upsdebugx(3, "send ok");

	memset(buf, 0, buflen);

	while ((buf_ptr_length < BUFFER_SIZE) && wait_packet) {

		memset(USB_buff, 0, sizeof(USB_buff));
		ret = Get_USB_Packet(USB_buff);

		/*
		 * Any errors here mean that we are unable to read a reply (which
		 * will happen after successfully writing a command to the UPS)
		 */
		if (ret < 0) {
			upsdebugx(3, "Cypress_command read: err %d", ret );
			return ret;
		}

		for (i = 0; i < ret; i++ ) {
			commbyte = USB_buff[i];
			riello_parse_serialport(DEV_RIELLOGPSER, buf, gpser_error_control);
		}

		loop++;
		if (loop>300){
			wait_packet=0;
			upsdebugx(1, "wait_packet reset");
		}

		ussleep(10);
	}

	upsdebugx(3, "in read: %u", buf_ptr_length);

	return buf_ptr_length;
}

static void *cypress_subdriver(USBDevice_t *device)
{
	NUT_UNUSED_VARIABLE(device);

	subdriver_command = &cypress_command;
	return NULL;
}

/* Riello (Cypress Semiconductor Corp.) */
#define RIELLO_VENDORID 0x04b4

static usb_device_id_t riello_usb_id[] = {
	/* various models */
	{ USB_DEVICE(RIELLO_VENDORID, 0x5500), &cypress_subdriver },

	/* Terminating entry */
	{ 0, 0, NULL }
};


static int device_match_func(USBDevice_t *hd, void *privdata)
{
	NUT_UNUSED_VARIABLE(privdata);

	if (subdriver_command) {
		return 1;
	}

	switch (is_usb_device_supported(riello_usb_id, hd))
	{
	case SUPPORTED:
		return 1;

	case POSSIBLY_SUPPORTED:
	case NOT_SUPPORTED:
	default:
		return 0;
	}
}


static USBDeviceMatcher_t device_matcher = {
	&device_match_func,
	NULL,
	NULL
};


/*
 * Callback that is called by usb_device_open() that handles USB device
 * settings prior to accepting the devide. At the very least claim the
 * device here. Detaching the kernel driver will be handled by the
 * caller, don't do this here. Return < 0 on error, 0 or higher on
 * success.
 */
static int driver_callback(usb_dev_handle *handle, USBDevice_t *device, usb_ctrl_charbuf rdbuf, usb_ctrl_charbufsize rdlen)
{
	int ret = 0;
	NUT_UNUSED_VARIABLE(device);
	NUT_UNUSED_VARIABLE(rdbuf);
	NUT_UNUSED_VARIABLE(rdlen);

/*
	if ((ret = usb_set_configuration(handle, 1)) < 0) {
		upslogx(LOG_WARNING, "Can't set USB configuration: %s", nut_usb_strerror(ret));
		return -1;
	}
*/

	if ((ret = usb_claim_interface(handle, 0)) < 0) {
		upslogx(LOG_WARNING, "Can't claim USB interface: %s", nut_usb_strerror(ret));
		return -1;
	}

	/* TODO: HID SET_IDLE to 0 (not necessary?) */

	return 1;
}

/*
 * Generic command processing function. Send a command and read a reply.
 * Returns < 0 on error, 0 on timeout and the number of bytes read on
 * success.
 */
static int riello_command(uint8_t *cmd, uint8_t *buf, uint16_t length, uint16_t buflen)
{
	int ret;

	if (udev == NULL) {
		dstate_setinfo("driver.state", "reconnect.trying");

		ret = usb->open_dev(&udev, &usbdevice, reopen_matcher, &driver_callback);

		upsdebugx (3, "riello_command err udev NULL : %d ", ret);
		if (ret < 0)
			return ret;

		dstate_setinfo("driver.state", "reconnect.updateinfo");
		upsdrv_initinfo();	/* reconnect usb cable */
		dstate_setinfo("driver.state", "quiet");
	}

	ret = (*subdriver_command)(cmd, buf, length, buflen);
	if (ret >= 0) {
		upsdebugx (3, "riello_command ok: %u", ret);
		return ret;
	}

	upsdebugx (3, "riello_command err: %d", ret);

	switch (ret)
	{
	case LIBUSB_ERROR_BUSY:			/* Device or resource busy */
		fatal_with_errno(EXIT_FAILURE, "Got disconnected by another driver");
#ifndef HAVE___ATTRIBUTE__NORETURN
		exit(EXIT_FAILURE);	/* Should not get here in practice, but compiler is afraid we can fall through */
#endif

#if WITH_LIBUSB_0_1 /* limit to libusb 0.1 implementation */
	case -EPERM:				/* Operation not permitted */
		fatal_with_errno(EXIT_FAILURE, "Permissions problem");
# ifndef HAVE___ATTRIBUTE__NORETURN
		exit(EXIT_FAILURE);	/* Should not get here in practice, but compiler is afraid we can fall through */
# endif
#endif

	case LIBUSB_ERROR_PIPE:			/* Broken pipe */
		if (usb_clear_halt(udev, 0x81) == 0) {
			upsdebugx(1, "Stall condition cleared");
			break;
		}
#if (defined ETIME) && ETIME && WITH_LIBUSB_0_1
		goto fallthrough_case_etime;
	case -ETIME:				/* Timer expired */
	fallthrough_case_etime:
#endif
		if (usb_reset(udev) == 0) {
			upsdebugx(1, "Device reset handled");
		}
		goto fallthrough_case_reconnect;
	case LIBUSB_ERROR_NO_DEVICE: /* No such device */
	case LIBUSB_ERROR_ACCESS:    /* Permission denied */
	case LIBUSB_ERROR_IO:        /* I/O error */
#if WITH_LIBUSB_0_1 /* limit to libusb 0.1 implementation */
	case -ENXIO:				/* No such device or address */
#endif
	case LIBUSB_ERROR_NOT_FOUND:		/* No such file or directory */
	fallthrough_case_reconnect:
		/* Uh oh, got to reconnect! */
		dstate_setinfo("driver.state", "reconnect.trying");
		usb->close_dev(udev);
		udev = NULL;
		break;

	case LIBUSB_ERROR_TIMEOUT:  /* Connection timed out */
		upsdebugx (3, "riello_command err: Resource temporarily unavailable");
		break;

#ifndef WIN32
/* libusb win32 does not know EPROTO and EOVERFLOW,
 * it only returns EIO for any IO errors */
	case LIBUSB_ERROR_OVERFLOW: /* Value too large for defined data type */
# if EPROTO && WITH_LIBUSB_0_1
	case -EPROTO:		/* Protocol error */
# endif
		break;
#endif

	default:
		break;
	}

	return ret;
}

static int get_ups_nominal()
{

	uint8_t length;
	int recv;

	length = riello_prepare_gn(&bufOut[0], gpser_error_control);

	recv = riello_command(&bufOut[0], &bufIn[0], length, LENGTH_GN);

	if (recv < 0){
		upsdebugx (3, "Get nominal err: read byte: %d", recv);
		return recv;
	}

	if (!wait_packet && foundbadcrc) {
		upsdebugx (3, "Get nominal Ko: bad CRC or Checksum");
		return -1;
	}

	/* mandatory */
	if (!wait_packet && foundnak) {
		upsdebugx (3, "Get nominal Ko: command not supported");
		return -1;
	}

	upsdebugx (3, "Get nominal Ok: read byte: %d", recv);

	riello_parse_gn(&bufIn[0], &DevData);

	return 0;
}

static int get_ups_status()
{
	uint8_t numread, length;
	int recv;

	length = riello_prepare_rs(&bufOut[0], gpser_error_control);

	if (input_monophase)
		numread = LENGTH_RS_MM;
	else if (output_monophase)
		numread = LENGTH_RS_TM;
	else
		numread = LENGTH_RS_TT;

	recv = riello_command(&bufOut[0], &bufIn[0], length, numread);

	if (recv < 0){
		upsdebugx (3, "Get status err: read byte: %d", recv);
		return recv;
	}

	if (!wait_packet && foundbadcrc) {
		upsdebugx (3, "Get status Ko: bad CRC or Checksum");
		return -1;
	}

	/* mandatory */
	if (!wait_packet && foundnak) {
		upsdebugx (3, "Get status Ko: command not supported");
		return -1;
	}

	upsdebugx (3, "Get status Ok: read byte: %d", recv);

	riello_parse_rs(&bufIn[0], &DevData, numread);

	return 0;
}

static int get_ups_extended()
{
	uint8_t length;
	int recv;

	length = riello_prepare_re(&bufOut[0], gpser_error_control);

	recv = riello_command(&bufOut[0], &bufIn[0], length, LENGTH_RE);

	if (recv < 0){
		upsdebugx (3, "Get extended err: read byte: %d", recv);
		return recv;
	}

	if (!wait_packet && foundbadcrc) {
		upsdebugx (3, "Get extended Ko: bad CRC or Checksum");
		return -1;
	}

	/* optional */
	if (!wait_packet && foundnak) {
		upsdebugx (3, "Get extended Ko: command not supported");
		return 0;
	}

	upsdebugx (3, "Get extended Ok: read byte: %d", recv);

	riello_parse_re(&bufIn[0], &DevData);

	return 0;
}

/* Not static, exposed via header. Not used though, currently... */
int get_ups_statuscode()
{
	uint8_t length;
	int recv;

	length = riello_prepare_rc(&bufOut[0], gpser_error_control);

	recv = riello_command(&bufOut[0], &bufIn[0], length, LENGTH_RC);

	if (recv < 0){
		upsdebugx (3, "Get statuscode err: read byte: %d", recv);
		return recv;
	}

	if (!wait_packet && foundbadcrc) {
		upsdebugx (3, "Get statuscode Ko: bad CRC or Checksum");
		return -1;
	}

	/* optional */
	if (!wait_packet && foundnak) {
		upsdebugx (3, "Get statuscode Ko: command not supported");
		return 0;
	}

	upsdebugx (3, "Get statuscode Ok: read byte: %d", recv);

	riello_parse_rc(&bufIn[0], &DevData);

	return 0;
}

static int riello_instcmd(const char *cmdname, const char *extra)
{
	uint8_t length;
	int recv;
	uint16_t delay;
	const char	*delay_char;

	if (!riello_test_bit(&DevData.StatusCode[0], 1)) {

		if (!strcasecmp(cmdname, "load.off")) {
			delay = 0;

			length = riello_prepare_cs(bufOut, gpser_error_control, delay);
			recv = riello_command(&bufOut[0], &bufIn[0], length, LENGTH_DEF);

			if (recv < 0) {
				upsdebugx (3, "Command load.off err: read byte: %d", recv);
				return STAT_INSTCMD_FAILED;
			}

			if (!wait_packet && foundbadcrc) {
				upsdebugx (3, "Command load.off Ko: bad CRC or Checksum");
				return STAT_INSTCMD_FAILED;
			}

			if (!wait_packet && foundnak) {
				upsdebugx (3, "Command load.off Ko: command not supported");
				return STAT_INSTCMD_FAILED;
			}

			upsdebugx (3, "Command load.off Ok: read byte: %d", recv);
			return STAT_INSTCMD_HANDLED;
		}

		if (!strcasecmp(cmdname, "load.off.delay")) {
			int ipv;
			delay_char = dstate_getinfo("ups.delay.shutdown");
			ipv = atoi(delay_char);
			/* With a "char" in the name, might assume we fit... but :) */
			if (ipv < 0 || (intmax_t)ipv > (intmax_t)UINT16_MAX) return STAT_INSTCMD_FAILED;
			delay = (uint16_t)ipv;

			length = riello_prepare_cs(bufOut, gpser_error_control, delay);
			recv = riello_command(&bufOut[0], &bufIn[0], length, LENGTH_DEF);

			if (recv < 0) {
				upsdebugx (3, "Command load.off.delay err: read byte: %d", recv);
				return STAT_INSTCMD_FAILED;
			}

			if (!wait_packet && foundbadcrc) {
				upsdebugx (3, "Command load.off.delay Ko: bad CRC or Checksum");
				return STAT_INSTCMD_FAILED;
			}

			if (!wait_packet && foundnak) {
				upsdebugx (3, "Command load.off.delay Ko: command not supported");
				return STAT_INSTCMD_FAILED;
			}

			upsdebugx (3, "Command load.off.delay Ok: read byte: %d", recv);
			return STAT_INSTCMD_HANDLED;
		}

		if (!strcasecmp(cmdname, "load.on")) {
			delay = 0;

			length = riello_prepare_cr(bufOut, gpser_error_control, delay);
			recv = riello_command(&bufOut[0], &bufIn[0], length, LENGTH_DEF);

			if (recv < 0) {
				upsdebugx (3, "Command load.on err: read byte: %d", recv);
				return STAT_INSTCMD_FAILED;
			}

			if (!wait_packet && foundbadcrc) {
				upsdebugx (3, "Command load.on Ko: bad CRC or Checksum");
				return STAT_INSTCMD_FAILED;
			}

			if (!wait_packet && foundnak) {
				upsdebugx (3, "Command load.on Ko: command not supported");
				return STAT_INSTCMD_FAILED;
			}

			upsdebugx (3, "Command load.on Ok: read byte: %d", recv);
			return STAT_INSTCMD_HANDLED;
		}

		if (!strcasecmp(cmdname, "load.on.delay")) {
			int ipv;
			delay_char = dstate_getinfo("ups.delay.reboot");
			ipv = atoi(delay_char);
			/* With a "char" in the name, might assume we fit... but :) */
			if (ipv < 0 || (intmax_t)ipv > (intmax_t)UINT16_MAX) return STAT_INSTCMD_FAILED;
			delay = (uint16_t)ipv;

			length = riello_prepare_cr(bufOut, gpser_error_control, delay);
			recv = riello_command(&bufOut[0], &bufIn[0], length, LENGTH_DEF);

			if (recv < 0) {
				upsdebugx (3, "Command load.on.delay err: read byte: %d", recv);
				return STAT_INSTCMD_FAILED;
			}

			if (!wait_packet && foundbadcrc) {
				upsdebugx (3, "Command load.on.delay Ko: bad CRC or Checksum");
				return STAT_INSTCMD_FAILED;
			}

			if (!wait_packet && foundnak) {
				upsdebugx (3, "Command load.on.delay Ko: command not supported");
				return STAT_INSTCMD_FAILED;
			}

			upsdebugx (3, "Command load.on.delay Ok: read byte: %d", recv);
			return STAT_INSTCMD_HANDLED;
		}
	}
	else {
		if (!strcasecmp(cmdname, "shutdown.return")) {
			int ipv;
			delay_char = dstate_getinfo("ups.delay.shutdown");
			ipv = atoi(delay_char);
			/* With a "char" in the name, might assume we fit... but :) */
			if (ipv < 0 || (intmax_t)ipv > (intmax_t)UINT16_MAX) return STAT_INSTCMD_FAILED;
			delay = (uint16_t)ipv;

			length = riello_prepare_cs(bufOut, gpser_error_control, delay);
			recv = riello_command(&bufOut[0], &bufIn[0], length, LENGTH_DEF);

			if (recv < 0) {
				upsdebugx (3, "Command shutdown.return err: read byte: %d", recv);
				return STAT_INSTCMD_FAILED;
			}

			if (!wait_packet && foundbadcrc) {
				upsdebugx (3, "Command shutdown.return Ko: bad CRC or Checksum");
				return STAT_INSTCMD_FAILED;
			}

			if (!wait_packet && foundnak) {
				upsdebugx (3, "Command shutdown.return Ko: command not supported");
				return STAT_INSTCMD_FAILED;
			}

			upsdebugx (3, "Command shutdown.return Ok: read byte: %d", recv);
			return STAT_INSTCMD_HANDLED;
		}
	}

	if (!strcasecmp(cmdname, "shutdown.stop")) {
		length = riello_prepare_cd(bufOut, gpser_error_control);
		recv = riello_command(&bufOut[0], &bufIn[0], length, LENGTH_DEF);

		if (recv < 0) {
			upsdebugx (3, "Command shutdown.stop err: read byte: %d", recv);
			return STAT_INSTCMD_FAILED;
		}

		if (!wait_packet && foundbadcrc) {
			upsdebugx (3, "Command shutdown.stop Ko: bad CRC or Checksum");
			return STAT_INSTCMD_FAILED;
		}

		if (!wait_packet && foundnak) {
			upsdebugx (3, "Command shutdown.stop Ko: command not supported");
			return STAT_INSTCMD_FAILED;
		}

		upsdebugx (3, "Command shutdown.stop Ok: read byte: %d", recv);
		return STAT_INSTCMD_HANDLED;
	}

	if (!strcasecmp(cmdname, "test.panel.start")) {
		length = riello_prepare_tp(bufOut, gpser_error_control);
		recv = riello_command(&bufOut[0], &bufIn[0], length, LENGTH_DEF);

		if (recv < 0) {
			upsdebugx (3, "Command test.panel.start err: read byte: %d", recv);
			return STAT_INSTCMD_FAILED;
		}

		if (!wait_packet && foundbadcrc) {
			upsdebugx (3, "Command test.panel.start Ko: bad CRC or Checksum");
			return STAT_INSTCMD_FAILED;
		}

		if (!wait_packet && foundnak) {
			upsdebugx (3, "Command test.panel.start Ko: command not supported");
			return STAT_INSTCMD_FAILED;
		}

		upsdebugx (3, "Command test.panel.start Ok: read byte: %d", recv);
		return STAT_INSTCMD_HANDLED;
	}

	if (!strcasecmp(cmdname, "test.battery.start")) {
		length = riello_prepare_tb(bufOut, gpser_error_control);
		recv = riello_command(&bufOut[0], &bufIn[0], length, LENGTH_DEF);

		if (recv < 0) {
			upsdebugx (3, "Command test.battery.start err: read byte: %d", recv);
			return STAT_INSTCMD_FAILED;
		}

		if (!wait_packet && foundbadcrc) {
			upsdebugx (3, "Command test.battery.start Ko: bad CRC or Checksum");
			return STAT_INSTCMD_FAILED;
		}

		if (!wait_packet && foundnak) {
			upsdebugx (3, "Command test.battery.start Ko: command not supported");
			return STAT_INSTCMD_FAILED;
		}

		upsdebugx (3, "Command test.battery.start Ok: read byte: %d", recv);
		return STAT_INSTCMD_HANDLED;
	}

	upslogx(LOG_NOTICE, "instcmd: unknown command [%s] [%s]", cmdname, extra);
	return STAT_INSTCMD_UNKNOWN;
}

static int start_ups_comm()
{
	uint16_t length;
	int recv;

	upsdebugx (2, "entering start_ups_comm()\n");

	cypress_setfeatures();

	length = riello_prepare_gi(&bufOut[0]);

	recv = riello_command(&bufOut[0], &bufIn[0], length, LENGTH_GI);

	if (recv < 0) {
		upsdebugx (3, "Get identif err: read byte: %d", recv);
		return recv;
	}

	if (!wait_packet && foundbadcrc) {
		upsdebugx (3, "Get identif Ko: bad CRC or Checksum");
		return 1;
	}

	if (!wait_packet && foundnak) {
		upsdebugx (3, "Get identif Ko: command not supported");
		return 1;
	}

	upsdebugx (3, "Get identif Ok: read byte: %u", recv);

	return 0;
}

void upsdrv_help(void)
{

}


void upsdrv_makevartable(void)
{
<<<<<<< HEAD
	addvar(VAR_FLAG, "localcalculation", "Calculate battery charge and runtime locally");
=======
	/* allow -x vendor=X, vendorid=X, product=X, productid=X, serial=X */
	nut_usb_addvars();
>>>>>>> b2b26a4f
}

void upsdrv_initups(void)
{
	const struct {
		const char	*name;
		int		(*command)(uint8_t *cmd, uint8_t *buf, uint16_t length, uint16_t buflen);
	} subdriver[] = {
		{ "cypress", &cypress_command },
		{ NULL, NULL }
	};

	int	ret;
	char	*regex_array[7];

	char	*subdrv = getval("subdriver");

	warn_if_bad_usb_port_filename(device_path);

	regex_array[0] = getval("vendorid");
	regex_array[1] = getval("productid");
	regex_array[2] = getval("vendor");
	regex_array[3] = getval("product");
	regex_array[4] = getval("serial");
	regex_array[5] = getval("bus");
	regex_array[6] = getval("device");

	/* pick up the subdriver name if set explicitly */
	if (subdrv) {
		int	i;

		if (!regex_array[0] || !regex_array[1]) {
			fatalx(EXIT_FAILURE, "When specifying a subdriver, 'vendorid' and 'productid' are mandatory.");
		}

		for (i = 0; subdriver[i].name; i++) {

			if (strcasecmp(subdrv, subdriver[i].name)) {
				continue;
			}

			subdriver_command =  subdriver[i].command;
			break;
		}

		if (!subdriver_command) {
			fatalx(EXIT_FAILURE, "Subdriver \"%s\" not found!", subdrv);
		}
	}

	ret = USBNewRegexMatcher(&regex_matcher, regex_array, REG_ICASE | REG_EXTENDED);

	switch (ret)
	{
	case -1:
		fatal_with_errno(EXIT_FAILURE, "USBNewRegexMatcher");
	case 0:
		break;	/* all is well */
	default:
		fatalx(EXIT_FAILURE, "invalid regular expression: %s", regex_array[ret]);
	}

	/* link the matchers */
	regex_matcher->next = &device_matcher;

	ret = usb->open_dev(&udev, &usbdevice, regex_matcher, &driver_callback);
	if (ret < 0) {
		fatalx(EXIT_FAILURE,
			"No supported devices found. Please check your device availability with 'lsusb'\n"
			"and make sure you have an up-to-date version of NUT. If this does not help,\n"
			"try running the driver with at least 'subdriver', 'vendorid' and 'productid'\n"
			"options specified. Please refer to the man page for details about these options\n"
			"(man 8 riello_usb).\n");
	}

	if (!subdriver_command) {
		fatalx(EXIT_FAILURE, "No subdriver selected");
	}

	/* create a new matcher for later reopening */
	ret = USBNewExactMatcher(&reopen_matcher, &usbdevice);
	if (ret) {
		fatal_with_errno(EXIT_FAILURE, "USBNewExactMatcher");
	}

	/* link the matchers */
	reopen_matcher->next = regex_matcher;

	dstate_setinfo("ups.vendorid", "%04x", usbdevice.VendorID);
	dstate_setinfo("ups.productid", "%04x", usbdevice.ProductID);
}

void upsdrv_initinfo(void)
{
	int ret;

	ret = start_ups_comm();

	if (ret < 0)
		fatalx(EXIT_FAILURE, "No communication with UPS");
	else if (ret > 0)
		fatalx(EXIT_FAILURE, "Bad checksum or NACK");
	else
		upsdebugx(2, "Communication with UPS established");

	if (testvar("localcalculation")) {
		localcalculation = 1;
		upsdebugx(1, "Will guesstimate battery charge and runtime "
			"instead of trusting device readings (if any)");
	}
	dstate_setinfo("driver.parameter.localcalculation", "%d", localcalculation);

	riello_parse_gi(&bufIn[0], &DevData);

	gpser_error_control = DevData.Identif_bytes[4]-0x30;
	if ((DevData.Identif_bytes[0] == '1') || (DevData.Identif_bytes[0] == '2'))
		input_monophase = 1;
	else {
		input_monophase = 0;
		dstate_setinfo("input.phases", "%u", 3);
		dstate_setinfo("input.phases", "%u", 3);
		dstate_setinfo("input.bypass.phases", "%u", 3);
	}
	if ((DevData.Identif_bytes[0] == '1') || (DevData.Identif_bytes[0] == '3'))
		output_monophase = 1;
	else {
		output_monophase = 0;
		dstate_setinfo("output.phases", "%u", 3);
	}

	dstate_setinfo("device.mfr", "RPS S.p.a.");
	dstate_setinfo("device.model", "%s", (unsigned char*) DevData.ModelStr);
	dstate_setinfo("device.serial", "%s", (unsigned char*) DevData.Identification);
	dstate_setinfo("device.type", "ups");

	dstate_setinfo("ups.mfr", "RPS S.p.a.");
	dstate_setinfo("ups.model", "%s", (unsigned char*) DevData.ModelStr);
	dstate_setinfo("ups.serial", "%s", (unsigned char*) DevData.Identification);
	dstate_setinfo("ups.firmware", "%s", (unsigned char*) DevData.Version);

	if (get_ups_nominal() == 0) {
		dstate_setinfo("ups.realpower.nominal", "%u", DevData.NomPowerKW);
		dstate_setinfo("ups.power.nominal", "%u", DevData.NomPowerKVA);
		dstate_setinfo("output.voltage.nominal", "%u", DevData.NominalUout);
		dstate_setinfo("output.frequency.nominal", "%.1f", DevData.NomFout/10.0);
		dstate_setinfo("battery.voltage.nominal", "%u", DevData.NomUbat);
		dstate_setinfo("battery.capacity", "%u", DevData.NomBatCap);
	}

	/* commands ----------------------------------------------- */
	dstate_addcmd("load.off");
	dstate_addcmd("load.on");
	dstate_addcmd("load.off.delay");
	dstate_addcmd("load.on.delay");
	dstate_addcmd("shutdown.return");
	dstate_addcmd("shutdown.stop");
	dstate_addcmd("test.battery.start");
	dstate_addcmd("test.panel.start");

	dstate_setinfo("ups.delay.shutdown", "%u", offdelay);
	dstate_setflags("ups.delay.shutdown", ST_FLAG_RW | ST_FLAG_STRING);
	dstate_setaux("ups.delay.shutdown", 3);
	dstate_setinfo("ups.delay.reboot", "%u", bootdelay);
	dstate_setflags("ups.delay.reboot", ST_FLAG_RW | ST_FLAG_STRING);
	dstate_setaux("ups.delay.reboot", 3);

	/* install handlers */
/*	upsh.setvar = hid_set_value; setvar; */

	/* note: for a transition period, these data are redundant! */
	/* dstate_setinfo("device.mfr", "skel manufacturer"); */
	/* dstate_setinfo("device.model", "longrun 15000"); */

	upsh.instcmd = riello_instcmd;
}

void upsdrv_shutdown(void)
	__attribute__((noreturn));

void upsdrv_shutdown(void)
{
	/* tell the UPS to shut down, then return - DO NOT SLEEP HERE */
	int retry;

	/* maybe try to detect the UPS here, but try a shutdown even if
	 it doesn't respond at first if possible */

	/* replace with a proper shutdown function */


	/* you may have to check the line status since the commands
	 for toggling power are frequently different for OL vs. OB */

	/* OL: this must power cycle the load if possible */

	/* OB: the load must remain off until the power returns */

	for (retry = 1; retry <= MAXTRIES; retry++) {

		if (riello_instcmd("shutdown.stop", NULL) != STAT_INSTCMD_HANDLED) {
			continue;
		}

		if (riello_instcmd("shutdown.return", NULL) != STAT_INSTCMD_HANDLED) {
			continue;
		}

		fatalx(EXIT_SUCCESS, "Shutting down");
	}

	fatalx(EXIT_FAILURE, "Shutdown failed!");
}

void upsdrv_updateinfo(void)
{
	uint8_t getextendedOK;
	static int countlost = 0;
	int stat;
	int battcharge;
	float battruntime;
	float upsloadfactor;

	upsdebugx(1, "countlost %d",countlost);

	if (countlost > 0){
		upsdebugx(1, "Communication with UPS is lost: status read failed!");

		if (countlost == COUNTLOST) {
			dstate_datastale();
			upslogx(LOG_WARNING, "Communication with UPS is lost: status read failed!");
		}
	}

	stat = get_ups_status();

	upsdebugx(1, "get_ups_status() %d",stat );

	if (stat < 0) {
		if (countlost < COUNTLOST)
			countlost++;
		return;
	}

	if (get_ups_extended() == 0)
		getextendedOK = 1;
	else
		getextendedOK = 0;

	if (countlost == COUNTLOST)
		upslogx(LOG_NOTICE, "Communication with UPS is re-established!");

	dstate_setinfo("input.frequency", "%.2f", DevData.Finp/10.0);
	dstate_setinfo("input.bypass.frequency", "%.2f", DevData.Fbypass/10.0);
	dstate_setinfo("output.frequency", "%.2f", DevData.Fout/10.0);
	dstate_setinfo("battery.voltage", "%.1f", DevData.Ubat/10.0);
	if (localcalculation) {
		battcharge = ((DevData.Ubat <= 129) && (DevData.Ubat >=107)) ? (((DevData.Ubat-107)*100)/22) : ((DevData.Ubat < 107) ? 0 : 100);
		battruntime = (DevData.NomBatCap * DevData.NomUbat * 3600.0/DevData.NomPowerKW) * (battcharge/100.0);
		upsloadfactor = (DevData.Pout1 > 0) ? (DevData.Pout1/100.0) : 1;

		dstate_setinfo("battery.charge", "%u", battcharge);
		dstate_setinfo("battery.runtime", "%.0f", battruntime/upsloadfactor);
	}
	else {
		if (!localcalculation_logged) {
			upsdebugx(0, "\nIf you don't see values for battery.charge and "
				"battery.runtime or values are incorrect,"
				"try setting \"localcalculation\" flag in \"ups.conf\" "
				"options section for this driver!\n");
			localcalculation_logged = 1;
		}
		if ((DevData.BatCap < 0xFFFF) && (DevData.BatTime < 0xFFFF)) {
			dstate_setinfo("battery.charge", "%u", DevData.BatCap);
			dstate_setinfo("battery.runtime", "%u", DevData.BatTime*60);
		}
	}

	if (DevData.Tsystem == 255) {
		/*dstate_setinfo("ups.temperature", "%u", 0);*/
		upsdebugx(4, "Reported temperature value is 0xFF, "
			"probably meaning \"-1\" for error or "
			"missing sensor - ignored");
	}
	else if (DevData.Tsystem < 0xFF) {
		dstate_setinfo("ups.temperature", "%u", DevData.Tsystem);
	}

	if (input_monophase) {
		dstate_setinfo("input.voltage", "%u", DevData.Uinp1);
		dstate_setinfo("input.bypass.voltage", "%u", DevData.Ubypass1);
	}
	else {
		dstate_setinfo("input.L1-N.voltage", "%u", DevData.Uinp1);
		dstate_setinfo("input.L2-N.voltage", "%u", DevData.Uinp2);
		dstate_setinfo("input.L3-N.voltage", "%u", DevData.Uinp3);
		dstate_setinfo("input.bypass.L1-N.voltage", "%u", DevData.Ubypass1);
		dstate_setinfo("input.bypass.L2-N.voltage", "%u", DevData.Ubypass2);
		dstate_setinfo("input.bypass.L3-N.voltage", "%u", DevData.Ubypass3);
	}

	if (output_monophase) {
		dstate_setinfo("output.voltage", "%u", DevData.Uout1);
		dstate_setinfo("output.power.percent", "%u", DevData.Pout1);
		dstate_setinfo("ups.load", "%u", DevData.Pout1);
	}
	else {
		dstate_setinfo("output.L1-N.voltage", "%u", DevData.Uout1);
		dstate_setinfo("output.L2-N.voltage", "%u", DevData.Uout2);
		dstate_setinfo("output.L3-N.voltage", "%u", DevData.Uout3);
		dstate_setinfo("output.L1.power.percent", "%u", DevData.Pout1);
		dstate_setinfo("output.L2.power.percent", "%u", DevData.Pout2);
		dstate_setinfo("output.L3.power.percent", "%u", DevData.Pout3);
		dstate_setinfo("ups.load", "%u", (DevData.Pout1+DevData.Pout2+DevData.Pout3)/3);
	}

	status_init();

	/* AC Fail */
	if (riello_test_bit(&DevData.StatusCode[0], 1))
		status_set("OB");
	else
		status_set("OL");

	/* LowBatt */
	if ((riello_test_bit(&DevData.StatusCode[0], 1)) &&
		(riello_test_bit(&DevData.StatusCode[0], 0)))
		status_set("LB");

	/* Standby */
	if (!riello_test_bit(&DevData.StatusCode[0], 3))
		status_set("OFF");

	/* On Bypass */
	if (riello_test_bit(&DevData.StatusCode[1], 3))
		status_set("BYPASS");

	/* Overload */
	if (riello_test_bit(&DevData.StatusCode[4], 2))
		status_set("OVER");

	/* Buck */
	if (riello_test_bit(&DevData.StatusCode[1], 0))
		status_set("TRIM");

	/* Boost */
	if (riello_test_bit(&DevData.StatusCode[1], 1))
		status_set("BOOST");

	/* Replace battery */
	if (riello_test_bit(&DevData.StatusCode[2], 0))
		status_set("RB");

	/* Charging battery */
	if (riello_test_bit(&DevData.StatusCode[2], 2))
		status_set("CHRG");

	status_commit();

	dstate_dataok();

	if (getextendedOK) {
		dstate_setinfo("output.L1.power", "%u", DevData.Pout1VA);
		dstate_setinfo("output.L2.power", "%u", DevData.Pout2VA);
		dstate_setinfo("output.L3.power", "%u", DevData.Pout3VA);
		dstate_setinfo("output.L1.realpower", "%u", DevData.Pout1W);
		dstate_setinfo("output.L2.realpower", "%u", DevData.Pout2W);
		dstate_setinfo("output.L3.realpower", "%u", DevData.Pout3W);
		dstate_setinfo("output.L1.current", "%u", DevData.Iout1);
		dstate_setinfo("output.L2.current", "%u", DevData.Iout2);
		dstate_setinfo("output.L3.current", "%u", DevData.Iout3);
	}

	poll_interval = 2;

	countlost = 0;

/*	if (get_ups_statuscode() != 0)
		upsdebugx(2, "Communication is lost");
	else {
	}*/

	/*
	 * ret = ser_get_line(upsfd, temp, sizeof(temp), ENDCHAR, IGNCHARS);
	 *
	 * if (ret < STATUS_LEN) {
	 * 	upslogx(LOG_ERR, "Short read from UPS");
	 *	dstate_datastale();
	 *	return;
	 * }
	 */

	/* dstate_setinfo("var.name", ""); */

	/* if (ioctl(upsfd, TIOCMGET, &flags)) {
	 *	upslog_with_errno(LOG_ERR, "TIOCMGET");
	 *	dstate_datastale();
	 *	return;
	 * }
	 */

	/* status_init();
	 *
	 * if (ol)
	 * 	status_set("OL");
	 * else
	 * 	status_set("OB");
	 * ...
	 *
	 * status_commit();
	 *
	 * dstate_dataok();
	 */

	/*
	 * poll_interval = 2;
	 */
}

void upsdrv_cleanup(void)
{
	usb->close_dev(udev);
	USBFreeExactMatcher(reopen_matcher);
	USBFreeRegexMatcher(regex_matcher);
	free(usbdevice.Vendor);
	free(usbdevice.Product);
	free(usbdevice.Serial);
	free(usbdevice.Bus);
	free(usbdevice.Device);
}<|MERGE_RESOLUTION|>--- conflicted
+++ resolved
@@ -840,12 +840,10 @@
 
 void upsdrv_makevartable(void)
 {
-<<<<<<< HEAD
-	addvar(VAR_FLAG, "localcalculation", "Calculate battery charge and runtime locally");
-=======
 	/* allow -x vendor=X, vendorid=X, product=X, productid=X, serial=X */
 	nut_usb_addvars();
->>>>>>> b2b26a4f
+
+	addvar(VAR_FLAG, "localcalculation", "Calculate battery charge and runtime locally");
 }
 
 void upsdrv_initups(void)
