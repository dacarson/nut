--- conflicted
+++ resolved
@@ -169,9 +169,6 @@
 	gettimeofday(&start_time, NULL);
 	memset(&buf, 0x0, PW_CMD_BUFSIZE);
 
-<<<<<<< HEAD
-	assert (XCP_USB_TIMEOUT < INT_MAX);
-=======
 #ifdef HAVE_PRAGMAS_FOR_GCC_DIAGNOSTIC_IGNORED_UNREACHABLE_CODE
 #pragma GCC diagnostic push
 #endif
@@ -190,7 +187,6 @@
 #ifdef HAVE_PRAGMAS_FOR_GCC_DIAGNOSTIC_IGNORED_UNREACHABLE_CODE
 #pragma GCC diagnostic pop
 #endif
->>>>>>> d70124c0
 
 	while ( (!endblock) && ((XCP_USB_TIMEOUT - elapsed_time)  > 0) ) {
 
@@ -198,11 +194,7 @@
 		if (need_data > 0) {
 			res = usb_interrupt_read(upsdev,
 				0x81,
-<<<<<<< HEAD
-				(char *) buf + bytes_read,
-=======
 				(usb_ctrl_charbuf) buf + bytes_read,
->>>>>>> d70124c0
 				128,
 				(int)(XCP_USB_TIMEOUT - elapsed_time));
 
