/*  snmp-ups.h - NUT Meta SNMP driver (support different MIBS)
 *
 *  Based on NET-SNMP API (Simple Network Management Protocol V1-2)
 *
 *  Copyright (C)
 *  2002 - 2010	Arnaud Quette <arnaud.quette@free.fr>
 *  2015 - 2021	Eaton (author: Arnaud Quette <ArnaudQuette@Eaton.com>)
 *  2016 - 2021	Eaton (author: Jim Klimov <EvgenyKlimov@Eaton.com>)
 *  2016		Eaton (author: Carlos Dominguez <CarlosDominguez@Eaton.com>)
 *  2002 - 2006	Dmitry Frolov <frolov@riss-telecom.ru>
 *  			J.W. Hoogervorst <jeroen@hoogervorst.net>
 *  			Niels Baggesen <niels@baggesen.net>
 *
 *  Sponsored by Eaton <http://www.eaton.com>
 *   and originally by MGE UPS SYSTEMS <http://opensource.mgeups.com/>
 *
 *  This program is free software; you can redistribute it and/or modify
 *  it under the terms of the GNU General Public License as published by
 *  the Free Software Foundation; either version 2 of the License, or
 *  (at your option) any later version.
 *
 *  This program is distributed in the hope that it will be useful,
 *  but WITHOUT ANY WARRANTY; without even the implied warranty of
 *  MERCHANTABILITY or FITNESS FOR A PARTICULAR PURPOSE.  See the
 *  GNU General Public License for more details.
 *
 *  You should have received a copy of the GNU General Public License
 *  along with this program; if not, write to the Free Software
 *  Foundation, Inc., 59 Temple Place, Suite 330, Boston, MA 02111-1307 USA
 *
 */

/* TODO list:
- complete shutdown
- add enum values to OIDs.
- optimize network flow by:
  1) caching OID values (as in usbhid-ups) with timestamping and lifetime
  2) constructing one big packet (calling snmp_add_null_var
     for each OID request we made), instead of sending many small packets
- add support for registration and traps (manager mode)
  => Issue: 1 trap listener for N snmp-ups drivers!
- complete mib2nut data (add all OID translation to NUT)
- externalize mib2nut data in .m2n files and load at driver startup using parseconf()...
- adjust information logging.

- move numeric OIDs into th mib2nut tables and remove defines
- move mib2nut into c files (à la usbhid-ups)?
- add a claim function and move to usbhid-ups style for specific processing
- rework the flagging system
*/

#ifndef SNMP_UPS_H
#define SNMP_UPS_H

/* Note: the snmp-ups.c code is built with legacy OR DMF mapping tables,
 * and the build recipes explicitly disable DMF for one binary and enable
 * it for another.
 */
#ifndef WITH_DMFMIB
#define WITH_DMFMIB 0
#endif

#ifdef WANT_DMF_FUNCTIONS
# ifndef WITH_DMF_FUNCTIONS
#  define WITH_DMF_FUNCTIONS WANT_DMF_FUNCTIONS
# endif
#endif

#if (!WITH_DMFMIB)
# ifdef WITH_DMF_LUA
#  undef WITH_DMF_LUA
# endif
# define WITH_DMF_LUA 0
# ifdef WITH_DMF_FUNCTIONS
#  undef WITH_DMF_FUNCTIONS
# endif
# define WITH_DMF_FUNCTIONS 0
#endif

#if WITH_DMF_LUA
# ifndef WITH_DMF_FUNCTIONS
#  define WITH_DMF_FUNCTIONS 1
# endif
# if ! WITH_DMF_FUNCTIONS
#  error "Explicitly not WITH_DMF_FUNCTIONS, but WITH_DMF_LUA - fatal conflict"
# endif
#endif

#if WITH_DMF_LUA
# include <lua.h>
# include <lauxlib.h>
# include <lualib.h>
#endif

/* FIXME: still needed?
 * workaround for buggy Net-SNMP config */
#ifdef PACKAGE_BUGREPORT
#undef PACKAGE_BUGREPORT
#endif

#ifdef PACKAGE_NAME
#undef PACKAGE_NAME
#endif

#ifdef PACKAGE_VERSION
#undef PACKAGE_VERSION
#endif

#ifdef PACKAGE_STRING
#undef PACKAGE_STRING
#endif

#ifdef PACKAGE_TARNAME
#undef PACKAGE_TARNAME
#endif

#ifdef HAVE_DMALLOC_H
#undef HAVE_DMALLOC_H
#endif

/* Net-SNMP relies on "u_char", "u_short", "u_long" and such,
 * but does not pull the system types definitions in its headers.
 */
#include <sys/types.h>
#include <net-snmp/net-snmp-config.h>
#include <net-snmp/net-snmp-includes.h>

/* Force numeric OIDs by disabling MIB loading */
#define DISABLE_MIB_LOADING 1

/* Parameters default values */
#define DEFAULT_POLLFREQ          30   /* in seconds */
#define DEFAULT_NETSNMP_RETRIES   5
#define DEFAULT_NETSNMP_TIMEOUT   1    /* in seconds */
#define DEFAULT_SEMISTATICFREQ    10   /* in snmpwalk update cycles */

/* use explicit booleans */
#ifndef FALSE
typedef enum ebool { FALSE, TRUE } bool_t;
#else
typedef int bool_t;
#endif

/* Common SNMP data and lookup definitions */
/* special functions to interpret items:
   take UPS answer, return string to set in INFO, max len

   NOTE: FFE means For Future Extensions

   */

/* typedef void (*interpreter)(char *, char *, int); */

#ifndef WITH_SNMP_LKP_FUN
/* Recent addition of fun/nuf hooks in info_lkp_t is not well handled by
 * all corners of the codebase, e.g. not by DMF. So at least until that
 * is fixed, (TODO) we enable those bits of code only optionally during
 * a build for particular usage. Conversely, experimenters can define
 * this macro to a specific value while building the codebase and see
 * what happens under different conditions ;)
 */
# if WITH_DMFMIB
#  define WITH_SNMP_LKP_FUN 0
# else
#  define WITH_SNMP_LKP_FUN 1
# endif
#endif

/* for lookup between OID values and INFO_ value */
typedef struct {
	int oid_value;                      /* SNMP OID value */
	const char *info_value;             /* NUT INFO_* value */
#if WITH_SNMP_LKP_FUN
/* FIXME: Currently we do not have a way to provide custom C code
 * via DMF - keep old approach until we get the ability, e.g. by
 * requiring a LUA implementation to be passed alongside C lookups.
 * So while DMF parser generally allows for mapping functions, the
 * mapping files generated automatically from *-mib.c drivers do
 * not have them.
 * Currently the few cases using a "fun_vp2s" type of lookup function
 * get away by serving fallback static mapping tables that get into
 * generated DMF, while the "nuf_s2l", "fun_s2l" and "nuf_vp2s" types
 * are added for completeness but are not handled and do not have
 * real consumers in existing NUT codebase (static mib2nut tables).
 * Related to su_find_infoval() (long* => string), su_find_valinfo()
 * (string => long) and su_find_strval() (char* => string) routines
 * defined below.
 */
	const char *(*fun_vp2s)(void *snmp_value);  /* optional SNMP to NUT mapping function, converting a pointer to SNMP data (e.g. numeric or string) into a NUT string */
	long (*nuf_s2l)(const char *nut_value);     /* optional NUT to SNMP mapping function, converting a NUT string into SNMP numeric data */
	long (*fun_s2l)(const char *snmp_value);    /* optional SNMP to NUT mapping function, converting SNMP string data into a NUT number */
	const char *(*nuf_vp2s)(void *nut_value);   /* optional NUT to SNMP mapping function, converting a pointer to NUT value (e.g. numeric or string) into SNMP string data */
#endif
} info_lkp_t;

/* Structure containing info about one item that can be requested
   from UPS and set in INFO.  If no interpreter functions is defined,
   use sprintf with given format string.  If unit is not NONE, values
   are converted according to the multiplier table
*/
typedef struct {
	char         *info_type;  /* INFO_ or CMD_ element */
	int           info_flags; /* flags to set in addinfo: see ST_FLAG_*
	                           * defined in include/extstate.h */
	double        info_len;   /* length of strings if ST_FLAG_STRING,
	                           * multiplier otherwise. */
	char         *OID;        /* SNMP OID or NULL */
	char         *dfl;        /* default value */
	unsigned long flags;      /* snmp-ups internal flags: see SU_* bit-shifts
	                           * defined below (SU_FLAG*, SU_TYPE*, SU_STATUS*
	                           * and others for outlets, phases, daisy-chains,
	                           * etc.)
	                           * NOTE that some *-mib.c mappings can specify
	                           * a zero in this field... better fix that in
	                           * favor of explicit values with a meaning!
	                           * NOTE: With C99+ a "long" is guaranteed to be
	                           * at least 4 bytes; consider "unsigned long long"
	                           * when/if we get more than 32 flag values.
	                           */
	info_lkp_t   *oid2info;   /* lookup table between OID and NUT values */
#if WITH_DMF_FUNCTIONS
	char *function_language;
	char *function_code;
# if WITH_DMF_LUA
	lua_State *luaContext;
# endif
#endif
} snmp_info_t;

/* "flags" bits 0..8 (and 9 reserved for DMF) */
#define SU_FLAG_OK			(1UL << 0)	/* show element to upsd -
										 * internal to snmp driver */
#define SU_FLAG_STATIC		(1UL << 1)	/* retrieve info only once. */
#define SU_FLAG_ABSENT		(1UL << 2)	/* data is absent in the device,
										 * use default value. */
#define SU_FLAG_STALE		(1UL << 3)	/* data stale, don't try too often -
										 * internal to snmp driver */
#define SU_FLAG_NEGINVALID	(1UL << 4)	/* Invalid if negative value */
#define SU_FLAG_UNIQUE		(1UL << 5)	/* There can be only be one
						 				 * provider of this info,
						 				 * disable the other providers */
<<<<<<< HEAD
#define SU_AMBIENT_TEMPLATE	(1 << 6)	/* ambient template definition */
#define SU_OUTLET		(1 << 7)	/* outlet template definition */
#define SU_CMD_OFFSET		(1 << 8)	/* Add +1 to the OID index */

#if WITH_DMF_FUNCTIONS
#define SU_FLAG_FUNCTION	(1 << 9)	/* TODO Pending to check if this flag have any incompatibility*/
#endif
=======
/* Free slot
 * #define SU_FLAG_SETINT	(1UL << 6)*/	/* save value */
#define SU_OUTLET			(1UL << 7)	/* outlet template definition */
#define SU_CMD_OFFSET		(1UL << 8)	/* Add +1 to the OID index */
>>>>>>> a32e9496
/* Notes on outlet templates usage:
 * - outlet.count MUST exist and MUST be declared before any outlet template
 * Otherwise, the driver will try to determine it by itself...
 * - the first outlet template MUST NOT be a server side variable (ie MUST have
 *   a valid OID) in order to detect the base SNMP index (0 or 1)
 */
/* Reserved slot (1UL << 9) -- to import from DMF branch codebase */

/* status string components
 * FIXME: these should be removed, since there is no added value.
 * Ie, this can be guessed from info->type! */

/* "flags" value 0, or bits 8..9, or "8 and 9" */
#define SU_STATUS_PWR		(0UL << 8)	/* indicates power status element */
#define SU_STATUS_BATT		(1UL << 8)	/* indicates battery status element */
#define SU_STATUS_CAL		(2UL << 8)	/* indicates calibration status element */
#define SU_STATUS_RB		(3UL << 8)	/* indicates replace battery status element */
#define SU_STATUS_NUM_ELEM	4			/* Obsolete? No references found in codebase */
#define SU_STATUS_INDEX(t)	(((unsigned long)(t) >> 8) & 7UL)

/* "flags" bit 10 */
#define SU_OUTLET_GROUP		(1UL << 10)	/* outlet group template definition */

/* Phase specific data */
/* "flags" bits 12..17 */
#define SU_PHASES		(0x0000003F << 12)
#define SU_INPHASES		(0x00000003 << 12)
#define SU_INPUT_1		(1UL << 12)	/* only if 1 input phase */
#define SU_INPUT_3		(1UL << 13)	/* only if 3 input phases */
#define SU_OUTPHASES	(0x00000003 << 14)
#define SU_OUTPUT_1		(1UL << 14)	/* only if 1 output phase */
#define SU_OUTPUT_3		(1UL << 15)	/* only if 3 output phases */
#define SU_BYPPHASES	(0x00000003 << 16)
#define SU_BYPASS_1		(1UL << 16)	/* only if 1 bypass phase */
#define SU_BYPASS_3		(1UL << 17)	/* only if 3 bypass phases */
/* FIXME: use input.phases and output.phases to replace this */

/* hints for su_ups_set, applicable only to rw vars */
/* "flags" value 0, or bits 18..19, or "18 and 19" */
#define SU_TYPE_INT			(0UL << 18)	/* cast to int when setting value */
/* Free slot                (1UL << 18) */
#define SU_TYPE_TIME		(2UL << 18)	/* cast to int */
#define SU_TYPE_CMD			(3UL << 18)	/* instant command */
/* The following helper macro is used like:
 *   if (SU_TYPE(su_info_p) == SU_TYPE_CMD) { ... }
 */
#define SU_TYPE(t)			((t)->flags & (7UL << 18))

/* Daisychain template definition */
/* the following 2 flags specify the position of the daisychain device index
 * in the formatting string. This is useful when considering daisychain with
 * templates, such as outlets / outlets groups, which already have a format
 * string specifier */
/* "flags" bits 19..20, and 20 again */
#define SU_TYPE_DAISY_1		(1UL << 19)	/* Daisychain index is the 1st specifier */
#define SU_TYPE_DAISY_2		(2UL << 19)	/* Daisychain index is the 2nd specifier */
#define SU_TYPE_DAISY(t)	((t)->flags & (7UL << 19))
#define SU_DAISY			(2UL << 19)	/* Daisychain template definition */

/* "flags" bits 20..21 */
#define SU_FLAG_ZEROINVALID	(1UL << 20)	/* Invalid if "0" value */
#define SU_FLAG_NAINVALID	(1UL << 21)	/* Invalid if "N/A" value */

#define SU_FLAG_SEMI_STATIC	(1 << 22) /* Refresh this entry once in several walks
 * (for R/W values user can set on device, like descriptions or contacts) */
#define SU_TYPE_DAISY_MASTER_ONLY	(1 << 23) /* Only valid for daisychain master (device.1) */

#define SU_VAR_COMMUNITY	"community"
#define SU_VAR_VERSION		"snmp_version"
#define SU_VAR_RETRIES		"snmp_retries"
#define SU_VAR_TIMEOUT		"snmp_timeout"
#define SU_VAR_SEMISTATICFREQ	"semistaticfreq"
#define SU_VAR_MIBS			"mibs"
#define SU_VAR_POLLFREQ		"pollfreq"
/* SNMP v3 related parameters */
#define SU_VAR_SECLEVEL		"secLevel"
#define SU_VAR_SECNAME		"secName"
#define SU_VAR_AUTHPASSWD	"authPassword"
#define SU_VAR_PRIVPASSWD	"privPassword"
#define SU_VAR_AUTHPROT		"authProtocol"
#define SU_VAR_PRIVPROT		"privProtocol"
/* DMF-SNMP related parameters */
#define SU_VAR_DMFFILE		"dmffile"
#define SU_VAR_DMFDIR		"dmfdir"

#define SU_VAR_ONDELAY		"ondelay"
#define SU_VAR_OFFDELAY		"offdelay"

#define SU_INFOSIZE		128
#define SU_BUFSIZE		32
#define SU_LARGEBUF		256

#define SU_STALE_RETRY	10	/* retry to retrieve stale element */
				/* after this number of iterations. */
				/* FIXME: this is for *all* elements */
/* modes to snmp_ups_walk. */
#define SU_WALKMODE_INIT	0
#define SU_WALKMODE_UPDATE	1

/* modes for su_setOID */
#define SU_MODE_INSTCMD     1
#define SU_MODE_SETVAR      2

/* log spew limiters */
#define SU_ERR_LIMIT 10	/* start limiting after this many errors in a row  */
#define SU_ERR_RATE 100	/* only print every nth error once limiting starts */

typedef struct {
	const char * OID;
	const char *status_value; /* when not NULL, set ups.status to this */
	const char *alarm_value;  /* when not NULL, set ups.alarm to this */
} alarms_info_t;

typedef struct {
	const char	*mib_name;
	const char	*mib_version;
	const char	*oid_pwr_status;
	const char	*oid_auto_check;	/* FIXME: rename to SysOID */
	snmp_info_t	*snmp_info;			/* pointer to the good Snmp2Nut lookup data */
	const char	*sysOID;			/* OID to match against sysOID, aka MIB
									 * main entry point */
	alarms_info_t	*alarms_info;
} mib2nut_info_t;

/* Common SNMP functions */
void nut_snmp_init(const char *type, const char *hostname);
void nut_snmp_cleanup(void);
struct snmp_pdu *nut_snmp_get(const char *OID);
bool_t nut_snmp_get_str(const char *OID, char *buf, size_t buf_len,
	info_lkp_t *oid2info);
bool_t nut_snmp_get_oid(const char *OID, char *buf, size_t buf_len);
bool_t nut_snmp_get_int(const char *OID, long *pval);
bool_t nut_snmp_set(const char *OID, char type, const char *value);
bool_t nut_snmp_set_str(const char *OID, const char *value);
bool_t nut_snmp_set_int(const char *OID, long value);
bool_t nut_snmp_set_time(const char *OID, long value);
void nut_snmp_perror(struct snmp_session *sess,  int status,
	struct snmp_pdu *response, const char *fmt, ...)
	__attribute__ ((__format__ (__printf__, 4, 5)));

void su_startup(void);
void su_cleanup(void);
void su_init_instcmds(void);
void su_setuphandlers(void); /* need to deal with external function ptr */
void su_setinfo(snmp_info_t *su_info_p, const char *value);
void su_status_set(snmp_info_t *, long value);
void su_alarm_set(snmp_info_t *, long value);
snmp_info_t *su_find_info(const char *type);
bool_t snmp_ups_walk(int mode);
bool_t su_ups_get(snmp_info_t *su_info_p);

bool_t load_mib2nut(const char *mib);

/* Practical logic around lookup functions, see fun_vp2s and nuf_s2l
 * fields in struct info_lkp_t */
const char *su_find_infoval(info_lkp_t *oid2info, void *value);
long su_find_valinfo(info_lkp_t *oid2info, const char* value);
const char *su_find_strval(info_lkp_t *oid2info, void *value);

/*****************************************************
 * Common conversion structs and functions provided by snmp-ups-helpers.c
 * so they can be used and so "shared" by different subdrivers
 *****************************************************/

const char *su_usdate_to_isodate_info_fun(void *raw_date);
extern info_lkp_t su_convert_to_iso_date_info[];
/* Name the mapping location in that array for consumers to reference */
#define FUNMAP_USDATE_TO_ISODATE 0

/* Process temperature value according to 'temperature_unit' */
const char *su_temperature_read_fun(void *raw_snmp_value);

/* Temperature handling, to convert back to Celsius (NUT standard) */
extern int temperature_unit;

#define TEMPERATURE_UNKNOWN    0
#define TEMPERATURE_CELSIUS    1
#define TEMPERATURE_KELVIN     2
#define TEMPERATURE_FAHRENHEIT 3

/*****************************************************
 * End of Subdrivers shared helpers functions
 *****************************************************/

int su_setvar(const char *varname, const char *val);
int su_instcmd(const char *cmdname, const char *extradata);
void su_shutdown_ups(void);

void set_delays(void);

void read_mibconf(char *mib);

extern struct snmp_session g_snmp_sess, *g_snmp_sess_p;
extern const char *OID_pwr_status;
extern int g_pwr_battery;
extern int pollfreq; /* polling frequency */
extern int semistaticfreq; /* semistatic entry update frequency */

/* pointer to the Snmp2Nut lookup table */
extern mib2nut_info_t *mib2nut_info;
/* FIXME: to be trashed */
extern snmp_info_t *snmp_info;
extern alarms_info_t *alarms_info;

/* Common daisychain structure and functions */

bool_t daisychain_init(void);
int su_addcmd(snmp_info_t *su_info_p);

/* Structure containing info about each daisychain device, including phases
 * for input, output and bypass */
typedef struct {
	long input_phases;
	long output_phases;
	long bypass_phases;
} daisychain_info_t;

#endif /* SNMP_UPS_H */<|MERGE_RESOLUTION|>--- conflicted
+++ resolved
@@ -3,11 +3,11 @@
  *  Based on NET-SNMP API (Simple Network Management Protocol V1-2)
  *
  *  Copyright (C)
- *  2002 - 2010	Arnaud Quette <arnaud.quette@free.fr>
- *  2015 - 2021	Eaton (author: Arnaud Quette <ArnaudQuette@Eaton.com>)
- *  2016 - 2021	Eaton (author: Jim Klimov <EvgenyKlimov@Eaton.com>)
- *  2016		Eaton (author: Carlos Dominguez <CarlosDominguez@Eaton.com>)
- *  2002 - 2006	Dmitry Frolov <frolov@riss-telecom.ru>
+ *   2002-2010  Arnaud Quette <arnaud.quette@free.fr>
+ *   2015-2021  Eaton (author: Arnaud Quette <ArnaudQuette@Eaton.com>)
+ *   2016-2021  Eaton (author: Jim Klimov <EvgenyKlimov@Eaton.com>)
+ *   2016		Eaton (author: Carlos Dominguez <CarlosDominguez@Eaton.com>)
+ *   2002-2006	Dmitry Frolov <frolov@riss-telecom.ru>
  *  			J.W. Hoogervorst <jeroen@hoogervorst.net>
  *  			Niels Baggesen <niels@baggesen.net>
  *
@@ -31,6 +31,7 @@
  */
 
 /* TODO list:
+- add syscontact/location (to all mib.h or centralized?)
 - complete shutdown
 - add enum values to OIDs.
 - optimize network flow by:
@@ -239,27 +240,21 @@
 #define SU_FLAG_UNIQUE		(1UL << 5)	/* There can be only be one
 						 				 * provider of this info,
 						 				 * disable the other providers */
-<<<<<<< HEAD
-#define SU_AMBIENT_TEMPLATE	(1 << 6)	/* ambient template definition */
-#define SU_OUTLET		(1 << 7)	/* outlet template definition */
-#define SU_CMD_OFFSET		(1 << 8)	/* Add +1 to the OID index */
-
-#if WITH_DMF_FUNCTIONS
-#define SU_FLAG_FUNCTION	(1 << 9)	/* TODO Pending to check if this flag have any incompatibility*/
-#endif
-=======
-/* Free slot
+/* Free slot (used by SU_AMBIENT_TEMPLATE in DMF branch)
  * #define SU_FLAG_SETINT	(1UL << 6)*/	/* save value */
 #define SU_OUTLET			(1UL << 7)	/* outlet template definition */
 #define SU_CMD_OFFSET		(1UL << 8)	/* Add +1 to the OID index */
->>>>>>> a32e9496
+
+#if WITH_DMF_FUNCTIONS
+#define SU_FLAG_FUNCTION	(1 << 9)	/* TODO Pending to check if this flag have any incompatibility*/
+#endif
+
 /* Notes on outlet templates usage:
  * - outlet.count MUST exist and MUST be declared before any outlet template
  * Otherwise, the driver will try to determine it by itself...
  * - the first outlet template MUST NOT be a server side variable (ie MUST have
  *   a valid OID) in order to detect the base SNMP index (0 or 1)
  */
-/* Reserved slot (1UL << 9) -- to import from DMF branch codebase */
 
 /* status string components
  * FIXME: these should be removed, since there is no added value.
@@ -316,6 +311,8 @@
 #define SU_FLAG_ZEROINVALID	(1UL << 20)	/* Invalid if "0" value */
 #define SU_FLAG_NAINVALID	(1UL << 21)	/* Invalid if "N/A" value */
 
+/* Definitions from DMF branch, 42ITy fork */
+#define SU_AMBIENT_TEMPLATE	(1 << 6)	/* ambient template definition */
 #define SU_FLAG_SEMI_STATIC	(1 << 22) /* Refresh this entry once in several walks
  * (for R/W values user can set on device, like descriptions or contacts) */
 #define SU_TYPE_DAISY_MASTER_ONLY	(1 << 23) /* Only valid for daisychain master (device.1) */
@@ -334,6 +331,7 @@
 #define SU_VAR_PRIVPASSWD	"privPassword"
 #define SU_VAR_AUTHPROT		"authProtocol"
 #define SU_VAR_PRIVPROT		"privProtocol"
+
 /* DMF-SNMP related parameters */
 #define SU_VAR_DMFFILE		"dmffile"
 #define SU_VAR_DMFDIR		"dmfdir"
@@ -449,6 +447,7 @@
 extern const char *OID_pwr_status;
 extern int g_pwr_battery;
 extern int pollfreq; /* polling frequency */
+extern int input_phases, output_phases, bypass_phases;
 extern int semistaticfreq; /* semistatic entry update frequency */
 
 /* pointer to the Snmp2Nut lookup table */
