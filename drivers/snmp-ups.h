--- conflicted
+++ resolved
@@ -52,7 +52,13 @@
 #ifndef SNMP_UPS_H
 #define SNMP_UPS_H
 
-<<<<<<< HEAD
+#include "nut_stdint.h"	/* uint32_t */
+
+/* Net-SNMP relies on "u_char", "u_short", "u_long" and such,
+ * but does not pull the system types definitions in its headers.
+ */
+#include <sys/types.h>
+
 /* Note: the snmp-ups.c code is built with legacy OR DMF mapping tables,
  * and the build recipes explicitly disable DMF for one binary and enable
  * it for another.
@@ -92,9 +98,6 @@
 # include <lauxlib.h>
 # include <lualib.h>
 #endif
-=======
-#include "nut_stdint.h"	/* uint32_t */
->>>>>>> 746cb861
 
 /* FIXME: still needed?
  * workaround for buggy Net-SNMP config */
@@ -122,12 +125,6 @@
 #undef HAVE_DMALLOC_H
 #endif
 
-<<<<<<< HEAD
-/* Net-SNMP relies on "u_char", "u_short", "u_long" and such,
- * but does not pull the system types definitions in its headers.
- */
-#include <sys/types.h>
-=======
 #ifdef WIN32
 # ifdef random
 #  undef random
@@ -137,7 +134,6 @@
 # endif
 #endif
 
->>>>>>> 746cb861
 #include <net-snmp/net-snmp-config.h>
 #include <net-snmp/net-snmp-includes.h>
 
@@ -184,24 +180,17 @@
  * this macro to a specific value while building the codebase and see
  * what happens under different conditions ;)
  */
-<<<<<<< HEAD
-# if WITH_DMFMIB
-=======
 # if (defined WITH_DMFMIB) && (WITH_DMFMIB != 0)
->>>>>>> 746cb861
 #  define WITH_SNMP_LKP_FUN 0
 # else
 #  define WITH_SNMP_LKP_FUN 1
 # endif
 #endif
 
-<<<<<<< HEAD
-=======
 #ifndef WITH_SNMP_LKP_FUN_DUMMY
 # define WITH_SNMP_LKP_FUN_DUMMY 0
 #endif
 
->>>>>>> 746cb861
 /* for lookup between OID values and INFO_ value */
 typedef struct {
 	int oid_value;                      /* SNMP OID value */
@@ -210,36 +199,23 @@
 /* FIXME: Currently we do not have a way to provide custom C code
  * via DMF - keep old approach until we get the ability, e.g. by
  * requiring a LUA implementation to be passed alongside C lookups.
-<<<<<<< HEAD
  * So while DMF parser generally allows for mapping functions, the
  * mapping files generated automatically from *-mib.c drivers do
  * not have them.
  * Currently the few cases using a "fun_vp2s" type of lookup function
  * get away by serving fallback static mapping tables that get into
  * generated DMF, while the "nuf_s2l", "fun_s2l" and "nuf_vp2s" types
- * are added for completeness but are not handled and do not have
- * real consumers in existing NUT codebase (static mib2nut tables).
-=======
- */
-/*
- * Currently there are a few cases using a "fun_vp2s" type of lookup
- * function, while the "nuf_s2l" type was added for completeness but
- * is not really handled and does not have real consumers in the
- * existing NUT codebase (static mib2nut tables in *-mib.c files).
->>>>>>> 746cb861
+ * are added for completeness but are not really handled and do not have
+ * real consumers in the existing NUT codebase (static mib2nut tables in *-mib.c files).
  * Related to su_find_infoval() (long* => string), su_find_valinfo()
  * (string => long) and su_find_strval() (char* => string) routines
  * defined below.
  */
 	const char *(*fun_vp2s)(void *snmp_value);  /* optional SNMP to NUT mapping function, converting a pointer to SNMP data (e.g. numeric or string) into a NUT string */
 	long (*nuf_s2l)(const char *nut_value);     /* optional NUT to SNMP mapping function, converting a NUT string into SNMP numeric data */
-<<<<<<< HEAD
 	long (*fun_s2l)(const char *snmp_value);    /* optional SNMP to NUT mapping function, converting SNMP string data into a NUT number */
 	const char *(*nuf_vp2s)(void *nut_value);   /* optional NUT to SNMP mapping function, converting a pointer to NUT value (e.g. numeric or string) into SNMP string data */
-#endif
-=======
 #endif /* WITH_SNMP_LKP_FUN */
->>>>>>> 746cb861
 } info_lkp_t;
 
 /* Structure containing info about one item that can be requested
@@ -300,13 +276,8 @@
 #define SU_CMD_OFFSET		(1UL << 8)	/* Add +1 to the OID index */
 
 #define SU_FLAG_SEMI_STATIC	(1UL << 9)	/* Refresh this entry once in several walks
-<<<<<<< HEAD
-						 				 * (for R/W values user can set on device,
-						 				 * like descriptions or contacts) */
-=======
                                       	 * (for R/W values user can set on device,
                                       	 * like descriptions or contacts) */
->>>>>>> 746cb861
 
 /* Notes on outlet templates usage:
  * - outlet.count MUST exist and MUST be declared before any outlet template
@@ -349,19 +320,11 @@
  * templates, such as outlets / outlets groups, which already have a format
  * string specifier */
 /* "flags" bits 21..23 (and 24 reserved for DMF) */
-<<<<<<< HEAD
-#define SU_TYPE_DAISY_1		(1UL << 21)	/* Daisychain index is the 1st specifier */
-#define SU_TYPE_DAISY_2		(1UL << 22)	/* Daisychain index is the 2nd specifier */
-#define SU_TYPE_DAISY(t)	((t)->flags & (11UL << 21))	/* Mask the 3 SU_TYPE_DAISY_* but not SU_DAISY */
-#define SU_DAISY			(1UL << 23)	/* Daisychain template definition - set at run-time for devices with detected "device.count" over 1 */
-/* NOTE: Previously SU_DAISY had same bit-flag value as SU_TYPE_DAISY_2*/
-=======
 #define SU_TYPE_DAISY_1		(1UL << 21)	/* Daisychain index is the 1st %i specifier in a template with more than one */
 #define SU_TYPE_DAISY_2		(1UL << 22)	/* Daisychain index is the 2nd %i specifier in a template with more than one */
 #define SU_TYPE_DAISY(t)	((t)->flags & (11UL << 21))	/* Mask the SU_TYPE_DAISY_{1,2,MASTER_ONLY} but not SU_DAISY */
 #define SU_DAISY			(1UL << 23)	/* Daisychain template definition - set at run-time for devices with detected "device.count" over 1 */
 /* NOTE: Previously SU_DAISY had same bit-flag value as SU_TYPE_DAISY_2 */
->>>>>>> 746cb861
 #define SU_TYPE_DAISY_MASTER_ONLY	(1UL << 24)	/* Only valid for daisychain master (device.1) */
 
 /* Free slot: (1UL << 25) */
