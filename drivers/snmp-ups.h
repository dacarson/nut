/*  snmp-ups.h - NUT Meta SNMP driver (support different MIBS)
 *
 *  Based on NET-SNMP API (Simple Network Management Protocol V1-2)
 *
 *  Copyright (C)
<<<<<<< HEAD
 *  2002 - 2010	Arnaud Quette <arnaud.quette@free.fr>
 *  2015 - 2017	Eaton (author: Arnaud Quette <ArnaudQuette@Eaton.com>)
 *  2016 - 2017	Eaton (author: Jim Klimov <EvgenyKlimov@Eaton.com>)
 *  2016		Eaton (author: Carlos Dominguez <CarlosDominguez@Eaton.com>)
 *  2002 - 2006	Dmitry Frolov <frolov@riss-telecom.ru>
=======
 *   2002-2010  Arnaud Quette <arnaud.quette@free.fr>
 *   2002-2006	Dmitry Frolov <frolov@riss-telecom.ru>
>>>>>>> f8013f1b
 *  			J.W. Hoogervorst <jeroen@hoogervorst.net>
 *  			Niels Baggesen <niels@baggesen.net>
 *      2015 - 2021     Eaton (author: Arnaud Quette <ArnaudQuette@Eaton.com>)
 *      2016 - 2021     Eaton (author: Jim Klimov <EvgenyKlimov@Eaton.com>)
 *
 *  Sponsored by Eaton <http://www.eaton.com>
 *   and originally by MGE UPS SYSTEMS <http://opensource.mgeups.com/>
 *
 *  This program is free software; you can redistribute it and/or modify
 *  it under the terms of the GNU General Public License as published by
 *  the Free Software Foundation; either version 2 of the License, or
 *  (at your option) any later version.
 *
 *  This program is distributed in the hope that it will be useful,
 *  but WITHOUT ANY WARRANTY; without even the implied warranty of
 *  MERCHANTABILITY or FITNESS FOR A PARTICULAR PURPOSE.  See the
 *  GNU General Public License for more details.
 *
 *  You should have received a copy of the GNU General Public License
 *  along with this program; if not, write to the Free Software
 *  Foundation, Inc., 59 Temple Place, Suite 330, Boston, MA 02111-1307 USA
 *
 */

/* TODO list:
- complete shutdown
- add enum values to OIDs.
- optimize network flow by:
  1) caching OID values (as in usbhid-ups) with timestamping and lifetime
  2) constructing one big packet (calling snmp_add_null_var
     for each OID request we made), instead of sending many small packets
- add support for registration and traps (manager mode)
  => Issue: 1 trap listener for N snmp-ups drivers!
- complete mib2nut data (add all OID translation to NUT)
- externalize mib2nut data in .m2n files and load at driver startup using parseconf()...
- adjust information logging.

- move numeric OIDs into th mib2nut tables and remove defines
- move mib2nut into c files (à la usbhid-ups)?
- add a claim function and move to usbhid-ups style for specific processing
- rework the flagging system
*/

#ifndef SNMP_UPS_H
#define SNMP_UPS_H

/* Note: the snmp-ups.c code is built with legacy OR DMF mapping tables,
 * and the build recipes explicitly disable DMF for one binary and enable
 * it for another.
 */
#ifndef WITH_DMFMIB
#define WITH_DMFMIB 0
#endif

#ifdef WANT_DMF_FUNCTIONS
# ifndef WITH_DMF_FUNCTIONS
#  define WITH_DMF_FUNCTIONS WANT_DMF_FUNCTIONS
# endif
#endif

#if (!WITH_DMFMIB)
# ifdef WITH_DMF_LUA
#  undef WITH_DMF_LUA
# endif
# define WITH_DMF_LUA 0
# ifdef WITH_DMF_FUNCTIONS
#  undef WITH_DMF_FUNCTIONS
# endif
# define WITH_DMF_FUNCTIONS 0
#endif

#if WITH_DMF_LUA
# ifndef WITH_DMF_FUNCTIONS
#  define WITH_DMF_FUNCTIONS 1
# endif
# if ! WITH_DMF_FUNCTIONS
#  error "Explicitly not WITH_DMF_FUNCTIONS, but WITH_DMF_LUA - fatal conflict"
# endif
#endif

#if WITH_DMF_LUA
# include <lua.h>
# include <lauxlib.h>
# include <lualib.h>
#endif

/* FIXME: still needed?
 * workaround for buggy Net-SNMP config */
#ifdef PACKAGE_BUGREPORT
#undef PACKAGE_BUGREPORT
#endif

#ifdef PACKAGE_NAME
#undef PACKAGE_NAME
#endif

#ifdef PACKAGE_VERSION
#undef PACKAGE_VERSION
#endif

#ifdef PACKAGE_STRING
#undef PACKAGE_STRING
#endif

#ifdef PACKAGE_TARNAME
#undef PACKAGE_TARNAME
#endif

#ifdef HAVE_DMALLOC_H
#undef HAVE_DMALLOC_H
#endif

#include <net-snmp/net-snmp-config.h>
#include <net-snmp/net-snmp-includes.h>

/* Force numeric OIDs by disabling MIB loading */
#define DISABLE_MIB_LOADING 1

/* Parameters default values */
#define DEFAULT_POLLFREQ          30   /* in seconds */
#define DEFAULT_NETSNMP_RETRIES   5
#define DEFAULT_NETSNMP_TIMEOUT   1    /* in seconds */
#define DEFAULT_SEMISTATICFREQ    10   /* in snmpwalk update cycles */

/* use explicit booleans */
#ifndef FALSE
typedef enum ebool { FALSE, TRUE } bool_t;
#else
typedef int bool_t;
#endif

/* Common SNMP data and lookup definitions */
/* special functions to interpret items:
   take UPS answer, return string to set in INFO, max len

   NOTE: FFE means For Future Extensions

   */

/* typedef void (*interpreter)(char *, char *, int); */

#ifndef WITH_SNMP_LKP_FUN
/* Recent addition of fun/nuf hooks in info_lkp_t is not well handled by
 * all corners of the codebase, e.g. not by DMF. So at least until that
 * is fixed, (TODO) we enable those bits of code only optionally during
 * a build for particular usage. Conversely, experimenters can define
 * this macro to a specific value while building the codebase and see
 * what happens under different conditions ;)
 */
# if WITH_DMFMIB
#  define WITH_SNMP_LKP_FUN 0
# else
#  define WITH_SNMP_LKP_FUN 1
# endif
#endif

/* for lookup between OID values and INFO_ value */
typedef struct {
	int oid_value;                      /* SNMP OID value */
	const char *info_value;             /* NUT INFO_* value */
#if WITH_SNMP_LKP_FUN
/* FIXME: Currently we do not have a way to provide custom C code
 * via DMF - keep old approach until we get the ability, e.g. by
 * requiring a LUA implementation to be passed alongside C lookups.
 * So while DMF parser generally allows for mapping functions, the
 * mapping files generated automatically from *-mib.c drivers do
 * not have them.
 * Currently the few cases using a "fun_vp2s" type of lookup function
 * get away by serving fallback static mapping tables that get into
 * generated DMF, while the "nuf_s2l", "fun_s2l" and "nuf_vp2s" types
 * are added for completeness but are not handled and do not have
 * real consumers in existing NUT codebase (static mib2nut tables).
 * Related to su_find_infoval() (long* => string), su_find_valinfo()
 * (string => long) and su_find_strval() (char* => string) routines
 * defined below.
 */
	const char *(*fun_vp2s)(void *snmp_value);  /* optional SNMP to NUT mapping function, converting a pointer to SNMP data (e.g. numeric or string) into a NUT string */
	long (*nuf_s2l)(const char *nut_value);     /* optional NUT to SNMP mapping function, converting a NUT string into SNMP numeric data */
	long (*fun_s2l)(const char *snmp_value);    /* optional SNMP to NUT mapping function, converting SNMP string data into a NUT number */
	const char *(*nuf_vp2s)(void *nut_value);   /* optional NUT to SNMP mapping function, converting a pointer to NUT value (e.g. numeric or string) into SNMP string data */
#endif
} info_lkp_t;

/* Structure containing info about one item that can be requested
   from UPS and set in INFO.  If no interpreter functions is defined,
   use sprintf with given format string.  If unit is not NONE, values
   are converted according to the multiplier table
*/
typedef struct {
	char         *info_type;  /* INFO_ or CMD_ element */
	int           info_flags; /* flags to set in addinfo */
	double        info_len;   /* length of strings if ST_FLAG_STRING, multiplier otherwise. */
	char         *OID;        /* SNMP OID or NULL */
	char         *dfl;        /* default value */
	unsigned long flags;      /* snmp-ups internal flags */
	info_lkp_t   *oid2info;   /* lookup table between OID and NUT values */
#if WITH_DMF_FUNCTIONS
	char *function_language;
	char *function_code;
# if WITH_DMF_LUA
	lua_State *luaContext;
# endif
#endif
} snmp_info_t;

#define SU_FLAG_OK		(1 << 0)	/* show element to upsd - internal to snmp driver */
#define SU_FLAG_STATIC		(1 << 1)	/* retrieve info only once. */
#define SU_FLAG_ABSENT		(1 << 2)	/* data is absent in the device,
										 * use default value. */
#define SU_FLAG_STALE		(1 << 3)	/* data stale, don't try too often - internal to snmp driver */
#define SU_FLAG_NEGINVALID	(1 << 4)	/* Invalid if negative value */
#define SU_FLAG_UNIQUE		(1 << 5)	/* There can be only be one
						 				 * provider of this info,
						 				 * disable the other providers */
#define SU_AMBIENT_TEMPLATE	(1 << 6)	/* ambient template definition */
#define SU_OUTLET		(1 << 7)	/* outlet template definition */
#define SU_CMD_OFFSET		(1 << 8)	/* Add +1 to the OID index */

#if WITH_DMF_FUNCTIONS
#define SU_FLAG_FUNCTION	(1 << 9)	/* TODO Pending to check if this flag have any incompatibility*/
#endif
/* Notes on outlet templates usage:
 * - outlet.count MUST exist and MUST be declared before any outlet template
 * Otherwise, the driver will try to determine it by itself...
 * - the first outlet template MUST NOT be a server side variable (ie MUST have
 *   a valid OID) in order to detect the base SNMP index (0 or 1)
 */

/* status string components
 * FIXME: these should be removed, since there is no added value.
 * Ie, this can be guessed from info->type! */

#define SU_STATUS_PWR		(0 << 8)	/* indicates power status element */
#define SU_STATUS_BATT		(1 << 8)	/* indicates battery status element */
#define SU_STATUS_CAL		(2 << 8)	/* indicates calibration status element */
#define SU_STATUS_RB		(3 << 8)	/* indicates replace battery status element */
#define SU_STATUS_NUM_ELEM	4
#define SU_STATUS_INDEX(t)	(((t) >> 8) & 7)

#define SU_OUTLET_GROUP     (1 << 10)   /* outlet group template definition */

/* Phase specific data */
#define SU_PHASES		(0x3F << 12)
#define SU_INPHASES		(0x3 << 12)
#define SU_INPUT_1		(1 << 12)	/* only if 1 input phase */
#define SU_INPUT_3		(1 << 13)	/* only if 3 input phases */
#define SU_OUTPHASES	(0x3 << 14)
#define SU_OUTPUT_1		(1 << 14)	/* only if 1 output phase */
#define SU_OUTPUT_3		(1 << 15)	/* only if 3 output phases */
#define SU_BYPPHASES	(0x3 << 16)
#define SU_BYPASS_1		(1 << 16)	/* only if 1 bypass phase */
#define SU_BYPASS_3		(1 << 17)	/* only if 3 bypass phases */
/* FIXME: use input.phases and output.phases to replace this */


/* hints for su_ups_set, applicable only to rw vars */
#define SU_TYPE_INT			(0 << 18)	/* cast to int when setting value */
/* Free slot                (1 << 18) */
#define SU_TYPE_TIME		(2 << 18)	/* cast to int */
#define SU_TYPE_CMD			(3 << 18)	/* instant command */
#define SU_TYPE(t)			((t)->flags & (7 << 18))

/* Daisychain template definition */
/* the following 2 flags specify the position of the daisychain device index
 * in the formatting string. This is useful when considering daisychain with
 * templates, such as outlets / outlets groups, which already have a format
 * string specifier */
#define SU_TYPE_DAISY_1		(1 << 19) /* Daisychain index is the 1st specifier */
#define SU_TYPE_DAISY_2		(2 << 19) /* Daisychain index is the 2nd specifier */
#define SU_TYPE_DAISY		((t)->flags & (7 << 19))
#define SU_DAISY			(2 << 19) /* Daisychain template definition */
#define SU_FLAG_ZEROINVALID    (1 << 20)       /* Invalid if "0" value */
#define SU_FLAG_NAINVALID      (1 << 21)       /* Invalid if "N/A" value */

#define SU_FLAG_SEMI_STATIC	(1 << 22) /* Refresh this entry once in several walks
 * (for R/W values user can set on device, like descriptions or contacts) */
#define SU_TYPE_DAISY_MASTER_ONLY	(1 << 23) /* Only valid for daisychain master (device.1) */

#define SU_VAR_COMMUNITY	"community"
#define SU_VAR_VERSION		"snmp_version"
#define SU_VAR_RETRIES		"snmp_retries"
#define SU_VAR_TIMEOUT		"snmp_timeout"
#define SU_VAR_SEMISTATICFREQ	"semistaticfreq"
#define SU_VAR_MIBS			"mibs"
#define SU_VAR_POLLFREQ		"pollfreq"
/* SNMP v3 related parameters */
#define SU_VAR_SECLEVEL		"secLevel"
#define SU_VAR_SECNAME		"secName"
#define SU_VAR_AUTHPASSWD	"authPassword"
#define SU_VAR_PRIVPASSWD	"privPassword"
#define SU_VAR_AUTHPROT		"authProtocol"
#define SU_VAR_PRIVPROT		"privProtocol"
/* DMF-SNMP related parameters */
#define SU_VAR_DMFFILE		"dmffile"
#define SU_VAR_DMFDIR		"dmfdir"

#define SU_INFOSIZE		128
#define SU_BUFSIZE		32
#define SU_LARGEBUF		256

#define SU_STALE_RETRY	10	/* retry to retrieve stale element */
				/* after this number of iterations. */
				/* FIXME: this is for *all* elements */
/* modes to snmp_ups_walk. */
#define SU_WALKMODE_INIT	0
#define SU_WALKMODE_UPDATE	1

/* modes for su_setOID */
#define SU_MODE_INSTCMD     1
#define SU_MODE_SETVAR      2

/* log spew limiters */
#define SU_ERR_LIMIT 10	/* start limiting after this many errors in a row  */
#define SU_ERR_RATE 100	/* only print every nth error once limiting starts */

typedef struct {
	const char * OID;
	const char *status_value; /* when not NULL, set ups.status to this */
	const char *alarm_value;  /* when not NULL, set ups.alarm to this */
} alarms_info_t;

typedef struct {
	const char	*mib_name;
	const char	*mib_version;
	const char	*oid_pwr_status;
	const char	*oid_auto_check;	/* FIXME: rename to SysOID */
	snmp_info_t	*snmp_info;			/* pointer to the good Snmp2Nut lookup data */
	const char	*sysOID;			/* OID to match against sysOID, aka MIB
									 * main entry point */
	alarms_info_t	*alarms_info;
} mib2nut_info_t;

/* Common SNMP functions */
void nut_snmp_init(const char *type, const char *hostname);
void nut_snmp_cleanup(void);
struct snmp_pdu *nut_snmp_get(const char *OID);
bool_t nut_snmp_get_str(const char *OID, char *buf, size_t buf_len,
	info_lkp_t *oid2info);
bool_t nut_snmp_get_oid(const char *OID, char *buf, size_t buf_len);
bool_t nut_snmp_get_int(const char *OID, long *pval);
bool_t nut_snmp_set(const char *OID, char type, const char *value);
bool_t nut_snmp_set_str(const char *OID, const char *value);
bool_t nut_snmp_set_int(const char *OID, long value);
bool_t nut_snmp_set_time(const char *OID, long value);
void nut_snmp_perror(struct snmp_session *sess,  int status,
	struct snmp_pdu *response, const char *fmt, ...)
	__attribute__ ((__format__ (__printf__, 4, 5)));

void su_startup(void);
void su_cleanup(void);
void su_init_instcmds(void);
void su_setuphandlers(void); /* need to deal with external function ptr */
void su_setinfo(snmp_info_t *su_info_p, const char *value);
void su_status_set(snmp_info_t *, long value);
void su_alarm_set(snmp_info_t *, long value);
snmp_info_t *su_find_info(const char *type);
bool_t snmp_ups_walk(int mode);
bool_t su_ups_get(snmp_info_t *su_info_p);

bool_t load_mib2nut(const char *mib);

/* Practical logic around lookup functions, see fun_vp2s and nuf_s2l
 * fields in struct info_lkp_t */
const char *su_find_infoval(info_lkp_t *oid2info, void *value);
long su_find_valinfo(info_lkp_t *oid2info, const char* value);
const char *su_find_strval(info_lkp_t *oid2info, void *value);

/* Common conversion structs and functions provided by snmp-ups-helpers.c
 * so they can be used and so "shared" by different subdrivers
 */
const char *su_usdate_to_isodate_info_fun(void *raw_date);
extern info_lkp_t su_convert_to_iso_date_info[];
/* Name the mapping location in that array for consumers to reference */
#define FUNMAP_USDATE_TO_ISODATE 0

/* Subdrivers shared helpers functions */
/* Process temperature value according to 'temperature_unit' */
const char *su_temperature_read_fun(void *raw_snmp_value);

/* Temperature handling, to convert back to Celsius (NUT standard) */
extern int temperature_unit;

#define TEMPERATURE_UNKNOWN    0
#define TEMPERATURE_CELSIUS    1
#define TEMPERATURE_KELVIN     2
#define TEMPERATURE_FAHRENHEIT 3

int su_setvar(const char *varname, const char *val);
int su_instcmd(const char *cmdname, const char *extradata);
void su_shutdown_ups(void);

void read_mibconf(char *mib);

extern struct snmp_session g_snmp_sess, *g_snmp_sess_p;
extern const char *OID_pwr_status;
extern int g_pwr_battery;
extern int pollfreq; /* polling frequency */
extern int semistaticfreq; /* semistatic entry update frequency */

/* pointer to the Snmp2Nut lookup table */
extern mib2nut_info_t *mib2nut_info;
/* FIXME: to be trashed */
extern snmp_info_t *snmp_info;
extern alarms_info_t *alarms_info;

/* Common daisychain structure and functions */

bool_t daisychain_init(void);
int su_addcmd(snmp_info_t *su_info_p);

/* Structure containing info about each daisychain device, including phases
 * for input, output and bypass */
typedef struct {
	long input_phases;
	long output_phases;
	long bypass_phases;
} daisychain_info_t;

#endif /* SNMP_UPS_H */<|MERGE_RESOLUTION|>--- conflicted
+++ resolved
@@ -3,20 +3,13 @@
  *  Based on NET-SNMP API (Simple Network Management Protocol V1-2)
  *
  *  Copyright (C)
-<<<<<<< HEAD
  *  2002 - 2010	Arnaud Quette <arnaud.quette@free.fr>
- *  2015 - 2017	Eaton (author: Arnaud Quette <ArnaudQuette@Eaton.com>)
- *  2016 - 2017	Eaton (author: Jim Klimov <EvgenyKlimov@Eaton.com>)
+ *  2015 - 2021	Eaton (author: Arnaud Quette <ArnaudQuette@Eaton.com>)
+ *  2016 - 2021	Eaton (author: Jim Klimov <EvgenyKlimov@Eaton.com>)
  *  2016		Eaton (author: Carlos Dominguez <CarlosDominguez@Eaton.com>)
  *  2002 - 2006	Dmitry Frolov <frolov@riss-telecom.ru>
-=======
- *   2002-2010  Arnaud Quette <arnaud.quette@free.fr>
- *   2002-2006	Dmitry Frolov <frolov@riss-telecom.ru>
->>>>>>> f8013f1b
  *  			J.W. Hoogervorst <jeroen@hoogervorst.net>
  *  			Niels Baggesen <niels@baggesen.net>
- *      2015 - 2021     Eaton (author: Arnaud Quette <ArnaudQuette@Eaton.com>)
- *      2016 - 2021     Eaton (author: Jim Klimov <EvgenyKlimov@Eaton.com>)
  *
  *  Sponsored by Eaton <http://www.eaton.com>
  *   and originally by MGE UPS SYSTEMS <http://opensource.mgeups.com/>
@@ -380,15 +373,16 @@
 long su_find_valinfo(info_lkp_t *oid2info, const char* value);
 const char *su_find_strval(info_lkp_t *oid2info, void *value);
 
-/* Common conversion structs and functions provided by snmp-ups-helpers.c
+/*****************************************************
+ * Common conversion structs and functions provided by snmp-ups-helpers.c
  * so they can be used and so "shared" by different subdrivers
- */
+ *****************************************************/
+
 const char *su_usdate_to_isodate_info_fun(void *raw_date);
 extern info_lkp_t su_convert_to_iso_date_info[];
 /* Name the mapping location in that array for consumers to reference */
 #define FUNMAP_USDATE_TO_ISODATE 0
 
-/* Subdrivers shared helpers functions */
 /* Process temperature value according to 'temperature_unit' */
 const char *su_temperature_read_fun(void *raw_snmp_value);
 
@@ -399,6 +393,10 @@
 #define TEMPERATURE_CELSIUS    1
 #define TEMPERATURE_KELVIN     2
 #define TEMPERATURE_FAHRENHEIT 3
+
+/*****************************************************
+ * End of Subdrivers shared helpers functions
+ *****************************************************/
 
 int su_setvar(const char *varname, const char *val);
 int su_instcmd(const char *cmdname, const char *extradata);
