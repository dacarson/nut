--- conflicted
+++ resolved
@@ -47,17 +47,12 @@
 	#include "cps-hid.h"
 	#include "delta_ups-hid.h"
 	#include "idowell-hid.h"
+	#include "legrand-hid.h"
 	#include "liebert-hid.h"
 	#include "openups-hid.h"
 	#include "powercom-hid.h"
 	#include "powervar-hid.h"
 	#include "tripplite-hid.h"
-<<<<<<< HEAD
-=======
-	#include "idowell-hid.h"
-	#include "openups-hid.h"
-	#include "legrand-hid.h"
->>>>>>> ce6cff5d
 #endif
 
 /* Reference list of avaiable subdrivers */
@@ -72,17 +67,12 @@
 	&cps_subdriver,
 	&delta_ups_subdriver,
 	&idowell_subdriver,
+	&legrand_subdriver,
 	&liebert_subdriver,
 	&openups_subdriver,
 	&powercom_subdriver,
 	&powervar_subdriver,
 	&tripplite_subdriver,
-<<<<<<< HEAD
-=======
-	&idowell_subdriver,
-	&openups_subdriver,
-	&legrand_subdriver,
->>>>>>> ce6cff5d
 #endif
 	NULL
 };
