/* usbhid-ups.c - Driver for USB and serial (MGE SHUT) HID UPS units
 *
 * Copyright (C)
 *   2003-2022 Arnaud Quette <arnaud.quette@gmail.com>
 *   2005      John Stamp <kinsayder@hotmail.com>
 *   2005-2006 Peter Selinger <selinger@users.sourceforge.net>
 *   2007-2009 Arjen de Korte <adkorte-guest@alioth.debian.org>
 *   2016      Eaton / Arnaud Quette <ArnaudQuette@Eaton.com>
 *
 * This program was sponsored by MGE UPS SYSTEMS, and now Eaton
 *
 * This program is free software; you can redistribute it and/or modify
 * it under the terms of the GNU General Public License as published by
 * the Free Software Foundation; either version 2 of the License, or
 * (at your option) any later version.
 *
 * This program is distributed in the hope that it will be useful,
 * but WITHOUT ANY WARRANTY; without even the implied warranty of
 * MERCHANTABILITY or FITNESS FOR A PARTICULAR PURPOSE.  See the
 * GNU General Public License for more details.
 *
 * You should have received a copy of the GNU General Public License
 * along with this program; if not, write to the Free Software
 * Foundation, Inc., 59 Temple Place, Suite 330, Boston, MA 02111-1307 USA
 *
 * TODO list:
 * - set ST_FLAG_RW according to HIDData_t->Attribute (ATTR_DATA_CST-ATTR_NVOL_VOL)
 */

#define DRIVER_NAME	"Generic HID driver"
#define DRIVER_VERSION		"0.47"

#include "main.h"
#include "libhid.h"
#include "usbhid-ups.h"
#include "hidparser.h"
#include "hidtypes.h"
#ifdef WIN32
#include "wincompat.h"
#endif

/* include all known subdrivers */
#include "mge-hid.h"

#ifndef SHUT_MODE
	/* explore stub goes first, others alphabetically */
	#include "explore-hid.h"
	#include "apc-hid.h"
	#include "arduino-hid.h"
	#include "belkin-hid.h"
	#include "cps-hid.h"
	#include "delta_ups-hid.h"
	#include "ever-hid.h"
	#include "idowell-hid.h"
	#include "legrand-hid.h"
	#include "liebert-hid.h"
	#include "openups-hid.h"
	#include "powercom-hid.h"
	#include "powervar-hid.h"
	#include "salicru-hid.h"
	#include "tripplite-hid.h"
#endif

/* Reference list of avaiable subdrivers */
static subdriver_t *subdriver_list[] = {
#ifndef SHUT_MODE
	&explore_subdriver,
#endif
	&mge_subdriver,
#ifndef SHUT_MODE
	&apc_subdriver,
	&arduino_subdriver,
	&belkin_subdriver,
	&cps_subdriver,
	&delta_ups_subdriver,
	&ever_subdriver,
	&idowell_subdriver,
	&legrand_subdriver,
	&liebert_subdriver,
	&openups_subdriver,
	&powercom_subdriver,
	&powervar_subdriver,
	&salicru_subdriver,
	&tripplite_subdriver,
#endif
	NULL
};

upsdrv_info_t upsdrv_info = {
	DRIVER_NAME,
	DRIVER_VERSION,
	"Arnaud Quette <arnaud.quette@gmail.com>\n" \
	"Peter Selinger <selinger@users.sourceforge.net>\n" \
	"Arjen de Korte <adkorte-guest@alioth.debian.org>\n" \
	"John Stamp <kinsayder@hotmail.com>",
	/*FIXME: link the subdrivers? do the same as for the mibs! */
#ifndef SHUT_MODE
	DRV_STABLE,
#else
	DRV_EXPERIMENTAL,
#endif
	{ &comm_upsdrv_info, NULL }
};

/* Data walk modes */
typedef enum {
	HU_WALKMODE_INIT = 0,
	HU_WALKMODE_QUICK_UPDATE,
	HU_WALKMODE_FULL_UPDATE
} walkmode_t;

/* Compatibility layer between libusb 0.1 and 1.0, for errno/return codes */
#if WITH_LIBUSB_0_1 || (defined SHUT_MODE)
 #define ERROR_BUSY	-EBUSY
 #define ERROR_NO_DEVICE -ENODEV
 #define ERROR_ACCESS -EACCES
 #define ERROR_IO -EIO
 #define ERROR_NOT_FOUND -ENOENT
 #define ERROR_TIMEOUT -ETIMEDOUT
 #define ERROR_OVERFLOW -EOVERFLOW
 #define ERROR_PIPE -EPIPE
 #define ERROR_NO_MEM -ENOMEM
 #define ERROR_INVALID_PARAM -EINVAL
 #define ERROR_INTERRUPTED -EINTR
 #define ERROR_NOT_SUPPORTED -ENOSYS
 #define ERROR_OTHER -ERANGE
#else /* for libusb 1.0 */
 #define ERROR_BUSY	LIBUSB_ERROR_BUSY
 #define ERROR_NO_DEVICE LIBUSB_ERROR_NO_DEVICE
 #define ERROR_ACCESS LIBUSB_ERROR_ACCESS
 #define ERROR_IO LIBUSB_ERROR_IO
 #define ERROR_NOT_FOUND LIBUSB_ERROR_NOT_FOUND
 #define ERROR_TIMEOUT LIBUSB_ERROR_TIMEOUT
 #define ERROR_OVERFLOW LIBUSB_ERROR_OVERFLOW
 #define ERROR_PIPE LIBUSB_ERROR_PIPE
 #define ERROR_NO_MEM LIBUSB_ERROR_NO_MEM
 #define ERROR_INVALID_PARAM LIBUSB_ERROR_INVALID_PARAM
 #define ERROR_INTERRUPTED LIBUSB_ERROR_INTERRUPTED
 #define ERROR_NOT_SUPPORTED LIBUSB_ERROR_NOT_SUPPORTED
 #define ERROR_OTHER LIBUSB_ERROR_OTHER
#endif

/* pointer to the active subdriver object (changed in callback() function) */
static subdriver_t *subdriver = NULL;

/* Global vars */
static HIDDevice_t *hd = NULL;
static HIDDevice_t curDevice = { 0x0000, 0x0000, NULL, NULL, NULL, NULL, 0, NULL };
static HIDDeviceMatcher_t *subdriver_matcher = NULL;
#ifndef SHUT_MODE
static HIDDeviceMatcher_t *exact_matcher = NULL;
static HIDDeviceMatcher_t *regex_matcher = NULL;
#endif
static int pollfreq = DEFAULT_POLLFREQ;
static unsigned ups_status = 0;
static bool_t data_has_changed = FALSE; /* for SEMI_STATIC data polling */
#ifndef SUN_LIBUSB
bool_t use_interrupt_pipe = TRUE;
#else
bool_t use_interrupt_pipe = FALSE;
#endif
static time_t lastpoll; /* Timestamp the last polling */
hid_dev_handle_t udev = HID_DEV_HANDLE_CLOSED;

/**
 * CyberPower UT series sometime need a bit of help deciding their online status.
 * This quirk is to enable the special handling of OL & DISCHRG at the same time
 * as being OB (on battery power/no mains power). Enabled by device config flag.
 */
static int onlinedischarge = 0;

/* support functions */
static hid_info_t *find_nut_info(const char *varname);
static hid_info_t *find_hid_info(const HIDData_t *hiddata);
static const char *hu_find_infoval(info_lkp_t *hid2info, const double value);
static long hu_find_valinfo(info_lkp_t *hid2info, const char* value);
static void process_boolean_info(const char *nutvalue);
static void ups_alarm_set(void);
static void ups_status_set(void);
static bool_t hid_ups_walk(walkmode_t mode);
static int reconnect_ups(void);
static int ups_infoval_set(hid_info_t *item, double value);
static int callback(hid_dev_handle_t argudev, HIDDevice_t *arghd,
					usb_ctrl_charbuf rdbuf, usb_ctrl_charbufsize rdlen);
#ifdef DEBUG
static double interval(void);
#endif

/* global variables */
HIDDesc_t	*pDesc = NULL;		/* parsed Report Descriptor */
reportbuf_t	*reportbuf = NULL;	/* buffer for most recent reports */

/* --------------------------------------------------------------- */
/* Struct & data for boolean processing                            */
/* --------------------------------------------------------------- */

/* Note: this structure holds internal status info, directly as
   collected from the hardware; not yet converted to official NUT
   status or alarms */
typedef struct {
	const char	*status_str;			/* ups status string */
	const unsigned int	status_mask;	/* ups status mask */
} status_lkp_t;

static status_lkp_t status_info[] = {
	/* map internal status strings to bit masks */
	{ "online", STATUS(ONLINE) },
	{ "dischrg", STATUS(DISCHRG) },
	{ "chrg", STATUS(CHRG) },
	{ "lowbatt", STATUS(LOWBATT) },
	{ "overload", STATUS(OVERLOAD) },
	{ "replacebatt", STATUS(REPLACEBATT) },
	{ "shutdownimm", STATUS(SHUTDOWNIMM) },
	{ "trim", STATUS(TRIM) },
	{ "boost", STATUS(BOOST) },
	{ "bypassauto", STATUS(BYPASSAUTO) },
	{ "bypassman", STATUS(BYPASSMAN) },
	{ "off", STATUS(OFF) },
	{ "cal", STATUS(CAL) },
	{ "overheat", STATUS(OVERHEAT) },
	{ "commfault", STATUS(COMMFAULT) },
	{ "depleted", STATUS(DEPLETED) },
	{ "timelimitexp", STATUS(TIMELIMITEXP) },
	{ "fullycharged", STATUS(FULLYCHARGED) },
	{ "awaitingpower", STATUS(AWAITINGPOWER) },
	{ "fanfail", STATUS(FANFAIL) },
	{ "nobattery", STATUS(NOBATTERY) },
	{ "battvoltlo", STATUS(BATTVOLTLO) },
	{ "battvolthi", STATUS(BATTVOLTHI) },
	{ "chargerfail", STATUS(CHARGERFAIL) },
	{ "vrange", STATUS(VRANGE) },
	{ "frange", STATUS(FRANGE) },
	{ NULL, 0 },
};

/* ---------------------------------------------------------------------- */
/* value lookup tables and generic lookup functions */

/* Actual value lookup tables => should be fine for all Mfrs (TODO: validate it!) */

/* the purpose of the following status conversions is to collect
   information, not to interpret it. The function
   process_boolean_info() remembers these values by updating the global
   variable ups_status. Interpretation happens in ups_status_set,
   where they are converted to standard NUT status strings. Notice
   that the below conversions do not yield standard NUT status
   strings; this in indicated being in lower-case characters.

   The reason to separate the collection of information from its
   interpretation is that not each report received from the UPS may
   contain all the status flags, so they must be stored
   somewhere. Also, there can be more than one status flag triggering
   a certain condition (e.g. a certain UPS might have variables
   low_battery, shutdown_imminent, timelimit_exceeded, and each of
   these would trigger the NUT status LB. But we have to ensure that
   these variables don't unset each other, so they are remembered
   separately)  */

info_lkp_t online_info[] = {
	{ 1, "online", NULL, NULL },
	{ 0, "!online", NULL, NULL },
	{ 0, NULL, NULL, NULL }
};
info_lkp_t discharging_info[] = {
	{ 1, "dischrg", NULL, NULL },
	{ 0, "!dischrg", NULL, NULL },
	{ 0, NULL, NULL, NULL }
};
info_lkp_t charging_info[] = {
	{ 1, "chrg", NULL, NULL },
	{ 0, "!chrg", NULL, NULL },
	{ 0, NULL, NULL, NULL }
};
info_lkp_t lowbatt_info[] = {
	{ 1, "lowbatt", NULL, NULL },
	{ 0, "!lowbatt", NULL, NULL },
	{ 0, NULL, NULL, NULL }
};
info_lkp_t overload_info[] = {
	{ 1, "overload", NULL, NULL },
	{ 0, "!overload", NULL, NULL },
	{ 0, NULL, NULL, NULL }
};
info_lkp_t replacebatt_info[] = {
	{ 1, "replacebatt", NULL, NULL },
	{ 0, "!replacebatt", NULL, NULL },
	{ 0, NULL, NULL, NULL }
};
info_lkp_t trim_info[] = {
	{ 1, "trim", NULL, NULL },
	{ 0, "!trim", NULL, NULL },
	{ 0, NULL, NULL, NULL }
};
info_lkp_t boost_info[] = {
	{ 1, "boost", NULL, NULL },
	{ 0, "!boost", NULL, NULL },
	{ 0, NULL, NULL, NULL }
};
info_lkp_t bypass_auto_info[] = {
	{ 1, "bypassauto", NULL, NULL },
	{ 0, "!bypassauto", NULL, NULL },
	{ 0, NULL, NULL, NULL }
};
info_lkp_t bypass_manual_info[] = {
	{ 1, "bypassman", NULL, NULL },
	{ 0, "!bypassman", NULL, NULL },
	{ 0, NULL, NULL, NULL }
};
/* note: this value is reverted (0=set, 1=not set). We report "being
   off" rather than "being on", so that devices that don't implement
   this variable are "on" by default */
info_lkp_t off_info[] = {
	{ 0, "off", NULL, NULL },
	{ 1, "!off", NULL, NULL },
	{ 0, NULL, NULL, NULL }
};
info_lkp_t calibration_info[] = {
	{ 1, "cal", NULL, NULL },
	{ 0, "!cal", NULL, NULL },
	{ 0, NULL, NULL, NULL }
};
/* note: this value is reverted (0=set, 1=not set). We report "battery
   not installed" rather than "battery installed", so that devices
   that don't implement this variable have a battery by default */
info_lkp_t nobattery_info[] = {
	{ 1, "!nobattery", NULL, NULL },
	{ 0, "nobattery", NULL, NULL },
	{ 0, NULL, NULL, NULL }
};
info_lkp_t fanfail_info[] = {
	{ 1, "fanfail", NULL, NULL },
	{ 0, "!fanfail", NULL, NULL },
	{ 0, NULL, NULL, NULL }
};
info_lkp_t shutdownimm_info[] = {
	{ 1, "shutdownimm", NULL, NULL },
	{ 0, "!shutdownimm", NULL, NULL },
	{ 0, NULL, NULL, NULL }
};
info_lkp_t overheat_info[] = {
	{ 1, "overheat", NULL, NULL },
	{ 0, "!overheat", NULL, NULL },
	{ 0, NULL, NULL, NULL }
};
info_lkp_t awaitingpower_info[] = {
	{ 1, "awaitingpower", NULL, NULL },
	{ 0, "!awaitingpower", NULL, NULL },
	{ 0, NULL, NULL, NULL }
};
info_lkp_t commfault_info[] = {
	{ 1, "commfault", NULL, NULL },
	{ 0, "!commfault", NULL, NULL },
	{ 0, NULL, NULL, NULL }
};
info_lkp_t timelimitexpired_info[] = {
	{ 1, "timelimitexp", NULL, NULL },
	{ 0, "!timelimitexp", NULL, NULL },
	{ 0, NULL, NULL, NULL }
};
info_lkp_t battvoltlo_info[] = {
	{ 1, "battvoltlo", NULL, NULL },
	{ 0, "!battvoltlo", NULL, NULL },
	{ 0, NULL, NULL, NULL }
};
info_lkp_t battvolthi_info[] = {
	{ 1, "battvolthi", NULL, NULL },
	{ 0, "!battvolthi", NULL, NULL },
	{ 0, NULL, NULL, NULL }
};
info_lkp_t chargerfail_info[] = {
	{ 1, "chargerfail", NULL, NULL },
	{ 0, "!chargerfail", NULL, NULL },
	{ 0, NULL, NULL, NULL }
};
info_lkp_t fullycharged_info[] = { /* used by CyberPower and TrippLite */
	{ 1, "fullycharged", NULL, NULL },
	{ 0, "!fullycharged", NULL, NULL },
	{ 0, NULL, NULL, NULL }
};
info_lkp_t depleted_info[] = {
	{ 1, "depleted", NULL, NULL },
	{ 0, "!depleted", NULL, NULL },
	{ 0, NULL, NULL, NULL }
};
info_lkp_t vrange_info[] = {
	{ 0, "!vrange", NULL, NULL },
	{ 1, "vrange", NULL, NULL },
	{ 0, NULL, NULL, NULL }
};
info_lkp_t frange_info[] = {
	{ 0, "!frange", NULL, NULL },
	{ 1, "frange", NULL, NULL },
	{ 0, NULL, NULL, NULL }
};

info_lkp_t test_write_info[] = {
	{ 0, "No test", NULL, NULL },
	{ 1, "Quick test", NULL, NULL },
	{ 2, "Deep test", NULL, NULL },
	{ 3, "Abort test", NULL, NULL },
	{ 0, NULL, NULL, NULL }
};

info_lkp_t test_read_info[] = {
	{ 1, "Done and passed", NULL, NULL },
	{ 2, "Done and warning", NULL, NULL },
	{ 3, "Done and error", NULL, NULL },
	{ 4, "Aborted", NULL, NULL },
	{ 5, "In progress", NULL, NULL },
	{ 6, "No test initiated", NULL, NULL },
	{ 7, "Test scheduled", NULL, NULL },
	{ 0, NULL, NULL, NULL }
};

info_lkp_t beeper_info[] = {
	{ 1, "disabled", NULL, NULL },
	{ 2, "enabled", NULL, NULL },
	{ 3, "muted", NULL, NULL },
	{ 0, NULL, NULL, NULL }
};

info_lkp_t yes_no_info[] = {
	{ 0, "no", NULL, NULL },
	{ 1, "yes", NULL, NULL },
	{ 0, NULL, NULL, NULL }
};

info_lkp_t on_off_info[] = {
	{ 0, "off", NULL, NULL },
	{ 1, "on", NULL, NULL },
	{ 0, NULL, NULL, NULL }
};

/* returns statically allocated string - must not use it again before
   done with result! */
static const char *date_conversion_fun(double value)
{
	static char buf[32];
	long year, month, day;

	if ((long)value == 0) {
		return "not set";
	}

	/* TOTHINK: About the comment below...
	 * Does bit-shift keep the negativeness on all architectures?
	 */
	/* negative value represents pre-1980 date: */
	year = 1980 + ((long)value >> 9);
	month = ((long)value >> 5) & 0x0f;
	day = (long)value & 0x1f;

	snprintf(buf, sizeof(buf), "%04ld/%02ld/%02ld", year, month, day);

	return buf;
}

static double date_conversion_reverse(const char* date_string)
{
	long year, month, day;
	long date;

	sscanf(date_string, "%04ld/%02ld/%02ld", &year, &month, &day);
	if(year - 1980 > 127 || month > 12 || day > 31)
		return 0;
	date = (year - 1980) << 9;
	date += month << 5;
	date += day;

	return (double) date;
}

info_lkp_t date_conversion[] = {
	{ 0, NULL, date_conversion_fun, date_conversion_reverse }
};

/* returns statically allocated string - must not use it again before
   done with result! */
static const char *hex_conversion_fun(double value)
{
	static char buf[20];

	snprintf(buf, sizeof(buf), "%08lx", (long)value);

	return buf;
}

/* FIXME? Do we need an inverse "nuf()" here? */
info_lkp_t hex_conversion[] = {
	{ 0, NULL, hex_conversion_fun, NULL }
};

/* returns statically allocated string - must not use it again before
   done with result! */
static const char *stringid_conversion_fun(double value)
{
	static char buf[20];

	return HIDGetIndexString(udev, (int)value, buf, sizeof(buf));
}

/* FIXME? Do we need an inverse "nuf()" here? */
info_lkp_t stringid_conversion[] = {
	{ 0, NULL, stringid_conversion_fun, NULL }
};

/* returns statically allocated string - must not use it again before
   done with result! */
static const char *divide_by_10_conversion_fun(double value)
{
	static char buf[20];

	snprintf(buf, sizeof(buf), "%0.1f", value * 0.1);

	return buf;
}

/* FIXME? Do we need an inverse "nuf()" here? */
info_lkp_t divide_by_10_conversion[] = {
	{ 0, NULL, divide_by_10_conversion_fun, NULL }
};

/* returns statically allocated string - must not use it again before
   done with result! */
static const char *kelvin_celsius_conversion_fun(double value)
{
	static char buf[20];

	/* check if the value is in the Kelvin range, to
	 * detect buggy value (already expressed in °C), as found
	 * on some HP implementation */
	if ((value >= 273) && (value <= 373)) {
		/* the value is indeed in °K */
		snprintf(buf, sizeof(buf), "%.1f", value - 273.15);
	}
	else {
		/* else, this is actually °C, not °K! */
		snprintf(buf, sizeof(buf), "%.1f", value);
	}

	return buf;
}

/* FIXME? Do we need an inverse "nuf()" here? */
info_lkp_t kelvin_celsius_conversion[] = {
	{ 0, NULL, kelvin_celsius_conversion_fun, NULL }
};

/*!
 * subdriver matcher: only useful for USB mode
 * as SHUT is only supported by MGE UPS SYSTEMS units
 */

#ifndef SHUT_MODE
static int match_function_subdriver(HIDDevice_t *d, void *privdata) {
	int i;
	NUT_UNUSED_VARIABLE(privdata);

	upsdebugx(2, "%s (non-SHUT mode): matching a device...", __func__);

	for (i=0; subdriver_list[i] != NULL; i++) {
		if (subdriver_list[i]->claim(d)) {
			return 1;
		}
	}

	upsdebugx(2, "%s (non-SHUT mode): failed to match a subdriver "
		"to vendor and/or product ID",
		__func__);
	return 0;
}

static HIDDeviceMatcher_t subdriver_matcher_struct = {
	match_function_subdriver,
	NULL,
	NULL
};
#endif

/* ---------------------------------------------
 * driver functions implementations
 * --------------------------------------------- */
/* process instant command and take action. */
int instcmd(const char *cmdname, const char *extradata)
{
	hid_info_t	*hidups_item;
	const char	*val;
	double		value;

	if (!strcasecmp(cmdname, "beeper.off")) {
		/* compatibility mode for old command */
		upslogx(LOG_WARNING,
			"The 'beeper.off' command has been "
			"renamed to 'beeper.disable'");
		return instcmd("beeper.disable", NULL);
	}

	if (!strcasecmp(cmdname, "beeper.on")) {
		/* compatibility mode for old command */
		upslogx(LOG_WARNING,
			"The 'beeper.on' command has been "
			"renamed to 'beeper.enable'");
		return instcmd("beeper.enable", NULL);
	}

	upsdebugx(1, "instcmd(%s, %s)",
		cmdname,
		extradata ? extradata : "[NULL]");

	/* Retrieve and check netvar & item_path */
	hidups_item = find_nut_info(cmdname);

	/* Check for fallback if not found */
	if (hidups_item == NULL) {
		upsdebugx(3, "%s: cmdname '%s' not found; "
			"checking for alternatives",
			__func__, cmdname);

		if (!strcasecmp(cmdname, "load.on")) {
			return instcmd("load.on.delay", "0");
		}

		if (!strcasecmp(cmdname, "load.off")) {
			return instcmd("load.off.delay", "0");
		}

		if (!strcasecmp(cmdname, "shutdown.return")) {
			int	ret;

			/* Ensure "ups.start.auto" is set to "yes",
			 * if supported */
			if (dstate_getinfo("ups.start.auto")) {
				setvar("ups.start.auto", "yes");
			}

			ret = instcmd("load.on.delay", dstate_getinfo("ups.delay.start"));
			if (ret != STAT_INSTCMD_HANDLED) {
				return ret;
			}

			/* Some UPS's (e.g. TrippLive AVR750U w/ 3024 protocol) don't accept
			 * commands that arrive too rapidly, so add this arbitary wait,
			 * which has proven to be long enough to avoid this problem in practice */
			usleep(125000);

			return instcmd("load.off.delay", dstate_getinfo("ups.delay.shutdown"));
		}

		if (!strcasecmp(cmdname, "shutdown.stayoff")) {
			int	ret;

			/* Ensure "ups.start.auto" is set to "no", if supported */
			if (dstate_getinfo("ups.start.auto")) {
				setvar("ups.start.auto", "no");
			}

			ret = instcmd("load.on.delay", "-1");
			if (ret != STAT_INSTCMD_HANDLED) {
				return ret;
			}

			/* Some UPS's (e.g. TrippLive AVR750U w/ 3024 protocol) don't accept
			 * commands that arrive too rapidly, so add this arbitary wait,
			 * which has proven to be long enough to avoid this problem in practice */
			usleep(125000);

			return instcmd("load.off.delay", dstate_getinfo("ups.delay.shutdown"));
		}

		upsdebugx(2, "instcmd: info element unavailable %s\n", cmdname);
		return STAT_INSTCMD_INVALID;
	}

	upsdebugx(3, "%s: using Path '%s'",
		__func__,
		(hidups_item->hidpath ? hidups_item->hidpath : "[NULL]")
	);

	/* Check if the item is an instant command */
	if (!(hidups_item->hidflags & HU_TYPE_CMD)) {
		upsdebugx(2, "instcmd: %s is not an instant command\n", cmdname);
		return STAT_INSTCMD_INVALID;
	}

	/* If extradata is empty, use the default value from the HID-to-NUT table */
	val = extradata ? extradata : hidups_item->dfl;

	/* Lookup the new value if needed */
	if (hidups_item->hid2info != NULL) {
		value = hu_find_valinfo(hidups_item->hid2info, val);
	} else {
		value = atol(val);
	}

	/* Actual variable setting */
	if (HIDSetDataValue(udev, hidups_item->hiddata, value) == 1) {
		upsdebugx(3, "instcmd: SUCCEED\n");
		/* Set the status so that SEMI_STATIC vars are polled */
		data_has_changed = TRUE;
		return STAT_INSTCMD_HANDLED;
	}

	upsdebugx(3, "instcmd: FAILED\n"); /* TODO: HANDLED but FAILED, not UNKNOWN! */
	return STAT_INSTCMD_FAILED;
}

/* set r/w variable to a value. */
int setvar(const char *varname, const char *val)
{
	hid_info_t	*hidups_item;
	double		value;

	upsdebugx(1, "setvar(%s, %s)", varname, val);

	/* retrieve and check netvar & item_path */
	hidups_item = find_nut_info(varname);

	if (hidups_item == NULL) {
		upsdebugx(2, "setvar: info element unavailable %s\n", varname);
		return STAT_SET_UNKNOWN;
	}

	/* Checking item writability and HID Path */
	if (!(hidups_item->info_flags & ST_FLAG_RW)) {
		upsdebugx(2, "setvar: not writable %s\n", varname);
		return STAT_SET_UNKNOWN;
	}

	/* handle server side variable */
	if (hidups_item->hidflags & HU_FLAG_ABSENT) {
		upsdebugx(2, "setvar: setting server side variable %s\n", varname);
		dstate_setinfo(hidups_item->info_type, "%s", val);
		return STAT_SET_HANDLED;
	}

	/* HU_FLAG_ABSENT is the only case of HID Path == NULL */
	if (hidups_item->hidpath == NULL) {
		upsdebugx(2, "setvar: ID Path is NULL for %s\n", varname);
		return STAT_SET_UNKNOWN;
	}

	/* Lookup the new value if needed */
	if (hidups_item->hid2info != NULL) {
		value = hu_find_valinfo(hidups_item->hid2info, val);
	} else {
		value = atol(val);
	}

	/* Actual variable setting */
	if (HIDSetDataValue(udev, hidups_item->hiddata, value) == 1) {
		upsdebugx(5, "setvar: SUCCEED\n");
		/* Set the status so that SEMI_STATIC vars are polled */
		data_has_changed = TRUE;
		return STAT_SET_HANDLED;
	}

	upsdebugx(3, "setvar: FAILED\n"); /* FIXME: HANDLED but FAILED, not UNKNOWN! */
	return STAT_SET_UNKNOWN;
}

void upsdrv_shutdown(void)
{
	upsdebugx(1, "upsdrv_shutdown...");

	/* Try to shutdown with delay */
	if (instcmd("shutdown.return", NULL) == STAT_INSTCMD_HANDLED) {
		/* Shutdown successful */
		return;
	}

	/* If the above doesn't work, try shutdown.reboot */
	if (instcmd("shutdown.reboot", NULL) == STAT_INSTCMD_HANDLED) {
		/* Shutdown successful */
		return;
	}

	/* If the above doesn't work, try load.off.delay */
	if (instcmd("load.off.delay", NULL) == STAT_INSTCMD_HANDLED) {
		/* Shutdown successful */
		return;
	}

	fatalx(EXIT_FAILURE, "Shutdown failed!");
}

void upsdrv_help(void)
{
	/* FIXME: to be completed */
}

void upsdrv_makevartable(void)
{
	char temp [MAX_STRING_SIZE];

	upsdebugx(1, "upsdrv_makevartable...");

	snprintf(temp, sizeof(temp),
		"Set low battery level, in %% (default=%s)",
		DEFAULT_LOWBATT);
	addvar (VAR_VALUE, HU_VAR_LOWBATT, temp);

	snprintf(temp, sizeof(temp),
		"Set shutdown delay, in seconds (default=%s)",
		DEFAULT_OFFDELAY);
	addvar(VAR_VALUE, HU_VAR_OFFDELAY, temp);

	snprintf(temp, sizeof(temp),
		"Set startup delay, in seconds (default=%s)",
		DEFAULT_ONDELAY);
	addvar(VAR_VALUE, HU_VAR_ONDELAY, temp);

	snprintf(temp, sizeof(temp),
		"Set polling frequency, in seconds, to reduce data flow (default=%d)",
		DEFAULT_POLLFREQ);
	addvar(VAR_VALUE, HU_VAR_POLLFREQ, temp);

	addvar(VAR_FLAG, "pollonly", "Don't use interrupt pipe, only use polling");

	addvar(VAR_FLAG, "onlinedischarge",
		"Set to treat discharging while online as being offline");

#ifndef SHUT_MODE
	/* allow -x vendor=X, vendorid=X, product=X, productid=X, serial=X */
	nut_usb_addvars();

	addvar(VAR_FLAG, "explore",
		"Diagnostic matching of unsupported UPS");
	addvar(VAR_FLAG, "maxreport",
		"Activate tweak for buggy APC Back-UPS firmware");
	addvar(VAR_FLAG, "interruptonly",
		"Don't use polling, only use interrupt pipe");
	addvar(VAR_VALUE, "interruptsize",
		"Number of bytes to read from interrupt pipe");
#else
	addvar(VAR_VALUE, "notification",
		"Set notification type, (ignored, only for backward compatibility)");
#endif
}

#define	MAX_EVENT_NUM	32

void upsdrv_updateinfo(void)
{
	hid_info_t	*item;
	HIDData_t	*event[MAX_EVENT_NUM], *found_data;
	int		i, evtCount;
	double		value;
	time_t		now;

	upsdebugx(1, "upsdrv_updateinfo...");

	time(&now);

	/* check for device availability to set datastale! */
	if (hd == NULL) {
		/* don't flood reconnection attempts */
		if (now < (lastpoll + poll_interval)) {
			return;
		}

		upsdebugx(1, "Got to reconnect!\n");

		if (!reconnect_ups()) {
			lastpoll = now;
			dstate_datastale();
			return;
		}

		hd = &curDevice;

		if (hid_ups_walk(HU_WALKMODE_INIT) == FALSE) {
			hd = NULL;
			return;
		}
	}
#ifdef DEBUG
	interval();
#endif
	/* Get HID notifications on Interrupt pipe first */
	if (use_interrupt_pipe == TRUE) {
		evtCount = HIDGetEvents(udev, event, MAX_EVENT_NUM);
		switch (evtCount)
		{
		case ERROR_BUSY:      /* Device or resource busy */
			upslog_with_errno(LOG_CRIT, "Got disconnected by another driver");
			goto fallthrough_reconnect;
#if WITH_LIBUSB_0_1 /* limit to libusb 0.1 implementation */
		case -EPERM:		/* Operation not permitted */
#endif
		case ERROR_NO_DEVICE: /* No such device */
		case ERROR_ACCESS:    /* Permission denied */
		case ERROR_IO:        /* I/O error */
#if WITH_LIBUSB_0_1         /* limit to libusb 0.1 implementation */
		case -ENXIO:		    /* No such device or address */
#endif
		case ERROR_NOT_FOUND: /* No such file or directory */
		case ERROR_NO_MEM:    /* Insufficient memory */
		fallthrough_reconnect:
			/* Uh oh, got to reconnect! */
			hd = NULL;
			return;
		default:
			upsdebugx(1, "Got %i HID objects...", (evtCount >= 0) ? evtCount : 0);
			break;
		}
	} else {
		evtCount = 0;
		upsdebugx(1, "Not using interrupt pipe...");
	}

	/* Process pending events (HID notifications on Interrupt pipe) */
	for (i = 0; i < evtCount; i++) {

		if (HIDGetDataValue(udev, event[i], &value, poll_interval) != 1)
			continue;

		if (nut_debug_level >= 2) {
			upsdebugx(2,
				"Path: %s, Type: %s, ReportID: 0x%02x, "
				"Offset: %i, Size: %i, Value: %g",
				HIDGetDataItem(event[i], subdriver->utab),
				HIDDataType(event[i]), event[i]->ReportID,
				event[i]->Offset, event[i]->Size, value);
		}

		/* Skip Input reports, if we don't use the Feature report */
		found_data = FindObject_with_Path(pDesc, &(event[i]->Path), interrupt_only ? ITEM_INPUT:ITEM_FEATURE);
		if(!found_data && !interrupt_only) {
			found_data = FindObject_with_Path(pDesc, &(event[i]->Path), ITEM_INPUT);
		}
		if(!found_data) {
			upsdebugx(2, "Could not find event as either ITEM_INPUT or ITEM_FEATURE?");
			continue;
		}
		item = find_hid_info(found_data);
		if (!item) {
			upsdebugx(3, "NUT doesn't use this HID object");
			continue;
		}

		ups_infoval_set(item, value);
	}
#ifdef DEBUG
	upsdebugx(1, "took %.3f seconds handling interrupt reports...\n",
		interval());
#endif
	/* clear status buffer before begining */
	status_init();

	/* Do a full update (polling) every pollfreq
	 * or upon data change (ie setvar/instcmd) */
	if ((now > (lastpoll + pollfreq)) || (data_has_changed == TRUE)) {
		upsdebugx(1, "Full update...");

		alarm_init();

		if (hid_ups_walk(HU_WALKMODE_FULL_UPDATE) == FALSE)
			return;

		lastpoll = now;
		data_has_changed = FALSE;

		ups_alarm_set();
		alarm_commit();
	} else {
		upsdebugx(1, "Quick update...");

		/* Quick poll data only to see if the UPS is still connected */
		if (hid_ups_walk(HU_WALKMODE_QUICK_UPDATE) == FALSE)
			return;
	}

	ups_status_set();
	status_commit();

	dstate_dataok();
#ifdef DEBUG
	upsdebugx(1, "took %.3f seconds handling feature reports...\n",
		interval());
#endif
}

void upsdrv_initinfo(void)
{
	char	*val;

	upsdebugx(1, "upsdrv_initinfo...");

	dstate_setinfo("driver.version.data", "%s", subdriver->name);

	/* init polling frequency */
	val = getval(HU_VAR_POLLFREQ);
	if (val) {
		pollfreq = atoi(val);
	}

	dstate_setinfo("driver.parameter.pollfreq", "%d", pollfreq);

	/* ignore (broken) interrupt pipe */
	if (testvar("pollonly")) {
		use_interrupt_pipe = FALSE;
	}

	time(&lastpoll);

	/* install handlers */
	upsh.setvar = setvar;
	upsh.instcmd = instcmd;
}

void upsdrv_initups(void)
{
	int ret;
	char *val;

	upsdebugx(2, "Initializing an USB-connected UPS with library %s " \
		"(NUT subdriver name='%s' ver='%s')",
		dstate_getinfo("driver.version.usb"),
		comm_driver->name, comm_driver->version );

#ifdef SHUT_MODE
	/*!
	 * SHUT is a serial protocol, so it needs
	 * only the device path
	 */
	upsdebugx(1, "upsdrv_initups (SHUT)...");

	subdriver_matcher = device_path;
#else
	char *regex_array[7];

	upsdebugx(1, "upsdrv_initups (non-SHUT)...");
	warn_if_bad_usb_port_filename(device_path);

	subdriver_matcher = &subdriver_matcher_struct;

	/* enforce use of the "vendorid" option if "explore" is given */
	if (testvar("explore") && getval("vendorid")==NULL) {
		fatalx(EXIT_FAILURE, "must specify \"vendorid\" when using \"explore\"");
	}

	/* Activate maxreport tweak */
	if (testvar("maxreport")) {
		max_report_size = 1;
	}

	/* process the UPS selection options */
	regex_array[0] = getval("vendorid");
	regex_array[1] = getval("productid");
	regex_array[2] = getval("vendor");
	regex_array[3] = getval("product");
	regex_array[4] = getval("serial");
	regex_array[5] = getval("bus");
	regex_array[6] = getval("device");

	ret = USBNewRegexMatcher(&regex_matcher, regex_array, REG_ICASE | REG_EXTENDED);
	switch(ret)
	{
	case 0:
		break;
	case -1:
		fatal_with_errno(EXIT_FAILURE, "HIDNewRegexMatcher()");
#ifndef HAVE___ATTRIBUTE__NORETURN
		exit(EXIT_FAILURE);
		/* Should not get here in practice, but
		 * compiler is afraid we can fall through */
#endif
	default:
		fatalx(EXIT_FAILURE, "invalid regular expression: %s", regex_array[ret]);
#ifndef HAVE___ATTRIBUTE__NORETURN
		exit(EXIT_FAILURE);
		/* Should not get here in practice, but
		 * compiler is afraid we can fall through */
#endif
	}

	/* link the matchers */
	subdriver_matcher->next = regex_matcher;
#endif /* SHUT_MODE */

	/* Search for the first supported UPS matching the
	   regular expression (USB) or device_path (SHUT) */
	ret = comm_driver->open(&udev, &curDevice, subdriver_matcher, &callback);
	if (ret < 1)
		fatalx(EXIT_FAILURE, "No matching HID UPS found");

	hd = &curDevice;

	upsdebugx(1, "Detected a UPS: %s/%s",
		hd->Vendor ? hd->Vendor : "unknown",
		hd->Product ? hd->Product : "unknown");

	/* Activate Powercom tweaks */
	if (testvar("interruptonly")) {
		interrupt_only = 1;
	}

	/* Activate Cyberpower tweaks */
	if (testvar("onlinedischarge")) {
		onlinedischarge = 1;
	}

	val = getval("interruptsize");
	if (val) {
		int ipv = atoi(val);
		if (ipv > 0) {
			interrupt_size = (unsigned int)ipv;
		} else {
			fatalx(EXIT_FAILURE, "Error: invalid interruptsize: %d", ipv);
		}
	}

	if (hid_ups_walk(HU_WALKMODE_INIT) == FALSE) {
		fatalx(EXIT_FAILURE, "Can't initialize data from HID UPS");
	}

	if (dstate_getinfo("battery.charge.low")) {
		/* Retrieve user defined battery settings */
		val = getval(HU_VAR_LOWBATT);
		if (val) {
			dstate_setinfo("battery.charge.low", "%ld", strtol(val, NULL, 10));
		}
	}

	if (dstate_getinfo("ups.delay.start")) {
		/* Retrieve user defined delay settings */
		val = getval(HU_VAR_ONDELAY);
		if (val) {
			dstate_setinfo("ups.delay.start", "%ld", strtol(val, NULL, 10));
		}
	}

	if (dstate_getinfo("ups.delay.shutdown")) {
		/* Retrieve user defined delay settings */
		val = getval(HU_VAR_OFFDELAY);
		if (val) {
			dstate_setinfo("ups.delay.shutdown", "%ld", strtol(val, NULL, 10));
		}
	}

	if (find_nut_info("load.off.delay")) {
		/* Adds default with a delay value of '0' (= immediate) */
		dstate_addcmd("load.off");
	}

	if (find_nut_info("load.on.delay")) {
		/* Adds default with a delay value of '0' (= immediate) */
		dstate_addcmd("load.on");
	}

	if (find_nut_info("load.off.delay") && find_nut_info("load.on.delay")) {
		/* Add composite instcmds (require setting multiple HID values) */
		dstate_addcmd("shutdown.return");
		dstate_addcmd("shutdown.stayoff");
	}
}

void upsdrv_cleanup(void)
{
	upsdebugx(1, "upsdrv_cleanup...");

	comm_driver->close(udev);
	Free_ReportDesc(pDesc);
	free_report_buffer(reportbuf);
#ifndef SHUT_MODE
	USBFreeExactMatcher(exact_matcher);
	USBFreeRegexMatcher(regex_matcher);

	free(curDevice.Vendor);
	free(curDevice.Product);
	free(curDevice.Serial);
	free(curDevice.Bus);
	free(curDevice.Device);
#endif
}

/**********************************************************************
 * Support functions
 *********************************************************************/

void possibly_supported(const char *mfr, HIDDevice_t *arghd)
{
	upsdebugx(0,
"This %s device (%04x:%04x) is not (or perhaps not yet) supported\n"
"by usbhid-ups. Please make sure you have an up-to-date version of NUT. If\n"
"this does not fix the problem, try running the driver with the\n"
"'-x productid=%04x' option. Please report your results to the NUT user's\n"
"mailing list <nut-upsuser@lists.alioth.debian.org>.\n",
	mfr, arghd->VendorID, arghd->ProductID, arghd->ProductID);
}

/* Update ups_status to remember this status item. Interpretation is
   done in ups_status_set(). */
static void process_boolean_info(const char *nutvalue)
{
	status_lkp_t *status_item;
	int clear = 0;

	upsdebugx(5, "process_boolean_info: %s", nutvalue);

	if (*nutvalue == '!') {
		nutvalue++;
		clear = 1;
	}

	for (status_item = status_info; status_item->status_str != NULL ; status_item++)
	{
		if (strcasecmp(status_item->status_str, nutvalue))
			continue;

		if (clear) {
			ups_status &= ~status_item->status_mask;
		} else {
			ups_status |= status_item->status_mask;
		}

		return;
	}

	upsdebugx(5, "Warning: %s not in list of known values", nutvalue);
}

static int callback(
	hid_dev_handle_t argudev,
	HIDDevice_t *arghd,
	usb_ctrl_charbuf rdbuf,
	usb_ctrl_charbufsize rdlen)
{
	int i;
	const char *mfr = NULL, *model = NULL, *serial = NULL;
#ifndef SHUT_MODE
	int ret;
#endif
	upsdebugx(2, "Report Descriptor size = %" PRI_NUT_USB_CTRL_CHARBUFSIZE, rdlen);

#if (defined HAVE_PRAGMA_GCC_DIAGNOSTIC_PUSH_POP) && ( (defined HAVE_PRAGMA_GCC_DIAGNOSTIC_IGNORED_TYPE_LIMITS) || (defined HAVE_PRAGMA_GCC_DIAGNOSTIC_IGNORED_TAUTOLOGICAL_CONSTANT_OUT_OF_RANGE_COMPARE) || (defined HAVE_PRAGMA_GCC_DIAGNOSTIC_IGNORED_TAUTOLOGICAL_UNSIGNED_ZERO_COMPARE) )
# pragma GCC diagnostic push
#endif
#ifdef HAVE_PRAGMA_GCC_DIAGNOSTIC_IGNORED_TYPE_LIMITS
# pragma GCC diagnostic ignored "-Wtype-limits"
#endif
#ifdef HAVE_PRAGMA_GCC_DIAGNOSTIC_IGNORED_TAUTOLOGICAL_CONSTANT_OUT_OF_RANGE_COMPARE
# pragma GCC diagnostic ignored "-Wtautological-constant-out-of-range-compare"
#endif
#ifdef HAVE_PRAGMA_GCC_DIAGNOSTIC_IGNORED_TAUTOLOGICAL_UNSIGNED_ZERO_COMPARE
# pragma GCC diagnostic ignored "-Wtautological-unsigned-zero-compare"
#endif
	if ((uintmax_t)rdlen < (uintmax_t)SIZE_MAX) {
		upsdebug_hex(3, "Report Descriptor", rdbuf, (size_t)rdlen);
	}
#if (defined HAVE_PRAGMA_GCC_DIAGNOSTIC_PUSH_POP) && ( (defined HAVE_PRAGMA_GCC_DIAGNOSTIC_IGNORED_TYPE_LIMITS) || (defined HAVE_PRAGMA_GCC_DIAGNOSTIC_IGNORED_TAUTOLOGICAL_CONSTANT_OUT_OF_RANGE_COMPARE) || (defined HAVE_PRAGMA_GCC_DIAGNOSTIC_IGNORED_TAUTOLOGICAL_UNSIGNED_ZERO_COMPARE) )
# pragma GCC diagnostic pop
#endif

	/* Save the global "hd" for this driver instance */
	hd = arghd;
	udev = argudev;

	/* Parse Report Descriptor */
	Free_ReportDesc(pDesc);
	pDesc = Parse_ReportDesc(rdbuf, rdlen);
	if (!pDesc) {
		upsdebug_with_errno(1, "Failed to parse report descriptor!");
		return 0;
	}

	/* prepare report buffer */
	free_report_buffer(reportbuf);
	reportbuf = new_report_buffer(pDesc);
	if (!reportbuf) {
		upsdebug_with_errno(1, "Failed to allocate report buffer!");
		Free_ReportDesc(pDesc);
		return 0;
	}

	/* select the subdriver for this device */
	for (i=0; subdriver_list[i] != NULL; i++) {
		if (subdriver_list[i]->claim(hd)) {
			break;
		}
	}

	subdriver = subdriver_list[i];
	if (!subdriver) {
		upsdebugx(1, "Manufacturer not supported!");
		return 0;
	}

	upslogx(2, "Using subdriver: %s", subdriver->name);

	if (subdriver->fix_report_desc(arghd, pDesc)) {
		upsdebugx(2, "Report Descriptor Fixed");
	}
	HIDDumpTree(udev, arghd, subdriver->utab);

#ifndef SHUT_MODE
	/* create a new matcher for later matching */
	USBFreeExactMatcher(exact_matcher);
	ret = USBNewExactMatcher(&exact_matcher, hd);
	if (ret) {
		upsdebug_with_errno(1, "USBNewExactMatcher()");
		return 0;
	}

	regex_matcher->next = exact_matcher;
#endif /* SHUT_MODE */

	/* apply subdriver specific formatting */
	mfr = subdriver->format_mfr(hd);
	model = subdriver->format_model(hd);
	serial = subdriver->format_serial(hd);

	if (mfr != NULL) {
		dstate_setinfo("ups.mfr", "%s", mfr);
	} else {
		dstate_delinfo("ups.mfr");
	}

	if (model != NULL) {
		dstate_setinfo("ups.model", "%s", model);
	} else {
		dstate_delinfo("ups.model");
	}

	if (serial != NULL) {
		dstate_setinfo("ups.serial", "%s", serial);
	} else {
		dstate_delinfo("ups.serial");
	}

	dstate_setinfo("ups.vendorid", "%04x", hd->VendorID);
	dstate_setinfo("ups.productid", "%04x", hd->ProductID);

	return 1;
}

#ifdef DEBUG
static double interval(void)
{
	struct timeval		now;
	static struct timeval	last;
	double	ret;

	gettimeofday(&now, NULL);

	ret = now.tv_sec - last.tv_sec	+ ((double)(now.tv_usec - last.tv_usec)) / 1000000;
	last = now;

	return ret;
}
#endif

/* default subdriver function which doesn't attempt to fix
 * any issues in the parsed HID Report Descriptor */
int fix_report_desc(HIDDevice_t *arg_pDev, HIDDesc_t *arg_pDesc) {
	NUT_UNUSED_VARIABLE(arg_pDev);
	NUT_UNUSED_VARIABLE(arg_pDesc);

	return 0;
}

/* walk ups variables and set elements of the info array. */
static bool_t hid_ups_walk(walkmode_t mode)
{
	hid_info_t	*item;
	double		value;
	int		retcode;

#ifndef SHUT_MODE
	/* extract the VendorId for further testing */
	int vendorID = curDevice.VendorID;
	int productID = curDevice.ProductID;
#endif

	/* 3 modes: HU_WALKMODE_INIT, HU_WALKMODE_QUICK_UPDATE
	 * and HU_WALKMODE_FULL_UPDATE */

	/* Device data walk ----------------------------- */
	for (item = subdriver->hid2nut; item->info_type != NULL; item++) {

#ifdef SHUT_MODE
		/* Check if we are asked to stop (reactivity++) in SHUT mode.
		 * In USB mode, looping through this takes well under a second,
		 * so any effort to improve reactivity here is wasted. */
		if (exit_flag != 0)
			return TRUE;
#endif
		/* filter data according to mode */
		switch (mode)
		{
		/* Device capabilities enumeration */
		case HU_WALKMODE_INIT:
			/* Apparently, we are reconnecting, so
			 * NUT-to-HID translation is already good */
			if (item->hiddata != NULL)
				break;

			/* Create the NUT-to-HID mapping */
			item->hiddata = HIDGetItemData(item->hidpath, subdriver->utab);
			if (item->hiddata == NULL)
				continue;

			/* Special case for handling server side variables */
			if (item->hidflags & HU_FLAG_ABSENT) {

				/* already set */
				if (dstate_getinfo(item->info_type))
					continue;

				dstate_setinfo(item->info_type, "%s", item->dfl);
				dstate_setflags(item->info_type, item->info_flags);

				/* Set max length for strings, if needed */
				if (item->info_flags & ST_FLAG_STRING)
					dstate_setaux(item->info_type, item->info_len);

				continue;
			}

			/* Allow duplicates for these NUT variables... */
			if (!strncmp(item->info_type, "ups.alarm", 9)) {
				break;
			}

			/* ...this one doesn't exist yet... */
			if (dstate_getinfo(item->info_type) == NULL) {
				break;
			}

			/* ...but this one does, so don't use it! */
			item->hiddata = NULL;
			continue;

		case HU_WALKMODE_QUICK_UPDATE:
			/* Quick update only deals with status and alarms! */
			if (!(item->hidflags & HU_FLAG_QUICK_POLL))
				continue;

			break;

		case HU_WALKMODE_FULL_UPDATE:
			/* These don't need polling after initinfo() */
			if (item->hidflags & (HU_FLAG_ABSENT | HU_TYPE_CMD | HU_FLAG_STATIC))
				continue;

			/* These need to be polled after user changes (setvar / instcmd) */
			if ( (item->hidflags & HU_FLAG_SEMI_STATIC) && (data_has_changed == FALSE) )
				continue;

			break;

#if (defined HAVE_PRAGMA_GCC_DIAGNOSTIC_PUSH_POP) && ( (defined HAVE_PRAGMA_GCC_DIAGNOSTIC_IGNORED_COVERED_SWITCH_DEFAULT) || (defined HAVE_PRAGMA_GCC_DIAGNOSTIC_IGNORED_UNREACHABLE_CODE) )
# pragma GCC diagnostic push
#endif
#ifdef HAVE_PRAGMA_GCC_DIAGNOSTIC_IGNORED_COVERED_SWITCH_DEFAULT
# pragma GCC diagnostic ignored "-Wcovered-switch-default"
#endif
#ifdef HAVE_PRAGMA_GCC_DIAGNOSTIC_IGNORED_UNREACHABLE_CODE
# pragma GCC diagnostic ignored "-Wunreachable-code"
#endif
/* Older CLANG (e.g. clang-3.4) seems to not support the GCC pragmas above */
#ifdef __clang__
# pragma clang diagnostic push
# pragma clang diagnostic ignored "-Wcovered-switch-default"
# pragma clang diagnostic ignored "-Wunreachable-code"
#endif
			/* All enum cases defined as of the time of coding
			 * have been covered above. Handle later definitions,
			 * memory corruptions and buggy inputs below...
			 */
		default:
			fatalx(EXIT_FAILURE, "hid_ups_walk: unknown update mode!");
		}
#ifdef __clang__
# pragma clang diagnostic pop
#endif
#if (defined HAVE_PRAGMA_GCC_DIAGNOSTIC_PUSH_POP) && ( (defined HAVE_PRAGMA_GCC_DIAGNOSTIC_IGNORED_COVERED_SWITCH_DEFAULT) || (defined HAVE_PRAGMA_GCC_DIAGNOSTIC_IGNORED_UNREACHABLE_CODE) )
# pragma GCC diagnostic pop
#endif

#ifndef SHUT_MODE
		/* skip report 0x54 for Tripplite SU3000LCD2UHV due to firmware bug */
		if ((vendorID == 0x09ae) && (productID == 0x1330)) {
			if (item->hiddata && (item->hiddata->ReportID == 0x54)) {
				continue;
			}
		}
#endif

		retcode = HIDGetDataValue(udev, item->hiddata, &value, poll_interval);

		switch (retcode)
		{
		case ERROR_BUSY:      /* Device or resource busy */
			upslog_with_errno(LOG_CRIT, "Got disconnected by another driver");
			goto fallthrough_reconnect;

#if WITH_LIBUSB_0_1 /* limit to libusb 0.1 implementation */
		case -EPERM:		/* Operation not permitted */
#endif
		case ERROR_NO_DEVICE: /* No such device */
		case ERROR_ACCESS:    /* Permission denied */
		case ERROR_IO:        /* I/O error */
<<<<<<< HEAD
		case ERROR_NOT_FOUND: /* No such file or directory */
#if WITH_LIBUSB_0_1 /* limit to libusb 0.1 implementation */
		case -ENXIO:		/* No such device or address */
#endif
=======
#if WITH_LIBUSB_0_1         /* limit to libusb 0.1 implementation */
		case -ENXIO:		    /* No such device or address */
#endif
		case ERROR_NOT_FOUND: /* No such file or directory */
		case ERROR_NO_MEM:    /* Insufficient memory */
>>>>>>> 67c6cd5b
		fallthrough_reconnect:
			/* Uh oh, got to reconnect! */
			hd = NULL;
			return FALSE;

		case 1:
			break;	/* Found! */

		case 0:
			continue;

		case ERROR_TIMEOUT:   /* Connection timed out */
/* libusb win32 does not know EPROTO and EOVERFLOW,
 * it only returns EIO for any IO errors */
#ifndef WIN32
		case ERROR_OVERFLOW:  /* Value too large for defined data type */
# if EPROTO && WITH_LIBUSB_0_1
		case -EPROTO:		/* Protocol error */
# endif
#endif
		case ERROR_PIPE:      /* Broken pipe */
		default:
			/* Don't know what happened, try again later... */
		   upsdebugx(1, "HIDGetDataValue unknown retcode '%i'", retcode);
			continue;
		}

		upsdebugx(2,
			"Path: %s, Type: %s, ReportID: 0x%02x, "
			"Offset: %i, Size: %i, Value: %g",
			item->hidpath, HIDDataType(item->hiddata),
			item->hiddata->ReportID,
			item->hiddata->Offset, item->hiddata->Size, value);

		if (item->hidflags & HU_TYPE_CMD) {
			upsdebugx(3, "Adding command '%s' using Path '%s'",
				item->info_type, item->hidpath);
			dstate_addcmd(item->info_type);
			continue;
		}

		/* Process the value we got back (set status bits and
		 * set the value of other parameters) */
		if (ups_infoval_set(item, value) != 1)
			continue;

		if (mode == HU_WALKMODE_INIT) {
			info_lkp_t	*info_lkp;

			dstate_setflags(item->info_type, item->info_flags);

			/* Set max length for strings */
			if (item->info_flags & ST_FLAG_STRING) {
				dstate_setaux(item->info_type, item->info_len);
			}

			/* Set enumerated values, only if the data has ST_FLAG_RW */
			if (!(item->hidflags & HU_FLAG_ENUM) || !(item->info_flags & ST_FLAG_RW)) {
				continue;
			}
			/* Loop on all existing values */
			for (info_lkp = item->hid2info; info_lkp != NULL
				&& info_lkp->nut_value != NULL; info_lkp++) {
				/* Check if this value is supported */
				if (hu_find_infoval(item->hid2info, info_lkp->hid_value) != NULL) {
					dstate_addenum(item->info_type, "%s", info_lkp->nut_value);
				}
			}
		}
	}

	return TRUE;
}

static int reconnect_ups(void)
{
	int ret;

	upsdebugx(4, "==================================================");
	upsdebugx(4, "= device has been disconnected, try to reconnect =");
	upsdebugx(4, "==================================================");

	/* Try to close the previous handle */
	if (udev)
		comm_driver->close(udev);

	ret = comm_driver->open(&udev, &curDevice, subdriver_matcher, NULL);

	if (ret > 0) {
		return 1;
	}

	return 0;
}

/* Convert the local status information to NUT format and set NUT
   alarms. */
static void ups_alarm_set(void)
{
	if (ups_status & STATUS(REPLACEBATT)) {
		alarm_set("Replace battery!");
	}
	if (ups_status & STATUS(SHUTDOWNIMM)) {
		alarm_set("Shutdown imminent!");
	}
	if (ups_status & STATUS(FANFAIL)) {
		alarm_set("Fan failure!");
	}
	if (ups_status & STATUS(NOBATTERY)) {
		alarm_set("No battery installed!");
	}
	if (ups_status & STATUS(BATTVOLTLO)) {
		alarm_set("Battery voltage too low!");
	}
	if (ups_status & STATUS(BATTVOLTHI)) {
		alarm_set("Battery voltage too high!");
	}
	if (ups_status & STATUS(CHARGERFAIL)) {
		alarm_set("Battery charger fail!");
	}
	if (ups_status & STATUS(OVERHEAT)) {
		alarm_set("Temperature too high!");	/* overheat; Belkin, TrippLite */
	}
	if (ups_status & STATUS(COMMFAULT)) {
		alarm_set("Internal UPS fault!");	/* UPS fault; Belkin, TrippLite */
	}
	if (ups_status & STATUS(AWAITINGPOWER)) {
		alarm_set("Awaiting power!");		/* awaiting power; Belkin, TrippLite */
	}
	if (ups_status & STATUS(BYPASSAUTO)) {
		alarm_set("Automatic bypass mode!");
	}
	if (ups_status & STATUS(BYPASSMAN)) {
		alarm_set("Manual bypass mode!");
	}
}

/* Return the current value of ups_status */
unsigned ups_status_get(void)
{
	return ups_status;
}

/* Convert the local status information to NUT format and set NUT
   status. */
static void ups_status_set(void)
{
	if (ups_status & STATUS(VRANGE)) {
		dstate_setinfo("input.transfer.reason", "input voltage out of range");
	} else if (ups_status & STATUS(FRANGE)) {
		dstate_setinfo("input.transfer.reason", "input frequency out of range");
	} else {
		dstate_delinfo("input.transfer.reason");
	}


	if (!(ups_status & STATUS(ONLINE))) {
		status_set("OB");		/* on battery */
	} else if ((ups_status & STATUS(DISCHRG))) {
			/* if online */
		if (onlinedischarge) {
			/* if we treat OL+DISCHRG as being offline */
			status_set("OB");	/* on battery */
		} else {
			if (!(ups_status & STATUS(CAL))) {
				/* if in OL+DISCHRG unknowingly, warn user */
				upslogx(LOG_WARNING, "%s: seems that UPS [%s] is in OL+DISCHRG state now. "
				"Is it calibrating or do you perhaps want to set 'onlinedischarge' option? "
				"Some UPS models (e.g. CyberPower UT series) emit OL+DISCHRG when offline.",
				__func__, upsname);
			}
			/* if we're calibrating */
			status_set("OL");	/* on line */
		}
	} else if ((ups_status & STATUS(ONLINE))) {
		status_set("OL");
	}
	if ((ups_status & STATUS(DISCHRG)) &&
		!(ups_status & STATUS(DEPLETED))) {
		status_set("DISCHRG");		/* discharging */
	}
	if ((ups_status & STATUS(CHRG)) &&
		!(ups_status & STATUS(FULLYCHARGED))) {
		status_set("CHRG");		/* charging */
	}
	if (ups_status & (STATUS(LOWBATT) | STATUS(TIMELIMITEXP) | STATUS(SHUTDOWNIMM))) {
		status_set("LB");		/* low battery */
	}
	if (ups_status & STATUS(OVERLOAD)) {
		status_set("OVER");		/* overload */
	}
	if (ups_status & STATUS(REPLACEBATT)) {
		status_set("RB");		/* replace batt */
	}
	if (ups_status & STATUS(TRIM)) {
		status_set("TRIM");		/* SmartTrim */
	}
	if (ups_status & STATUS(BOOST)) {
		status_set("BOOST");		/* SmartBoost */
	}
	if (ups_status & (STATUS(BYPASSAUTO) | STATUS(BYPASSMAN))) {
		status_set("BYPASS");		/* on bypass */
	}
	if (ups_status & STATUS(OFF)) {
		status_set("OFF");		/* ups is off */
	}
	if (ups_status & STATUS(CAL)) {
		status_set("CAL");		/* calibration */
	}
}

/* find info element definition in info array
 * by NUT varname.
 */
static hid_info_t *find_nut_info(const char *varname)
{
	hid_info_t *hidups_item;

	for (hidups_item = subdriver->hid2nut; hidups_item->info_type != NULL ; hidups_item++) {

		if (strcasecmp(hidups_item->info_type, varname))
			continue;

		if (hidups_item->hiddata != NULL)
			return hidups_item;
	}

	upsdebugx(2, "find_nut_info: unknown info type: %s", varname);
	return NULL;
}

/* find info element definition in info array
 * by HID data pointer.
 */
static hid_info_t *find_hid_info(const HIDData_t *hiddata)
{
	hid_info_t *hidups_item;

	if(!hiddata) {
		upsdebugx(2, "%s: hiddata == NULL", __func__);
		return NULL;
	}

	for (hidups_item = subdriver->hid2nut; hidups_item->info_type != NULL ; hidups_item++) {

		/* Skip server side vars */
		if (hidups_item->hidflags & HU_FLAG_ABSENT)
			continue;

		if (hidups_item->hiddata == hiddata)
			return hidups_item;
	}

	return NULL;
}

/* find the HID Item value matching that NUT value */
/* useful for set with value lookup... */
static long hu_find_valinfo(info_lkp_t *hid2info, const char* value)
{
	info_lkp_t	*info_lkp;

	/* if a conversion function is defined, use 'value' as argument for it */
	if (hid2info->nuf != NULL) {
		double	hid_value;
		hid_value = hid2info->nuf(value);
		upsdebugx(5, "hu_find_valinfo: found %g (value: %s)", hid_value, value);
		return hid_value;
	}

	for (info_lkp = hid2info; info_lkp->nut_value != NULL; info_lkp++) {
		if (!(strcmp(info_lkp->nut_value, value))) {
			upsdebugx(5,
				"hu_find_valinfo: found %s (value: %ld)",
				info_lkp->nut_value, info_lkp->hid_value);
			return info_lkp->hid_value;
		}
	}

	upsdebugx(3,
		"hu_find_valinfo: no matching HID value for this INFO_* value (%s)",
		value);
	return -1;
}

/* find the NUT value matching that HID Item value */
static const char *hu_find_infoval(info_lkp_t *hid2info, const double value)
{
	info_lkp_t	*info_lkp;

	/* if a conversion function is defined, use 'value' as argument for it */
	if (hid2info->fun != NULL) {
		return hid2info->fun(value);
	}

	/* use 'value' as an index for a lookup in an array */
	for (info_lkp = hid2info; info_lkp->nut_value != NULL; info_lkp++) {
		if (info_lkp->hid_value == (long)value) {
			upsdebugx(5,
				"hu_find_infoval: found %s (value: %ld)",
				info_lkp->nut_value, (long)value);
			return info_lkp->nut_value;
		}
	}

	upsdebugx(3,
		"hu_find_infoval: no matching INFO_* value for this HID value (%g)",
		value);
	return NULL;
}

/* return -1 on failure, 0 for a status update and 1 in all other cases */
static int ups_infoval_set(hid_info_t *item, double value)
{
	const char	*nutvalue;

	/* need lookup'ed translation? */
	if (item->hid2info != NULL){

		if ((nutvalue = hu_find_infoval(item->hid2info, value)) == NULL) {
			upsdebugx(5, "Lookup [%g] failed for [%s]", value, item->info_type);
			return -1;
		}

		/* deal with boolean items */
		if (!strncmp(item->info_type, "BOOL", 4)) {
			process_boolean_info(nutvalue);
			return 0;
		}

		/* deal with alarm items */
		if (!strncmp(item->info_type, "ups.alarm", 9)) {
			alarm_set(nutvalue);
			return 0;
		}

		dstate_setinfo(item->info_type, "%s", nutvalue);
	} else {
#ifdef HAVE_PRAGMAS_FOR_GCC_DIAGNOSTIC_IGNORED_FORMAT_NONLITERAL
#pragma GCC diagnostic push
#endif
#ifdef HAVE_PRAGMA_GCC_DIAGNOSTIC_IGNORED_FORMAT_NONLITERAL
#pragma GCC diagnostic ignored "-Wformat-nonliteral"
#endif
#ifdef HAVE_PRAGMA_GCC_DIAGNOSTIC_IGNORED_FORMAT_SECURITY
#pragma GCC diagnostic ignored "-Wformat-security"
#endif
		dstate_setinfo(item->info_type, item->dfl, value);
#ifdef HAVE_PRAGMAS_FOR_GCC_DIAGNOSTIC_IGNORED_FORMAT_NONLITERAL
#pragma GCC diagnostic pop
#endif
	}

	return 1;
}<|MERGE_RESOLUTION|>--- conflicted
+++ resolved
@@ -1501,18 +1501,11 @@
 		case ERROR_NO_DEVICE: /* No such device */
 		case ERROR_ACCESS:    /* Permission denied */
 		case ERROR_IO:        /* I/O error */
-<<<<<<< HEAD
-		case ERROR_NOT_FOUND: /* No such file or directory */
-#if WITH_LIBUSB_0_1 /* limit to libusb 0.1 implementation */
-		case -ENXIO:		/* No such device or address */
-#endif
-=======
-#if WITH_LIBUSB_0_1         /* limit to libusb 0.1 implementation */
-		case -ENXIO:		    /* No such device or address */
+#if WITH_LIBUSB_0_1           /* limit to libusb 0.1 implementation */
+		case -ENXIO:		  /* No such device or address */
 #endif
 		case ERROR_NOT_FOUND: /* No such file or directory */
 		case ERROR_NO_MEM:    /* Insufficient memory */
->>>>>>> 67c6cd5b
 		fallthrough_reconnect:
 			/* Uh oh, got to reconnect! */
 			hd = NULL;
