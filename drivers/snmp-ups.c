/*  snmp-ups.c - NUT Generic SNMP driver core (supports different MIBs)
 *  Can be compiled with built-in or loadable (DMF) MIB-to-NUT mapping tables
 *
 *  Based on NetSNMP API (Simple Network Management Protocol v1-2c-3)
 *
 *  Copyright (C)
 *	2002 - 2014	Arnaud Quette <arnaud.quette@free.fr>
 *	2015 - 2016	Arnaud Quette <ArnaudQuette@Eaton.com>
 *	2002 - 2006	Dmitry Frolov <frolov@riss-telecom.ru>
 *			J.W. Hoogervorst <jeroen@hoogervorst.net>
 *			Niels Baggesen <niels@baggesen.net>
 *	2009 - 2010	Arjen de Korte <adkorte-guest@alioth.debian.org>
 *	2016	Jim Klimov <EvgenyKlimov@Eaton.com>
 *	2016	Carlos Dominguez <CarlosDominguez@Eaton.com>
 *
 *  Sponsored by Eaton <http://www.eaton.com>
 *   and originally by MGE UPS SYSTEMS <http://www.mgeups.com/>
 *
 *  This program is free software; you can redistribute it and/or modify
 *  it under the terms of the GNU General Public License as published by
 *  the Free Software Foundation; either version 2 of the License, or
 *  (at your option) any later version.
 *
 *  This program is distributed in the hope that it will be useful,
 *  but WITHOUT ANY WARRANTY; without even the implied warranty of
 *  MERCHANTABILITY or FITNESS FOR A PARTICULAR PURPOSE.  See the
 *  GNU General Public License for more details.
 *
 *
 *  You should have received a copy of the GNU General Public License
 *  along with this program; if not, write to the Free Software
 *  Foundation, Inc., 59 Temple Place, Suite 330, Boston, MA 02111-1307 USA
 *
 */

#include <limits.h>
#include <ctype.h> /* for isprint() */

/* NUT SNMP common functions */
#include "main.h"
#include "snmp-ups.h"
#include "parseconf.h"

#if WITH_DMFMIB
# include "dmfsnmp.h"
# include "apc-iem-mib.h" // For static builds, this one is
                          // included by "apc-mib.h", so there
                          // is no explicit inclusion below
#else /* not WITH_DMFMIB */
/* include all known mib2nut lookup tables */
#include "apc-mib.h"
#include "mge-mib.h"
#include "netvision-mib.h"
#include "powerware-mib.h"
#include "eaton-mib.h"
#include "raritan-pdu-mib.h"
#include "raritan-px2-mib.h"
#include "baytech-mib.h"
#include "compaq-mib.h"
#include "bestpower-mib.h"
#include "cyberpower-mib.h"
#include "delta_ups-mib.h"
#include "huawei-mib.h"
#include "ietf-mib.h"
#include "xppc-mib.h"
#include "eaton-ats-mib.h"
#include "apc-ats-mib.h"
<<<<<<< HEAD
#include "apc-pdu-mib.h"
=======
#endif /* WITH_DMFMIB */
>>>>>>> f17b9a1f

/* Address API change */
#ifndef usmAESPrivProtocol
#define usmAESPrivProtocol usmAES128PrivProtocol
#endif

#if WITH_DMFMIB
// Array of pointers to singular instances of mib2nut_info_t
mib2nut_info_t **mib2nut = NULL;
mibdmf_parser_t *dmp = NULL;
char *dmf_path = NULL;
#else /* not WITH_DMFMIB */

# ifdef WITH_DMF_LUA
#  undef WITH_DMF_LUA
# endif
# define WITH_DMF_LUA 0

static mib2nut_info_t *mib2nut[] = {
	&apc,
	&mge,
	&netvision,
	&powerware,
	&pxgx_ups,
	&aphel_genesisII,
	&aphel_revelation,
	&eaton_marlin,
	&pulizzi_switched1,
	&pulizzi_switched2,
	&raritan,
	&baytech,
	&compaq,
	&bestpower,
	&cyberpower,
	&delta_ups,
	&xppc,
	&huawei,
	&tripplite_ietf,
	&eaton_ats,
	&apc_ats,
	&raritan_px2,
	&apc_pdu_rpdu,
	&apc_pdu_rpdu2,
	&apc_pdu_msp,
	/*
	 * Prepend vendor specific MIB mappings before IETF, so that
	 * if a device supports both IETF and vendor specific MIB,
	 * the vendor specific one takes precedence (when mib=auto)
	 */
	&ietf,
	/* end of structure. */
	NULL
};
#endif /* WITH_DMFMIB */

struct snmp_session g_snmp_sess, *g_snmp_sess_p;
const char *OID_pwr_status;
int g_pwr_battery;
int pollfreq; /* polling frequency */

/* Number of device(s): standard is "1", but daisychain means more than 1 */
long devices_count = 1;
int current_device_number = 0;      /* to handle daisychain iterations */
bool_t daisychain_enabled = FALSE;
daisychain_info_t **daisychain_info = NULL;

/* pointer to the Snmp2Nut lookup table */
mib2nut_info_t *mib2nut_info;
/* FIXME: to be trashed */
snmp_info_t *snmp_info;
alarms_info_t *alarms_info;
const char *mibname;
const char *mibvers;

#if WITH_DMFMIB
#define DRIVER_NAME	"Generic SNMP UPS driver (DMF)"
#else
#define DRIVER_NAME	"Generic SNMP UPS driver"
#endif /* WITH_DMFMIB */
#define DRIVER_VERSION		"0.100"

/* driver description structure */
upsdrv_info_t	upsdrv_info = {
	DRIVER_NAME,
	DRIVER_VERSION,
	"Arnaud Quette <arnaud.quette@free.fr>\n" \
	"Arnaud Quette <ArnaudQuette@Eaton.com>\n" \
	"Dmitry Frolov <frolov@riss-telecom.ru>\n" \
	"J.W. Hoogervorst <jeroen@hoogervorst.net>\n" \
	"Niels Baggesen <niels@baggesen.net>\n" \
	"Jim Klimov <EvgenyKlimov@Eaton.com>\n" \
	"Carlos Dominguez <CarlosDominguez@Eaton.com>\n" \
	"Arjen de Korte <adkorte-guest@alioth.debian.org>",
	DRV_STABLE,
	{ NULL }
};
/* FIXME: integrate MIBs info? do the same as for usbhid-ups! */

time_t lastpoll = 0;

/* template OIDs index start with 0 or 1 (estimated stable for a MIB),
 * automatically guessed at the first pass */
int template_index_base = -1;

/* sysOID location */
#define SYSOID_OID	".1.3.6.1.2.1.1.2.0"

/* Forward functions declarations */
static void disable_transfer_oids(void);
bool_t get_and_process_data(int mode, snmp_info_t *su_info_p);
int extract_template_number(int template_type, const char* varname);

/* ---------------------------------------------
 * driver functions implementations
 * --------------------------------------------- */
void upsdrv_initinfo(void)
{
	snmp_info_t *su_info_p;

	upsdebugx(1, "SNMP UPS driver: entering %s()", __func__);

	dstate_setinfo("driver.version.data", "%s MIB %s", mibname, mibvers);

	/* add instant commands to the info database.
	 * outlet (and groups) commands are processed later, during initial walk */
	for (su_info_p = &snmp_info[0]; su_info_p->info_type != NULL ; su_info_p++)
	{
		su_info_p->flags |= SU_FLAG_OK;
		if ((SU_TYPE(su_info_p) == SU_TYPE_CMD)
			&& !(su_info_p->flags & SU_OUTLET)
			&& !(su_info_p->flags & SU_OUTLET_GROUP))
		{
			/* first check that this OID actually exists */
// FIXME: daisychain commands support!
			su_addcmd(su_info_p);
/*
			if (nut_snmp_get(su_info_p->OID) != NULL) {
				dstate_addcmd(su_info_p->info_type);
				upsdebugx(1, "upsdrv_initinfo(): adding command '%s'", su_info_p->info_type);
			}
*/
		}
	}

	if (testvar("notransferoids"))
		disable_transfer_oids();

	/* initialize all other INFO_ fields from list */
	if (snmp_ups_walk(SU_WALKMODE_INIT) == TRUE)
		dstate_dataok();
	else
		dstate_datastale();

	/* setup handlers for instcmd and setvar functions */
	upsh.setvar = su_setvar;
	upsh.instcmd = su_instcmd;
}

void upsdrv_updateinfo(void)
{
	upsdebugx(1,"SNMP UPS driver: entering %s()", __func__);

	/* only update every pollfreq */
	/* FIXME: only update status (SU_STATUS_*), à la usbhid-ups, in between */
	if (time(NULL) > (lastpoll + pollfreq)) {

		alarm_init();
		status_init();

		/* update all dynamic info fields */
		if (snmp_ups_walk(SU_WALKMODE_UPDATE))
			dstate_dataok();
		else
			dstate_datastale();

		/* Commit status first, otherwise in daisychain mode, "device.0" may
		 * clear the alarm count since it has an empty alarm buffer and if there
		 * is only one device that has alarms! */
		status_commit();
		alarm_commit();

		/* store timestamp */
		lastpoll = time(NULL);
	}
}

void upsdrv_shutdown(void)
{
	/*
	This driver will probably never support this. In order to
	be any use, the driver should be called near the end of
	the system halt script. By that time we in all likelyhood
	we won't have network capabilities anymore, so we could
	never send this command to the UPS. This is not an error,
	but a limitation of the interface used.
	*/

	upsdebugx(1, "%s...", __func__);

	/* Try to shutdown with delay */
	if (su_instcmd("shutdown.return", NULL) == STAT_INSTCMD_HANDLED) {
		/* Shutdown successful */
		return;
	}

	/* If the above doesn't work, try shutdown.reboot */
	if (su_instcmd("shutdown.reboot", NULL) == STAT_INSTCMD_HANDLED) {
		/* Shutdown successful */
		return;
	}

	/* If the above doesn't work, try load.off.delay */
	if (su_instcmd("load.off.delay", NULL) == STAT_INSTCMD_HANDLED) {
		/* Shutdown successful */
		return;
	}

	fatalx(EXIT_FAILURE, "Shutdown failed!");
}

void upsdrv_help(void)
{
	upsdebugx(1, "entering %s", __func__);
}

/* list flags and values that you want to receive via -x */
void upsdrv_makevartable(void)
{
	upsdebugx(1, "entering %s()", __func__);

	addvar(VAR_VALUE, SU_VAR_MIBS,
		"Set MIB compliance (default=ietf, allowed: mge,apcc,netvision,pw,cpqpower,...)");
	addvar(VAR_VALUE | VAR_SENSITIVE, SU_VAR_COMMUNITY,
		"Set community name (default=public)");
	addvar(VAR_VALUE, SU_VAR_VERSION,
		"Set SNMP version (default=v1, allowed v2c)");
	addvar(VAR_VALUE, SU_VAR_POLLFREQ,
		"Set polling frequency in seconds, to reduce network flow (default=30)");
	addvar(VAR_VALUE, SU_VAR_RETRIES,
		"Specifies the number of Net-SNMP retries to be used in the requests (default=5)");
	addvar(VAR_VALUE, SU_VAR_TIMEOUT,
		"Specifies the Net-SNMP timeout in seconds between retries (default=1)");
	addvar(VAR_FLAG, "notransferoids",
		"Disable transfer OIDs (use on APCC Symmetras)");
	addvar(VAR_VALUE, SU_VAR_SECLEVEL,
		"Set the securityLevel used for SNMPv3 messages (default=noAuthNoPriv, allowed: authNoPriv,authPriv)");
	addvar(VAR_VALUE | VAR_SENSITIVE, SU_VAR_SECNAME,
		"Set the securityName used for authenticated SNMPv3 messages (no default)");
	addvar(VAR_VALUE | VAR_SENSITIVE, SU_VAR_AUTHPASSWD,
		"Set the authentication pass phrase used for authenticated SNMPv3 messages (no default)");
	addvar(VAR_VALUE | VAR_SENSITIVE, SU_VAR_PRIVPASSWD,
		"Set  the privacy pass phrase used for encrypted SNMPv3 messages (no default)");
	addvar(VAR_VALUE, SU_VAR_AUTHPROT,
		"Set the authentication protocol (MD5 or SHA) used for authenticated SNMPv3 messages (default=MD5)");
	addvar(VAR_VALUE, SU_VAR_PRIVPROT,
		"Set the privacy protocol (DES or AES) used for encrypted SNMPv3 messages (default=DES)");
#if WITH_DMFMIB
	addvar(VAR_VALUE, SU_VAR_DMFPATH,
		"Set path to the Data Mapping File to use");
// FIXME: Add support for custom DMF directory too
#endif
}

void upsdrv_initups(void)
{
	snmp_info_t *su_info_p, *cur_info_p;
	char model[SU_INFOSIZE];
	bool_t status= FALSE;
	const char *mibs;
	int curdev = 0;

	upsdebugx(1, "SNMP UPS driver: entering %s()", __func__);

#if WITH_DMFMIB
	upsdebugx(1, "SNMP UPS driver: preparing to load dynamic MIB-to-NUT mappings from DMF");

	dmp = mibdmf_parser_new();
	if (!dmp)
		fatalx(EXIT_FAILURE, "FATAL: Can not allocate the DMF parsing structures");

	/* FIXME: Add configurability of where we look for *.dmf files */
# ifdef DEFAULT_DMFSNMP_DIR
	if(testvar(SU_VAR_DMFPATH)){
		mibdmf_parse_file(getval(SU_VAR_DMFPATH), dmp);
	}else if(!dmf_path) mibdmf_parse_dir(DEFAULT_DMFSNMP_DIR, dmp);
	else mibdmf_parse_file(dmf_path, dmp);
# else /* not defined DEFAULT_DMFSNMP_DIR */
	if(testvar(SU_VAR_DMFPATH)){
		mibdmf_parse_file(getval(SU_VAR_DMFPATH), dmp);
	}else if(!dmf_path){
		if (! mibdmf_parse_dir("/usr/share/nut/dmf/", dmp) )
			mibdmf_parse_dir("./", dmp);
	}else mibdmf_parse_file(dmf_path, dmp);
# endif /* DEFAULT_DMFSNMP_DIR */
	upsdebugx(2,"Trying to access the mib2nut table parsed from DMF library");
	if ( !(mibdmf_get_mib2nut_table(dmp)) )
	{
		upsdebugx(1,"FATAL: Can not access the mib2nut table parsed from DMF library");
		return;
	}
	{ /* scope the table loop vars */
		/* TODO: Change size detection to loop over array until NULLed sentinels? */
		int tablength = mibdmf_get_device_table_counter(dmp);
		upsdebugx(2,"Got access to the mib2nut table with %d entries parsed from DMF library",
			tablength);
		if (tablength<=1) {
			fatalx(EXIT_FAILURE, "FATAL: Did not find any DMF library data");
			return;
		}
		if ( mib2nut != NULL ) {
			upsdebugx(1,"mib2nut not NULL when expected to be...");
			free(mib2nut);
		}
		mib2nut = *(mibdmf_get_mib2nut_table_ptr)(dmp);
		if ( mib2nut == NULL ) {
			upsdebugx(1,"FATAL: Could not access the mib2nut index table");
			return;
		}
	} // scope the table loop vars
#else
	upsdebugx(1, "SNMP UPS driver: using built-in MIB-to-NUT mappings");
#endif /* WITH_DMFMIB */

	/* Retrieve user's parameters */
	mibs = testvar(SU_VAR_MIBS) ? getval(SU_VAR_MIBS) : "auto";

	/* init SNMP library, etc... */
	nut_snmp_init(progname, device_path);

	/* FIXME: first test if the device is reachable to avoid timeouts! */

	/* Load the SNMP to NUT translation data */
	load_mib2nut(mibs);

	/* init polling frequency */
	if (getval(SU_VAR_POLLFREQ))
		pollfreq = atoi(getval(SU_VAR_POLLFREQ));
	else
		pollfreq = DEFAULT_POLLFREQ;

	/* Get UPS Model node to see if there's a MIB */
// FIXME: extend and use match_model_OID(char *model)
	su_info_p = su_find_info("ups.model");
	/* Try to get device.model if ups.model is not available */
	if (su_info_p == NULL)
		su_info_p = su_find_info("device.model");

	if (su_info_p != NULL) {
		/* Daisychain specific: we may have a template (including formatting
		 * string) that needs to be adapted! */
		if (strchr(su_info_p->OID, '%') != NULL)
		{
			upsdebugx(2, "Found template, need to be adapted");
			cur_info_p = (snmp_info_t *)malloc(sizeof(snmp_info_t));
			cur_info_p->info_type = (char *)xmalloc(SU_INFOSIZE);
			cur_info_p->OID = (char *)xmalloc(SU_INFOSIZE);
			snprintf((char*)cur_info_p->info_type, SU_INFOSIZE, "%s", su_info_p->info_type);
			/* Use the daisychain master (0) / 1rst device index */
			snprintf((char*)cur_info_p->OID, SU_INFOSIZE, su_info_p->OID, 0);
		}
		else {
			upsdebugx(2, "Found entry, not a template %s", su_info_p->OID);
			/* Otherwise, just point at what we found */
			cur_info_p = su_info_p;
		}

		/* Actually get the data */
		status = nut_snmp_get_str(cur_info_p->OID, model, sizeof(model), NULL);

		/* Free our malloc, if it was dynamic */
		if (strchr(su_info_p->OID, '%') != NULL) {
			if (cur_info_p->info_type != NULL)
				free((char*)cur_info_p->info_type);
			if (cur_info_p->OID != NULL)
				free((char*)cur_info_p->OID);
			if (cur_info_p != NULL)
				free((char*)cur_info_p);
		}
	}

	if (status == TRUE)
		upslogx(0, "Detected %s on host %s (mib: %s %s)",
			 model, device_path, mibname, mibvers);
	else
		fatalx(EXIT_FAILURE, "%s MIB wasn't found on %s", mibs, g_snmp_sess.peername);
		/* FIXME: "No supported device detected" */

	/* Init daisychain and check if support is required */
	daisychain_init();
	
	/* Allocate / init the daisychain info structure (for phases only for now)
	 * daisychain_info[0] is the whole chain! (added +1) */
	daisychain_info = (daisychain_info_t**)malloc(sizeof(daisychain_info_t) * (devices_count + 1));
	for (curdev = 0 ; curdev <= devices_count ; curdev++) {
		daisychain_info[curdev] = (daisychain_info_t*)malloc(sizeof(daisychain_info_t));
		daisychain_info[curdev]->input_phases = (long)-1;
		daisychain_info[curdev]->output_phases = (long)-1;
		daisychain_info[curdev]->bypass_phases = (long)-1;
	}

	/* FIXME: also need daisychain awareness (so init)!
	 * i.e load.off.delay+load.off + device.1.load.off.delay+device.1.load.off + ... */
// FIXME: daisychain commands support!
	if (su_find_info("load.off.delay")) {
		/* Adds default with a delay value of '0' (= immediate) */
		dstate_addcmd("load.off");
	}

	if (su_find_info("load.on.delay")) {
		/* Adds default with a delay value of '0' (= immediate) */
		dstate_addcmd("load.on");
	}

	if (su_find_info("load.off.delay") && su_find_info("load.on.delay")) {
		/* Add composite instcmds (require setting multiple OID values) */
		dstate_addcmd("shutdown.return");
		dstate_addcmd("shutdown.stayoff");
	}
}

void upsdrv_cleanup(void)
{
	/* General cleanup */
	if (daisychain_info)
		free(daisychain_info);

	/* Net-SNMP specific cleanup */
	nut_snmp_cleanup();

#if WITH_DMFMIB
	/* DMF specific cleanup */
	mibdmf_parser_destroy(&dmp);
	mib2nut = NULL;
#endif
}

/* -----------------------------------------------------------
 * SNMP functions.
 * ----------------------------------------------------------- */

void nut_snmp_init(const char *type, const char *hostname)
{
	char *ns_options = NULL;
	const char *community, *version;
	const char *secLevel = NULL, *authPassword, *privPassword;
	const char *authProtocol, *privProtocol;
	int snmp_retries = DEFAULT_NETSNMP_RETRIES;
	long snmp_timeout = DEFAULT_NETSNMP_TIMEOUT;

	upsdebugx(2, "SNMP UPS driver: entering %s(%s)", __func__, type);

	/* Force numeric OIDs resolution (ie, do not resolve to textual names)
	 * This is mostly for the convenience of debug output */
	ns_options = snmp_out_toggle_options("n");
	if (ns_options != NULL) {
		upsdebugx(2, "Failed to enable numeric OIDs resolution");
	}

	/* Initialize the SNMP library */
	init_snmp(type);

	/* Initialize session */
	snmp_sess_init(&g_snmp_sess);

	g_snmp_sess.peername = xstrdup(hostname);

	/* Net-SNMP timeout and retries */
	if (testvar(SU_VAR_RETRIES)) {
		snmp_retries = atoi(getval(SU_VAR_RETRIES));
	}
	g_snmp_sess.retries = snmp_retries;
	upsdebugx(2, "Setting SNMP retries to %i", snmp_retries);

	if (testvar(SU_VAR_TIMEOUT)) {
		snmp_timeout = atol(getval(SU_VAR_TIMEOUT));
	}
	/* We have to convert from seconds to microseconds */
	g_snmp_sess.timeout = snmp_timeout * ONE_SEC;
	upsdebugx(2, "Setting SNMP timeout to %ld second(s)", snmp_timeout);

	/* Retrieve user parameters */
	version = testvar(SU_VAR_VERSION) ? getval(SU_VAR_VERSION) : "v1";
	
	if ((strcmp(version, "v1") == 0) || (strcmp(version, "v2c") == 0)) {
		g_snmp_sess.version = (strcmp(version, "v1") == 0) ? SNMP_VERSION_1 : SNMP_VERSION_2c;
		community = testvar(SU_VAR_COMMUNITY) ? getval(SU_VAR_COMMUNITY) : "public";
		g_snmp_sess.community = (unsigned char *)xstrdup(community);
		g_snmp_sess.community_len = strlen(community);
	}
	else if (strcmp(version, "v3") == 0) {
		/* SNMP v3 related init */
		g_snmp_sess.version = SNMP_VERSION_3;

		/* Security level */
		if (testvar(SU_VAR_SECLEVEL)) {
			secLevel = getval(SU_VAR_SECLEVEL);

			if (strcmp(secLevel, "noAuthNoPriv") == 0)
				g_snmp_sess.securityLevel = SNMP_SEC_LEVEL_NOAUTH;
			else if (strcmp(secLevel, "authNoPriv") == 0)
				g_snmp_sess.securityLevel = SNMP_SEC_LEVEL_AUTHNOPRIV;
			else if (strcmp(secLevel, "authPriv") == 0)
				g_snmp_sess.securityLevel = SNMP_SEC_LEVEL_AUTHPRIV;
			else
				fatalx(EXIT_FAILURE, "Bad SNMPv3 securityLevel: %s", secLevel);
		}
		else
			g_snmp_sess.securityLevel = SNMP_SEC_LEVEL_NOAUTH;

		/* Security name */
		if (testvar(SU_VAR_SECNAME)) {
			g_snmp_sess.securityName = xstrdup(getval(SU_VAR_SECNAME));
			g_snmp_sess.securityNameLen = strlen(g_snmp_sess.securityName);
		}
		else
			fatalx(EXIT_FAILURE, "securityName is required for SNMPv3");

		/* Process mandatory fields, based on the security level */
		authPassword = testvar(SU_VAR_AUTHPASSWD) ? getval(SU_VAR_AUTHPASSWD) : NULL;
		privPassword = testvar(SU_VAR_PRIVPASSWD) ? getval(SU_VAR_PRIVPASSWD) : NULL;

		switch (g_snmp_sess.securityLevel) {
			case SNMP_SEC_LEVEL_AUTHNOPRIV:
				if (authPassword == NULL)
					fatalx(EXIT_FAILURE, "authPassword is required for SNMPv3 in %s mode", secLevel);
				break;
			case SNMP_SEC_LEVEL_AUTHPRIV:
				if ((authPassword == NULL) || (privPassword == NULL))
					fatalx(EXIT_FAILURE, "authPassword and privPassword are required for SNMPv3 in %s mode", secLevel);
				break;
			default:
			case SNMP_SEC_LEVEL_NOAUTH:
				/* nothing else needed */
				break;
		}

		/* Process authentication protocol and key */
		g_snmp_sess.securityAuthKeyLen = USM_AUTH_KU_LEN;
		authProtocol = testvar(SU_VAR_AUTHPROT) ? getval(SU_VAR_AUTHPROT) : "MD5";

		if (strcmp(authProtocol, "MD5") == 0) {
			g_snmp_sess.securityAuthProto = usmHMACMD5AuthProtocol;
			g_snmp_sess.securityAuthProtoLen = sizeof(usmHMACMD5AuthProtocol)/sizeof(oid);
		}
		else if (strcmp(authProtocol, "SHA") == 0) {
			g_snmp_sess.securityAuthProto = usmHMACSHA1AuthProtocol;
			g_snmp_sess.securityAuthProtoLen = sizeof(usmHMACSHA1AuthProtocol)/sizeof(oid);
		}
		else
			fatalx(EXIT_FAILURE, "Bad SNMPv3 authProtocol: %s", authProtocol);

		/* set the authentication key to a MD5/SHA1 hashed version of our
		 * passphrase (must be at least 8 characters long) */
		if(g_snmp_sess.securityLevel != SNMP_SEC_LEVEL_NOAUTH) {
			if (generate_Ku(g_snmp_sess.securityAuthProto,
				g_snmp_sess.securityAuthProtoLen,
				(u_char *) authPassword, strlen(authPassword),
				g_snmp_sess.securityAuthKey,
				&g_snmp_sess.securityAuthKeyLen) !=
				SNMPERR_SUCCESS) {
				fatalx(EXIT_FAILURE, "Error generating Ku from authentication pass phrase");
			}
		}

		privProtocol = testvar(SU_VAR_PRIVPROT) ? getval(SU_VAR_PRIVPROT) : "DES";

		if (strcmp(privProtocol, "DES") == 0) {
			g_snmp_sess.securityPrivProto = usmDESPrivProtocol;
			g_snmp_sess.securityPrivProtoLen =  sizeof(usmDESPrivProtocol)/sizeof(oid);
		}
		else if (strcmp(privProtocol, "AES") == 0) {
			g_snmp_sess.securityPrivProto = usmAESPrivProtocol;
			g_snmp_sess.securityPrivProtoLen =  sizeof(usmAESPrivProtocol)/sizeof(oid);
		}
		else
			fatalx(EXIT_FAILURE, "Bad SNMPv3 authProtocol: %s", authProtocol);

		/* set the privacy key to a MD5/SHA1 hashed version of our
		 * passphrase (must be at least 8 characters long) */
		if(g_snmp_sess.securityLevel == SNMP_SEC_LEVEL_AUTHPRIV) {
			g_snmp_sess.securityPrivKeyLen = USM_PRIV_KU_LEN;
			if (generate_Ku(g_snmp_sess.securityAuthProto,
				g_snmp_sess.securityAuthProtoLen,
				(u_char *) privPassword, strlen(privPassword),
				g_snmp_sess.securityPrivKey,
				&g_snmp_sess.securityPrivKeyLen) !=
				SNMPERR_SUCCESS) {
				fatalx(EXIT_FAILURE, "Error generating Ku from privacy pass phrase");
			}
		}
	}
	else
		fatalx(EXIT_FAILURE, "Bad SNMP version: %s", version);

	/* Open the session */
	SOCK_STARTUP; /* MS Windows wrapper, not really needed on Unix! */
	g_snmp_sess_p = snmp_open(&g_snmp_sess);	/* establish the session */
	if (g_snmp_sess_p == NULL) {
		nut_snmp_perror(&g_snmp_sess, 0, NULL, "nut_snmp_init: snmp_open");
		fatalx(EXIT_FAILURE, "Unable to establish communication");
	}
}

void nut_snmp_cleanup(void)
{
	/* close snmp session. */
	if (g_snmp_sess_p) {
		snmp_close(g_snmp_sess_p);
		g_snmp_sess_p = NULL;
	}
	SOCK_CLEANUP; /* wrapper not needed on Unix! */
}

/* Free a struct snmp_pdu * returned by nut_snmp_walk */
void nut_snmp_free(struct snmp_pdu ** array_to_free)
{
	struct snmp_pdu ** current_element;

	current_element = array_to_free;

	while (*current_element != NULL) {
		snmp_free_pdu(*current_element);
		current_element++;
	}

	free( array_to_free );
}

/* Return a NULL terminated array of snmp_pdu * */
struct snmp_pdu **nut_snmp_walk(const char *OID, int max_iteration)
{
	int status;
	struct snmp_pdu *pdu, *response = NULL;
	oid name[MAX_OID_LEN];
	size_t name_len = MAX_OID_LEN;
	oid * current_name;
	size_t current_name_len;
	static unsigned int numerr = 0;
	int nb_iteration = 0;
	struct snmp_pdu ** ret_array = NULL;
	int type = SNMP_MSG_GET;

	upsdebugx(3, "%s(%s)", __func__, OID);
	upsdebugx(4, "%s: max. iteration = %i", __func__, max_iteration);

	/* create and send request. */
	if (!snmp_parse_oid(OID, name, &name_len)) {
		upsdebugx(2, "[%s] %s: %s: %s",
			upsname?upsname:device_name, __func__, OID, snmp_api_errstring(snmp_errno));
		return NULL;
	}

	current_name = name;
	current_name_len = name_len;

	while( nb_iteration < max_iteration ) {
		/* Going to a shorter OID means we are outside our sub-tree */
		if( current_name_len < name_len ) {
			break;
		}

		pdu = snmp_pdu_create(type);

		if (pdu == NULL) {
			fatalx(EXIT_FAILURE, "Not enough memory");
		}

		snmp_add_null_var(pdu, current_name, current_name_len);

		status = snmp_synch_response(g_snmp_sess_p, pdu, &response);

		if (!response) {
			break;
		}

		if (!((status == STAT_SUCCESS) && (response->errstat == SNMP_ERR_NOERROR))) {
			if (mibname == NULL) {
				/* We are probing for proper mib - ignore errors */
				snmp_free_pdu(response);
				nut_snmp_free(ret_array);
				return NULL;
			}

			numerr++;

			if ((numerr == SU_ERR_LIMIT) || ((numerr % SU_ERR_RATE) == 0)) {
				upslogx(LOG_WARNING, "[%s] Warning: excessive poll "
						"failures, limiting error reporting (OID = %s)",
						upsname?upsname:device_name, OID);
			}

			if ((numerr < SU_ERR_LIMIT) || ((numerr % SU_ERR_RATE) == 0)) {
				if (type == SNMP_MSG_GETNEXT) {
					upsdebugx(2, "=> No more OID, walk complete");
				}
				else {
					nut_snmp_perror(g_snmp_sess_p, status, response,
							"%s: %s", __func__, OID);
				}
			}

			snmp_free_pdu(response);
			break;
		} else {
			numerr = 0;
		}

		nb_iteration++;
		/* +1 is for the terminating NULL */
		ret_array = realloc(ret_array,sizeof(struct snmp_pdu*)*(nb_iteration+1));
		ret_array[nb_iteration-1] = response;
		ret_array[nb_iteration]=NULL;

		current_name = response->variables->name;
		current_name_len = response->variables->name_length;

		type = SNMP_MSG_GETNEXT;
	}

	return ret_array;
}

struct snmp_pdu *nut_snmp_get(const char *OID)
{
	struct snmp_pdu ** pdu_array;
	struct snmp_pdu * ret_pdu;

	if (OID == NULL)
		return NULL;

	upsdebugx(3, "%s(%s)", __func__, OID);

	pdu_array = nut_snmp_walk(OID,1);

	if(pdu_array == NULL) {
		return NULL;
	}

	ret_pdu = snmp_clone_pdu(*pdu_array);

	nut_snmp_free(pdu_array);

	return ret_pdu;
}

static bool_t decode_str(struct snmp_pdu *pdu, char *buf, size_t buf_len, info_lkp_t *oid2info)
{
	size_t len = 0;
	char tmp_buf[SU_LARGEBUF];

	/* zero out buffer. */
	memset(buf, 0, buf_len);

	switch (pdu->variables->type) {
	case ASN_OCTET_STR:
	case ASN_OPAQUE:
		len = pdu->variables->val_len > buf_len - 1 ?
			buf_len - 1 : pdu->variables->val_len;
		if (len > 0) {
			/* Test for hexadecimal values */
			if (!isprint(pdu->variables->val.string[0]))
				snprint_hexstring(buf, buf_len, pdu->variables->val.string, pdu->variables->val_len);
			else {
				memcpy(buf, pdu->variables->val.string, len);
				buf[len] = '\0';
			}
		}
		break;
	case ASN_INTEGER:
	case ASN_COUNTER:
	case ASN_GAUGE:
		if(oid2info) {
			const char *str;
			if((str=su_find_infoval(oid2info, *pdu->variables->val.integer))) {
				strncpy(buf, str, buf_len-1);
			}
			else {
				strncpy(buf, "UNKNOWN", buf_len-1);
			}
			buf[buf_len-1]='\0';
		}
		else {
			len = snprintf(buf, buf_len, "%ld", *pdu->variables->val.integer);
		}
		break;
	case ASN_TIMETICKS:
		/* convert timeticks to seconds */
		len = snprintf(buf, buf_len, "%ld", *pdu->variables->val.integer / 100);
		break;
	case ASN_OBJECT_ID:
		snprint_objid (tmp_buf, sizeof(tmp_buf), pdu->variables->val.objid, pdu->variables->val_len / sizeof(oid));
		upsdebugx(2, "Received an OID value: %s", tmp_buf);
		/* Try to get the value of the pointed OID */
		if (nut_snmp_get_str(tmp_buf, buf, buf_len, oid2info) == FALSE) {
			upsdebugx(3, "Failed to retrieve OID value, using fallback");
			/* Otherwise return the last part of the returned OID (ex: 1.2.3 => 3) */
			char *oid_leaf = strrchr(tmp_buf, '.');
			snprintf(buf, buf_len, "%s", oid_leaf+1);
			upsdebugx(3, "Fallback value: %s", buf);
		}
		else
			snprintf(buf, buf_len, "%s", tmp_buf);
		break;
	default:
		return FALSE;
	}

	return TRUE;
}

bool_t nut_snmp_get_str(const char *OID, char *buf, size_t buf_len, info_lkp_t *oid2info)
{
	struct snmp_pdu *pdu;
	bool_t ret;

	upsdebugx(3, "Entering %s()", __func__);

	pdu = nut_snmp_get(OID);
	if (pdu == NULL)
		return FALSE;

	ret = decode_str(pdu,buf,buf_len,oid2info);

	if(ret == FALSE) {
		upsdebugx(2, "[%s] unhandled ASN 0x%x received from %s",
			upsname?upsname:device_name, pdu->variables->type, OID);
	}

	snmp_free_pdu(pdu);

	return ret;
}


static bool_t decode_oid(struct snmp_pdu *pdu, char *buf, size_t buf_len)
{
	/* zero out buffer. */
	memset(buf, 0, buf_len);

	switch (pdu->variables->type) {
		case ASN_OBJECT_ID:
			snprint_objid (buf, buf_len, pdu->variables->val.objid,
				pdu->variables->val_len / sizeof(oid));
			upsdebugx(2, "OID value: %s", buf);
			break;
		default:
			return FALSE;
	}

	return TRUE;
}

/* Return the value stored in OID, which is an OID (sysOID for example)
 * and don't try to get the value pointed by this OID (no follow).
 * To achieve the latter behavior, use standard nut_snmp_get_{str,int}() */
bool_t nut_snmp_get_oid(const char *OID, char *buf, size_t buf_len)
{
	struct snmp_pdu *pdu;
	bool_t ret = FALSE;

	/* zero out buffer. */
	memset(buf, 0, buf_len);

	upsdebugx(3, "Entering %s()", __func__);

	pdu = nut_snmp_get(OID);
	if (pdu == NULL)
		return FALSE;

	ret = decode_oid(pdu, buf, buf_len);

	if(ret == FALSE) {
		upsdebugx(2, "[%s] unhandled ASN 0x%x received from %s",
			upsname?upsname:device_name, pdu->variables->type, OID);
	}

	snmp_free_pdu(pdu);

	return ret;
}

bool_t nut_snmp_get_int(const char *OID, long *pval)
{
	char tmp_buf[SU_LARGEBUF];
	struct snmp_pdu *pdu;
	long value;
	char *buf;

	upsdebugx(3, "Entering %s()", __func__);

	pdu = nut_snmp_get(OID);
	if (pdu == NULL)
		return FALSE;

	switch (pdu->variables->type) {
	case ASN_OCTET_STR:
	case ASN_OPAQUE:
		buf = xmalloc(pdu->variables->val_len + 1);
		memcpy(buf, pdu->variables->val.string, pdu->variables->val_len);
		buf[pdu->variables->val_len] = '\0';
		value = strtol(buf, NULL, 0);
		free(buf);
		break;
	case ASN_INTEGER:
	case ASN_COUNTER:
	case ASN_GAUGE:
		value = *pdu->variables->val.integer;
		break;
	case ASN_TIMETICKS:
		/* convert timeticks to seconds */
		value = *pdu->variables->val.integer / 100;
		break;
	case ASN_OBJECT_ID:
		snprint_objid (tmp_buf, sizeof(tmp_buf), pdu->variables->val.objid, pdu->variables->val_len / sizeof(oid));
		upsdebugx(2, "Received an OID value: %s", tmp_buf);
		/* Try to get the value of the pointed OID */
		if (nut_snmp_get_int(tmp_buf, &value) == FALSE) {
			upsdebugx(3, "Failed to retrieve OID value, using fallback");
			/* Otherwise return the last part of the returned OID (ex: 1.2.3 => 3) */
			char *oid_leaf = strrchr(tmp_buf, '.');
			value = strtol(oid_leaf+1, NULL, 0);
			upsdebugx(3, "Fallback value: %ld", value);
		}
		break;
	default:
		upslogx(LOG_ERR, "[%s] unhandled ASN 0x%x received from %s",
			upsname?upsname:device_name, pdu->variables->type, OID);
		return FALSE;
	}

	snmp_free_pdu(pdu);

	if (pval != NULL)
		*pval = value;

	return TRUE;
}

bool_t nut_snmp_set(const char *OID, char type, const char *value)
{
	int status;
	bool_t ret = FALSE;
	struct snmp_pdu *pdu, *response = NULL;
	oid name[MAX_OID_LEN];
	size_t name_len = MAX_OID_LEN;

	upsdebugx(1, "entering %s(%s, %c, %s)", __func__, OID, type, value);

	if (!snmp_parse_oid(OID, name, &name_len)) {
		upslogx(LOG_ERR, "[%s] %s: %s: %s",
			upsname?upsname:device_name, __func__, OID, snmp_api_errstring(snmp_errno));
		return FALSE;
	}

	pdu = snmp_pdu_create(SNMP_MSG_SET);
	if (pdu == NULL)
		fatalx(EXIT_FAILURE, "Not enough memory");

	if (snmp_add_var(pdu, name, name_len, type, value)) {
		upslogx(LOG_ERR, "[%s] %s: %s: %s",
			upsname?upsname:device_name, __func__, OID, snmp_api_errstring(snmp_errno));

		return FALSE;
	}

	status = snmp_synch_response(g_snmp_sess_p, pdu, &response);

	if ((status == STAT_SUCCESS) && (response->errstat == SNMP_ERR_NOERROR))
		ret = TRUE;
	else
		nut_snmp_perror(g_snmp_sess_p, status, response,
			"%s: can't set %s", __func__, OID);

	snmp_free_pdu(response);
	return ret;
}

bool_t nut_snmp_set_str(const char *OID, const char *value)
{
	return nut_snmp_set(OID, 's', value);
}

bool_t nut_snmp_set_int(const char *OID, long value)
{
	char buf[SU_BUFSIZE];

	snprintf(buf, sizeof(buf), "%ld", value);
	return nut_snmp_set(OID, 'i', buf);
}

bool_t nut_snmp_set_time(const char *OID, long value)
{
	char buf[SU_BUFSIZE];

	snprintf(buf, SU_BUFSIZE, "%ld", value * 100);
	return nut_snmp_set(OID, 't', buf);
}

/* log descriptive SNMP error message. */
void nut_snmp_perror(struct snmp_session *sess, int status,
	struct snmp_pdu *response, const char *fmt, ...)
{
	va_list va;
	int cliberr, snmperr;
	char *snmperrstr;
	char buf[SU_LARGEBUF];

	va_start(va, fmt);
	vsnprintf(buf, sizeof(buf), fmt, va);
	va_end(va);

	if (response == NULL) {
		snmp_error(sess, &cliberr, &snmperr, &snmperrstr);
		upslogx(LOG_ERR, "[%s] %s: %s",
			upsname?upsname:device_name, buf, snmperrstr);
		free(snmperrstr);
	} else if (status == STAT_SUCCESS) {
		switch (response->errstat)
		{
		case SNMP_ERR_NOERROR:
			break;
		case SNMP_ERR_NOSUCHNAME:	/* harmless */
			upsdebugx(2, "[%s] %s: %s",
					 upsname?upsname:device_name, buf, snmp_errstring(response->errstat));
			break;
		default:
			upslogx(LOG_ERR, "[%s] %s: Error in packet: %s",
				upsname?upsname:device_name, buf, snmp_errstring(response->errstat));
			break;
		}
	} else if (status == STAT_TIMEOUT) {
		upslogx(LOG_ERR, "[%s] %s: Timeout: no response from %s",
			upsname?upsname:device_name, buf, sess->peername);
	} else {
		snmp_sess_error(sess, &cliberr, &snmperr, &snmperrstr);
		upslogx(LOG_ERR, "[%s] %s: %s",
			upsname?upsname:device_name, buf, snmperrstr);
		free(snmperrstr);
	}
}

/* -----------------------------------------------------------
 * utility functions.
 * ----------------------------------------------------------- */

/* deal with APCC weirdness on Symmetras */
static void disable_transfer_oids(void)
{
	snmp_info_t *su_info_p;

	upslogx(LOG_INFO, "Disabling transfer OIDs");

	for (su_info_p = &snmp_info[0]; su_info_p->info_type != NULL ; su_info_p++) {
		if (!strcasecmp(su_info_p->info_type, "input.transfer.low")) {
			su_info_p->flags &= ~SU_FLAG_OK;
			continue;
		}

		if (!strcasecmp(su_info_p->info_type, "input.transfer.high")) {
			su_info_p->flags &= ~SU_FLAG_OK;
			continue;
		}
	}
}

/* Universal function to add or update info element.
 * If value is NULL, use the default one (su_info_p->dfl) */
void su_setinfo(snmp_info_t *su_info_p, const char *value)
{
	info_lkp_t	*info_lkp;
	char info_type[128]; // We tweak incoming "su_info_p->info_type" value in some cases

// FIXME: Replace hardcoded 128 with a macro above (use {SU_}LARGEBUF?), and same macro or sizeof(info_type) below?

	upsdebugx(1, "entering %s(%s)", __func__, su_info_p->info_type);

// FIXME: This 20 seems very wrong (should be "128", macro or sizeof? see above)
	memset(info_type, 0, 20);
	/* pre-fill with the device name for checking */
	snprintf(info_type, 128, "device.%i", current_device_number);

	if ((daisychain_enabled == TRUE) && (devices_count > 1)) {
		/* Only append "device.X" for master and slaves, if not already done! */
		if ((current_device_number > 0) && (strstr(su_info_p->info_type, info_type) == NULL)) {
			/* Special case: we remove "device" from the device collection not to
			 * get "device.X.device.<something>", but "device.X.<something>" */
			if (!strncmp(su_info_p->info_type, "device.", 7)) {
				snprintf(info_type, 128, "device.%i.%s",
					current_device_number, su_info_p->info_type + 7);
			}
			else {
				snprintf(info_type, 128, "device.%i.%s",
					current_device_number, su_info_p->info_type);
			}
		}
		else
			snprintf(info_type, 128, "%s", su_info_p->info_type);
	}
	else
		snprintf(info_type, 128, "%s", su_info_p->info_type);

	upsdebugx(1, "%s: using info_type '%s'", __func__, info_type);

	if (SU_TYPE(su_info_p) == SU_TYPE_CMD)
		return;

	/* ups.status and {ups, Lx, outlet, outlet.group}.alarm have special
	 * handling, not here! */
	if ((strcasecmp(su_info_p->info_type, "ups.status"))
		&& (strcasecmp(strrchr(su_info_p->info_type, '.'), ".alarm")))
	{
		if (value != NULL)
			dstate_setinfo(info_type, "%s", value);
		else
			dstate_setinfo(info_type, "%s", su_info_p->dfl);

		dstate_setflags(info_type, su_info_p->info_flags);
		dstate_setaux(info_type, su_info_p->info_len);

		/* Set enumerated values, only if the data has ST_FLAG_RW and there
		 * are lookup values */
// FIXME: daisychain settings support: check if applicable
		if ((su_info_p->info_flags & ST_FLAG_RW) && su_info_p->oid2info) {

			upsdebugx(3, "%s: adding enumerated values", __func__);

			/* Loop on all existing values */
			for (info_lkp = su_info_p->oid2info; info_lkp != NULL
				&& info_lkp->info_value != NULL; info_lkp++) {
					dstate_addenum(info_type, "%s", info_lkp->info_value);
			}
		}

		/* Commit the current value, to avoid staleness with huge
		 * data collections on slow devices */
		 dstate_dataok();
	}
}

void su_status_set(snmp_info_t *su_info_p, long value)
{
	const char *info_value = NULL;

	upsdebugx(2, "SNMP UPS driver: entering %s()", __func__);

	if ((info_value = su_find_infoval(su_info_p->oid2info, value)) != NULL)
	{
		if (strcmp(info_value, "")) {
			status_set(info_value);
		}
	}
	/* TODO: else */
}

void su_alarm_set(snmp_info_t *su_info_p, long value)
{
	const char *info_value = NULL;
	const char *info_type = NULL;
	char alarm_info_value[SU_LARGEBUF];
	/* number of the outlet or phase */
	int item_number = -1;

	upsdebugx(2, "SNMP UPS driver: entering %s(%s)", __func__, su_info_p->info_type);

	/* daisychain handling
	 * extract the template part to get the relevant 'info_type' part
	 * ex: device.6.L1.alarm => L1.alarm
	 * ex: device.6.outlet.1.alarm => outlet.1.alarm */
	if (!strncmp(su_info_p->info_type, "device.", 7)) {
		info_type = strchr(su_info_p->info_type + 7, '.') + 1;
	}
	else
		info_type = su_info_p->info_type;

	upsdebugx(2, "%s: using definition %s", __func__, info_type);

	if ((info_value = su_find_infoval(su_info_p->oid2info, value)) != NULL
		&& info_value[0] != 0)
	{
		/* Special handling for outlet & outlet groups alarms */
		if ((su_info_p->flags & SU_OUTLET)
			|| (su_info_p->flags & SU_OUTLET_GROUP)) {
			/* Extract template number */
			item_number = extract_template_number(su_info_p->flags, info_type);

			upsdebugx(2, "%s: appending %s %i", __func__,
				(su_info_p->flags & SU_OUTLET_GROUP) ? "outlet group" : "outlet", item_number);

			/* Inject in the alarm string */
			snprintf(alarm_info_value, sizeof(alarm_info_value),
				"outlet%s %i %s", (su_info_p->flags & SU_OUTLET_GROUP) ? " group" : "",
				item_number, info_value);
			info_value = &alarm_info_value[0];
		}
		/* Special handling for phase alarms
		 * Note that SU_*PHASE flags are cleared, so match the 'Lx'
		 * start of path */
		if (info_type[0] == 'L') {
			/* Extract phase number */
			item_number = atoi(info_type+1);

			upsdebugx(2, "%s: appending phase L%i", __func__, item_number);

			/* Inject in the alarm string */
			snprintf(alarm_info_value, sizeof(alarm_info_value),
				"phase L%i %s", item_number, info_value);
			info_value = &alarm_info_value[0];
		}

		/* Set the alarm value */
		alarm_set(info_value);
	}
	/* TODO: else */
}

/* find info element definition in my info array. */
snmp_info_t *su_find_info(const char *type)
{
	snmp_info_t *su_info_p;

	for (su_info_p = &snmp_info[0]; su_info_p->info_type != NULL ; su_info_p++)
		if (!strcasecmp(su_info_p->info_type, type)) {
			upsdebugx(3, "%s: \"%s\" found", __func__, type);
			return su_info_p;
		}

	upsdebugx(3, "%s: unknown info type (%s)", __func__, type);
	return NULL;
}

/* Counter match the sysOID using {device,ups}.model OID
 * Return TRUE if this OID can be retrieved, FALSE otherwise */
bool_t match_model_OID()
{
	bool_t retCode = FALSE;
	snmp_info_t *su_info_p, *cur_info_p;
	char testOID_buf[LARGEBUF];

	/* Try to get device.model first */
	su_info_p = su_find_info("device.model");
	/* Otherwise, try to get ups.model */
	if (su_info_p == NULL)
		su_info_p = su_find_info("ups.model");

	if (su_info_p != NULL) {
		/* Daisychain specific: we may have a template (including formatting
		 * string) that needs to be adapted! */
		if (strchr(su_info_p->OID, '%') != NULL)
		{
			upsdebugx(2, "Found template, need to be adapted");
			cur_info_p = (snmp_info_t *)malloc(sizeof(snmp_info_t));
			cur_info_p->info_type = (char *)xmalloc(SU_INFOSIZE);
			cur_info_p->OID = (char *)xmalloc(SU_INFOSIZE);
			snprintf((char*)cur_info_p->info_type, SU_INFOSIZE, "%s", su_info_p->info_type);
			/* Use the daisychain master (0) / 1rst device index */
			snprintf((char*)cur_info_p->OID, SU_INFOSIZE, su_info_p->OID, 0);
		}
		else {
			upsdebugx(2, "Found entry, not a template %s", su_info_p->OID);
			/* Otherwise, just point at what we found */
			cur_info_p = su_info_p;
		}

		upsdebugx(2, "Testing %s using OID %s", cur_info_p->info_type, cur_info_p->OID);
		retCode = nut_snmp_get_str(cur_info_p->OID, testOID_buf, LARGEBUF, NULL);

		/* Free our malloc, if it was dynamic */
		if (strchr(su_info_p->OID, '%') != NULL) {
			if (cur_info_p->info_type != NULL)
				free((char*)cur_info_p->info_type);
			if (cur_info_p->OID != NULL)
				free((char*)cur_info_p->OID);
			if (cur_info_p != NULL)
				free((char*)cur_info_p);
		}
	}

	return retCode;
}

/* Try to find the MIB using sysOID matching.
 * Return a pointer to a mib2nut definition if found, NULL otherwise */
mib2nut_info_t *match_sysoid()
{
	char sysOID_buf[LARGEBUF];
	oid device_sysOID[MAX_OID_LEN];
	size_t device_sysOID_len = MAX_OID_LEN;
	oid mib2nut_sysOID[MAX_OID_LEN];
	size_t mib2nut_sysOID_len = MAX_OID_LEN;
	int i;

	/* Retrieve sysOID value of this device */
	if (nut_snmp_get_oid(SYSOID_OID, sysOID_buf, sizeof(sysOID_buf)) == TRUE)
	{
		upsdebugx(1, "%s: device sysOID value = %s", __func__, sysOID_buf);

		/* Build OIDs for comparison */
		if (!read_objid(sysOID_buf, device_sysOID, &device_sysOID_len))
		{
			upsdebugx(2, "%s: can't build device_sysOID %s: %s",
				__func__, sysOID_buf, snmp_api_errstring(snmp_errno));

			return NULL;
		}

		/* Now, iterate on mib2nut definitions */
		for (i = 0; mib2nut[i] != NULL; i++)
		{
			upsdebugx(1, "%s: checking MIB %s", __func__, mib2nut[i]->mib_name);

			if (mib2nut[i]->sysOID == NULL)
				continue;

			/* Clear variables */
			memset(mib2nut_sysOID, 0, MAX_OID_LEN);
			mib2nut_sysOID_len = MAX_OID_LEN;

			if (!read_objid(mib2nut[i]->sysOID, mib2nut_sysOID, &mib2nut_sysOID_len))
			{
				upsdebugx(2, "%s: can't build OID %s: %s",
					__func__, sysOID_buf, snmp_api_errstring(snmp_errno));

				/* Try to continue anyway! */
				continue;
			}

			/* Now compare these */
			upsdebugx(1, "%s: comparing %s with %s", __func__, sysOID_buf, mib2nut[i]->sysOID);
			if (!netsnmp_oid_equals(device_sysOID, device_sysOID_len, mib2nut_sysOID, mib2nut_sysOID_len))
			{
				upsdebugx(2, "%s: sysOID matches MIB '%s'!", __func__, mib2nut[i]->mib_name);
				/* Counter verify, using {ups,device}.model */
				snmp_info = mib2nut[i]->snmp_info;

				if (match_model_OID() != TRUE)
				{
					upsdebugx(2, "%s: testOID provided and doesn't match MIB '%s'!", __func__, mib2nut[i]->mib_name);
					snmp_info = NULL;
					continue;
				}
				else
					upsdebugx(2, "%s: testOID provided and matches MIB '%s'!", __func__, mib2nut[i]->mib_name);

				return mib2nut[i];
			}
		}

		/* Yell all to call for user report */
		upslogx(LOG_ERR, "No matching MIB found for sysOID '%s'!\n" \
			"Please report it to NUT developers, with an 'upsc' output for your device.\n" \
			"Going back to the classic MIB detection method.",
			sysOID_buf);
	}
	else
		upsdebugx(2, "Can't get sysOID value");

	return NULL;
}

/* Load the right snmp_info_t structure matching mib parameter */
bool_t load_mib2nut(const char *mib)
{
	int	i;
	mib2nut_info_t *m2n = NULL;

	upsdebugx(2, "SNMP UPS driver: entering %s(%s)", __func__, mib);

	/* First, try to match against sysOID, if no MIB was provided.
	 * This should speed up init stage
	 * (Note: sysOID points the device main MIB entry point) */
	if (!strcmp(mib, "auto"))
	{
		upsdebugx(1, "load_mib2nut: trying the new match_sysoid() method with %s", mib);
		/* Retry at most 3 times, to maximise chances */
		for (i = 0; i < 3 ; i++) {
			upsdebugx(2, "load_mib2nut: trying the new match_sysoid() method: attempt #%d", (i+1));
			if ((m2n = match_sysoid()) != NULL)
				break;

			if (m2n == NULL)
				upsdebugx(1, "load_mib2nut: failed with new match_sysoid() method");
			else
				upsdebugx(1, "load_mib2nut: found something with new match_sysoid() method");
		}
	}

	/* Otherwise, revert to the classic method */
	if (m2n == NULL)
	{
		for (i = 0; mib2nut[i] != NULL; i++) {
			/* Is there already a MIB name provided? */
			if (strcmp(mib, "auto") && strcmp(mib, mib2nut[i]->mib_name)) {
				upsdebugx(2, "load_mib2nut: skip the \"auto\" entry");
				continue;
			}
			upsdebugx(1, "load_mib2nut: trying classic sysOID matching method with '%s' mib", mib2nut[i]->mib_name);

			/* Classic method: test an OID specific to this MIB */
			snmp_info = mib2nut[i]->snmp_info;

			if (match_model_OID() != TRUE)
			{
				upsdebugx(2, "%s: testOID provided and doesn't match MIB '%s'!", __func__, mib2nut[i]->mib_name);
				snmp_info = NULL;
				continue;
			}
			else
				upsdebugx(2, "%s: testOID provided and matches MIB '%s'!", __func__, mib2nut[i]->mib_name);

			/* MIB found */
			m2n = mib2nut[i];
			break;
		}
	}

	/* Store the result, if any */
	if (m2n != NULL)
	{
		snmp_info = m2n->snmp_info;
		OID_pwr_status = m2n->oid_pwr_status;
		mibname = m2n->mib_name;
		mibvers = m2n->mib_version;
		alarms_info = m2n->alarms_info;
		upsdebugx(1, "load_mib2nut: using %s mib", mibname);
		return TRUE;
	}

	/* Did we find something or is it really an unknown mib */
	if (strcmp(mib, "auto") != 0) {
		fatalx(EXIT_FAILURE, "Unknown mibs value: %s", mib);
	} else {
		fatalx(EXIT_FAILURE, "No supported device detected");
	}
}

/* find the OID value matching that INFO_* value */
long su_find_valinfo(info_lkp_t *oid2info, const char* value)
{
	info_lkp_t *info_lkp;

	for (info_lkp = oid2info; (info_lkp != NULL) &&
		(strcmp(info_lkp->info_value, "NULL")); info_lkp++) {

		if (!(strcmp(info_lkp->info_value, value))) {
			upsdebugx(1, "%s: found %s (value: %s)",
					__func__, info_lkp->info_value, value);

			return info_lkp->oid_value;
		}
	}
	upsdebugx(1, "%s: no matching INFO_* value for this OID value (%s)", __func__, value);
	return -1;
}

/* find the INFO_* value matching that OID value */
const char *su_find_infoval(info_lkp_t *oid2info, long value)
{
	info_lkp_t *info_lkp;

	for (info_lkp = oid2info; (info_lkp != NULL) &&
		 (info_lkp->info_value != NULL) && (strcmp(info_lkp->info_value, "NULL")); info_lkp++) {

		if (info_lkp->oid_value == value) {
			upsdebugx(1, "%s: found %s (value: %ld)",
					__func__, info_lkp->info_value, value);

			return info_lkp->info_value;
		}
	}
	upsdebugx(1, "%s: no matching INFO_* value for this OID value (%ld)", __func__, value);
	return NULL;
}

/* FIXME: doesn't work with templates! */
static void disable_competition(snmp_info_t *entry)
{
	snmp_info_t	*p;

	for(p=snmp_info; p->info_type!=NULL; p++) {
		if(p!=entry && !strcmp(p->info_type, entry->info_type)) {
			upsdebugx(2, "%s: disabling %s %s",
					__func__, p->info_type, p->OID);
			p->flags &= ~SU_FLAG_OK;
		}
	}
}

/***********************************************************************
 * Template handling functions
 **********************************************************************/

/* Test if the template is a multiple one, i.e. with a formatting string that
 * contains multiple "%i".
 * Return TRUE if yes (multiple "%i" found), FALSE otherwise */
bool_t is_multiple_template(const char *OID_template)
{
	bool_t retCode = FALSE;
	char *format_char = NULL;

	if (OID_template) {
		format_char = strchr(OID_template, '%');
		upsdebugx(4, "%s(%s)", __func__, OID_template);
	}
	else
		upsdebugx(4, "%s(NULL)", __func__);

	if (format_char != NULL) {
		if (strchr(format_char + 1, '%') != NULL) {
			retCode = TRUE;
		}
	}

	upsdebugx(4, "%s: has %smultiple template definition",
		__func__, (retCode == FALSE)?"not ":"");

	return retCode;
}

/* Instantiate an snmp_info_t from a template.
 * Useful for outlet and outlet.group templates.
 * Note: remember to adapt info_type, OID and optionaly dfl */
snmp_info_t *instantiate_info(snmp_info_t *info_template, snmp_info_t *new_instance)
{
	upsdebugx(1, "%s(%s)", __func__, info_template->info_type);

	/* sanity check */
	if (info_template == NULL)
		return NULL;

	if (new_instance == NULL)
		new_instance = (snmp_info_t *)xmalloc(sizeof(snmp_info_t));

	new_instance->info_type = (char *)xmalloc(SU_INFOSIZE);
	if (new_instance->info_type)
		memset((char *)new_instance->info_type, 0, SU_INFOSIZE);
	if (info_template->OID != NULL) {
		new_instance->OID = (char *)xmalloc(SU_INFOSIZE);
		if (new_instance->OID)
			memset((char *)new_instance->OID, 0, SU_INFOSIZE);
	}
	else
		new_instance->OID = NULL;
	new_instance->info_flags = info_template->info_flags;
	new_instance->info_len = info_template->info_len;
	/* FIXME: check if we need to adapt this one... */
	new_instance->dfl = info_template->dfl;
	new_instance->flags = info_template->flags;
	new_instance->oid2info = info_template->oid2info;
	new_instance->setvar = info_template->setvar;

	upsdebugx(2, "instantiate_info: template instantiated");
	return new_instance;
}

/* Free a dynamically allocated snmp_info_t.
 * Useful for outlet and outlet.group templates */
void free_info(snmp_info_t *su_info_p)
{
	/* sanity check */
	if (su_info_p == NULL)
		return;

	if (su_info_p->info_type != NULL)
		free ((char *)su_info_p->info_type);

	if (su_info_p->OID != NULL)
		free ((char *)su_info_p->OID);

	free (su_info_p);
}

/* return the base SNMP index (0 or 1) to start template iteration on
 * the MIB, based on a test using a template OID */
int base_snmp_template_index(const snmp_info_t *su_info_p)
{
	int base_index = template_index_base;
	char test_OID[SU_INFOSIZE];
	upsdebugx(3, "%s: OID template = %s", __func__, su_info_p->OID);

	/* FIXME: differentiate between template types (SU_OUTLET | SU_OUTLET_GROUP)
	 * which may have different indexes ; and store it to not redo it again */
// FIXME: for now, process every time the index, if it's a "device" template!
	if (!(su_info_p->flags & SU_OUTLET) && !(su_info_p->flags & SU_OUTLET_GROUP))
		template_index_base = -1;

	if (template_index_base == -1)
	{
		/* not initialised yet */
		for (base_index = 0 ; base_index < 2 ; base_index++) {
			/* Test if this template also includes daisychain, in which case
			 * we just use the current device index */
			if (is_multiple_template(su_info_p->OID) == TRUE) {
				if (su_info_p->flags & SU_TYPE_DAISY_1) {
					snprintf(test_OID, sizeof(test_OID), su_info_p->OID,
						current_device_number - 1, base_index);
				}
				else {
					snprintf(test_OID, sizeof(test_OID), su_info_p->OID,
						base_index, current_device_number - 1);
				}
			}
			else {
				snprintf(test_OID, sizeof(test_OID), su_info_p->OID, base_index);
			}
			if (nut_snmp_get(test_OID) != NULL)
				break;
		}
		/* Only store if it's a template for outlets or outlets groups,
		 * not for daisychain (which has different index) */
		if ((su_info_p->flags & SU_OUTLET) || (su_info_p->flags & SU_OUTLET_GROUP))
		template_index_base = base_index;
	}
	upsdebugx(3, "%s: %i", __func__, template_index_base);
	return base_index;
}

/* return the NUT offset (increment) based on template_index_base
 * ie (template_index_base == 0) => increment +1
 *    (template_index_base == 1) => increment +0 */
int base_nut_template_offset(void)
{
	return (template_index_base==0)?1:0;
}

/* Try to determine the number of items (outlets, outlet groups, ...),
 * using a template definition. Walk through the template until we can't
 * get anymore values. I.e., if we can iterate up to 8 item, return 8 */
static int guestimate_template_count(const char *OID_template)
{
	int base_index = 0;
	char test_OID[SU_INFOSIZE];
	int base_count;

	upsdebugx(1, "%s(%s)", __func__, OID_template);

	/* Determine if OID index starts from 0 or 1? */
	snprintf(test_OID, sizeof(test_OID), OID_template, base_index);
	if (nut_snmp_get(test_OID) == NULL)
		base_index++;

	/* Now, actually iterate */
	for (base_count = 0 ;  ; base_count++) {
		snprintf(test_OID, sizeof(test_OID), OID_template, base_index + base_count);
		if (nut_snmp_get(test_OID) == NULL)
			break;
	}

	upsdebugx(3, "%s: %i", __func__, base_count);
	return base_count;
}

/* Process template definition, instantiate and get data or register
 * command
 * type: outlet, outlet.group, device */
bool_t process_template(int mode, const char* type, snmp_info_t *su_info_p)
{
	/* Default to TRUE, and leave to get_and_process_data() to set
	 * to FALSE when actually getting data from devices, to avoid false
	 * negative with server side data */
	bool_t status = TRUE;
	int cur_template_number = 1;
	int cur_nut_index = 0;
	int template_count = 0;
	int base_snmp_index = 0;
	snmp_info_t cur_info_p;
	char template_count_var[SU_BUFSIZE];
	char tmp_buf[SU_INFOSIZE];

	upsdebugx(1, "%s template definition found (%s)...", type, su_info_p->info_type);

	if ((strncmp(type, "device", 6)) && (devices_count > 1) && (current_device_number > 0))
		snprintf(template_count_var, sizeof(template_count_var), "device.%i.%s.count", current_device_number, type);
	else
	snprintf(template_count_var, sizeof(template_count_var), "%s.count", type);

	if(dstate_getinfo(template_count_var) == NULL) {
		/* FIXME: should we disable it?
		 * su_info_p->flags &= ~SU_FLAG_OK;
		 * or rely on guestimation? */
		template_count = guestimate_template_count(su_info_p->OID);
		/* Publish the count estimation */
		if (template_count > 0)
			dstate_setinfo(template_count_var, "%i", template_count);
	}
	else {
		template_count = atoi(dstate_getinfo(template_count_var));
	}

	/* Only instantiate templates if needed! */
	if (template_count > 0) {
		/* general init of data using the template */
		instantiate_info(su_info_p, &cur_info_p);

		base_snmp_index = base_snmp_template_index(su_info_p);

		for (cur_template_number = base_snmp_index ;
				cur_template_number < (template_count + base_snmp_index) ;
				cur_template_number++)
		{
			/* Special processing for daisychain:
			 * append 'device.x' to the NUT variable name, except for the
			 * whole daisychain ("device.0") */
			if (!strncmp(type, "device", 6))
			{
				/* Device(s) 2-N (master + slave(s)) need to append 'device.x' */
				if (current_device_number > 0) {
					char *ptr = NULL;
					/* Another special processing for daisychain
					 * device collection needs special appending */
					if (!strncmp(su_info_p->info_type, "device.", 7))
						ptr = (char*)&su_info_p->info_type[7];
					else
						ptr = (char*)su_info_p->info_type;

					snprintf((char*)cur_info_p.info_type, SU_INFOSIZE,
							"device.%i.%s", current_device_number, ptr);
				}
				else
				{
					/* Device 1 ("device.0", whole daisychain) needs no
					 * special processing */
			cur_nut_index = cur_template_number + base_nut_template_offset();
			snprintf((char*)cur_info_p.info_type, SU_INFOSIZE,
					su_info_p->info_type, cur_nut_index);
				}
			}
			else /* Outlet and outlet groups templates */
			{
				/* Get the index of the current template instance */
				cur_nut_index = cur_template_number + base_nut_template_offset();

				/* Special processing for daisychain */
				if (daisychain_enabled == TRUE) {
					/* Device(s) 1-N (master + slave(s)) need to append 'device.x' */
					if ((devices_count > 1) && (current_device_number > 0)) {
						memset(&tmp_buf[0], 0, SU_INFOSIZE);
						strcat(&tmp_buf[0], "device.%i.");
						strcat(&tmp_buf[0], su_info_p->info_type);

						upsdebugx(4, "FORMATTING STRING = %s", &tmp_buf[0]);
							snprintf((char*)cur_info_p.info_type, SU_INFOSIZE,
								&tmp_buf[0], current_device_number, cur_nut_index);
					}
					else {
						// FIXME: daisychain-whole, what to do?
						snprintf((char*)cur_info_p.info_type, SU_INFOSIZE,
							su_info_p->info_type, cur_nut_index);
					}
				}
				else {
					snprintf((char*)cur_info_p.info_type, SU_INFOSIZE,
						su_info_p->info_type, cur_nut_index);
				}
			}

			/* check if default value is also a template */
			if ((cur_info_p.dfl != NULL) &&
				(strstr(su_info_p->dfl, "%i") != NULL)) {
				cur_info_p.dfl = (char *)xmalloc(SU_INFOSIZE);
				snprintf((char *)cur_info_p.dfl, SU_INFOSIZE, su_info_p->dfl, cur_nut_index);
			}

			if (cur_info_p.OID != NULL) {
				/* Special processing for daisychain */
				if (!strncmp(type, "device", 6)) {
					if (current_device_number > 0) {
						snprintf((char *)cur_info_p.OID, SU_INFOSIZE, su_info_p->OID, current_device_number - 1);
					}
					//else
					// FIXME: daisychain-whole, what to do?
				}
				else {
					/* Special processing for daisychain:
					 * these outlet | outlet groups also include formatting info,
					 * so we have to check if the daisychain is enabled, and if
					 * the formatting info for it are in 1rst or 2nd position */
					if (daisychain_enabled == TRUE) {
						if (su_info_p->flags & SU_TYPE_DAISY_1) {
							snprintf((char *)cur_info_p.OID, SU_INFOSIZE,
								su_info_p->OID, current_device_number - 1, cur_template_number);
						}
						else {
							snprintf((char *)cur_info_p.OID, SU_INFOSIZE,
								su_info_p->OID, cur_template_number - 1, current_device_number - 1);
						}
					}
					else {
				snprintf((char *)cur_info_p.OID, SU_INFOSIZE, su_info_p->OID, cur_template_number);
					}
				}

				/* add instant commands to the info database. */
				if (SU_TYPE(su_info_p) == SU_TYPE_CMD) {
					upsdebugx(1, "Adding template command %s", cur_info_p.info_type);
					/* FIXME: only add if "su_ups_get(cur_info_p) == TRUE" */
					if (mode == SU_WALKMODE_INIT)
						dstate_addcmd(cur_info_p.info_type);
				}
				else /* get and process this data */
					status = get_and_process_data(mode, &cur_info_p);
			} else {
				/* server side (ABSENT) data */
				su_setinfo(&cur_info_p, NULL);
			}
			/* set back the flag */
			su_info_p->flags = cur_info_p.flags;
		}
		free((char*)cur_info_p.info_type);
		if (cur_info_p.OID != NULL)
			free((char*)cur_info_p.OID);
		if ((cur_info_p.dfl != NULL) &&
			(strstr(su_info_p->dfl, "%i") != NULL))
			free((char*)cur_info_p.dfl);
	}
	else {
		upsdebugx(1, "No %s present, discarding template definition...", type);
	}
	return status;
}

/* Return the type of template, according to a variable name.
 * Return: SU_OUTLET_GROUP, SU_OUTLET or 0 if not a template */
int get_template_type(const char* varname)
{
	/* Check if it is outlet / outlet.group */
	if (!strncmp(varname, "outlet.group", 12)) {
		return SU_OUTLET_GROUP;
	}
	else if (!strncmp(varname, "outlet", 6)) {
		return SU_OUTLET;
	}
	else if (!strncmp(varname, "device", 6)) {
		return SU_DAISY;
	}
	else {
		upsdebugx(2, "Unknown template type: %s", varname);
		return 0;
	}
}

/* Extract the id number of an instantiated template.
 * Example: return '1' for type = 'outlet.1.desc', -1 if unknown */
int extract_template_number(int template_type, const char* varname)
{
	const char* item_number_ptr = NULL;
	int item_number = -1;

	if (template_type & SU_OUTLET_GROUP)
		item_number_ptr = &varname[12];
	else if (template_type & SU_OUTLET)
		item_number_ptr = &varname[6];
	else if (template_type & SU_DAISY)
		item_number_ptr = &varname[6];
	else
		return -1;

	item_number = atoi(++item_number_ptr);
	upsdebugx(3, "%s: item %i", __func__, item_number);
	return item_number;
}

/* Extract the id number of a template from a variable name.
 * Example: return '1' for type = 'outlet.1.desc' */
int extract_template_number_from_snmp_info_t(const char* varname)
{
	return extract_template_number(get_template_type(varname), varname);
}

/* end of template functions */


/* process a single data from a walk */
bool_t get_and_process_data(int mode, snmp_info_t *su_info_p)
{
	bool_t status = FALSE;

	upsdebugx(1, "%s: %s (%s)", __func__, su_info_p->info_type, su_info_p->OID);

	/* ok, update this element. */
	status = su_ups_get(su_info_p);

	/* set stale flag if data is stale, clear if not. */
	if (status == TRUE) {
		if (su_info_p->flags & SU_FLAG_STALE) {
			upslogx(LOG_INFO, "[%s] %s: data resumed for %s",
				upsname?upsname:device_name, __func__, su_info_p->info_type);
			su_info_p->flags &= ~SU_FLAG_STALE;
		}
		if(su_info_p->flags & SU_FLAG_UNIQUE) {
			/* We should be the only provider of this */
			disable_competition(su_info_p);
			su_info_p->flags &= ~SU_FLAG_UNIQUE;
		}
		dstate_dataok();
	} else {
		if (mode == SU_WALKMODE_INIT) {
			/* handle unsupported vars */
			su_info_p->flags &= ~SU_FLAG_OK;
		} else	{
			if (!(su_info_p->flags & SU_FLAG_STALE)) {
				upslogx(LOG_INFO, "[%s] snmp_ups_walk: data stale for %s",
					upsname?upsname:device_name, su_info_p->info_type);
				su_info_p->flags |= SU_FLAG_STALE;
			}
			dstate_datastale();
		}
	}
	return status;
}

/***********************************************************************
 * Daisychain handling functions
 **********************************************************************/

/*!
 * Daisychained devices support init:
 * Determine the number of device(s) and if daisychain support has to be enabled
 * Set the values of devices_count (internal) and "device.count" (public)
 * Return TRUE if daisychain support is enabled, FALSE otherwise */
bool_t daisychain_init()
{
	snmp_info_t *su_info_p = NULL;

	upsdebugx(1, "Checking if daisychain support has to be enabled");

	su_info_p = su_find_info("device.count");

	if (su_info_p != NULL)
	{
		upsdebugx(1, "Found device.count entry...");

		/* Enable daisychain if there is a device.count entry.
		 * This means that will have templates for entries */
		daisychain_enabled = TRUE;

		/* Try to get the OID value, if it's not a template */
		if ((su_info_p->OID != NULL) &&
			(strstr(su_info_p->OID, "%i") == NULL))
		{
			if (nut_snmp_get_int(su_info_p->OID, &devices_count) == TRUE)
				upsdebugx(1, "There are %ld device(s) present", devices_count);
			else
			{
				upsdebugx(1, "Error: can't get the number of device(s) present!");
				upsdebugx(1, "Falling back to 1 device!");
				devices_count = 1;
			}
		}
		/* Otherwise (template), use the guesstimation function to get
		 * the number of devices present */
		else
		{
			devices_count = guestimate_template_count(su_info_p->OID);
			upsdebugx(1, "Guesstimation: there are %ld device(s) present", devices_count);
		}

		/* Sanity check before data publication */
		if (devices_count < 1) {
			devices_count = 1;
			daisychain_enabled = FALSE;
			upsdebugx(1, "Devices count is less than 1!");
			upsdebugx(1, "Falling back to 1 device and disabling daisychain support!");
		}

		/* Publish the device(s) count */
		if (devices_count > 1) {
			dstate_setinfo("device.count", "%ld", devices_count);

			/* Also publish the default value for mfr and a forged model
			 * for device.0 (whole daisychain) */
			su_info_p = su_find_info("device.mfr");
			if (su_info_p != NULL) {
				su_info_p = su_find_info("ups.mfr");
				if (su_info_p != NULL) {
					su_setinfo(su_info_p, NULL);
				}
			}
			/* Forge model using device.type and number */
			su_info_p = su_find_info("device.type");
			if ((su_info_p != NULL) && (su_info_p->dfl != NULL)) {
				dstate_setinfo("device.model", "daisychain %s (1+%ld)",
					su_info_p->dfl, devices_count - 1);
				dstate_setinfo("device.model", "%s", su_info_p->dfl);
			}
			else {
				dstate_setinfo("device.model", "daisychain (1+%ld)", devices_count - 1);
			}
		}
	}
	else {
		daisychain_enabled = FALSE;
		upsdebugx(1, "No device.count entry found, daisychain support not needed");
	}

	return daisychain_enabled;
}

/***********************************************************************
 * SNMP handling functions
 **********************************************************************/

/* Process a data with regard to SU_OUTPHASES, SU_INPHASES and SU_BYPPHASES.
 * 3phases related data are disabled if the unit is 1ph, and conversely.
 * If the related phases data (input, output, bypass) is not yet valued,
 * retrieve it first.
 * 
 * type: input, output, bypass
 * su_info_p: variable to process flags on
 * Return 0 if OK, 1 if the caller needs to "continue" the walk loop (i.e.
 * skip the present data)
 */
int process_phase_data(const char* type, long *nb_phases, snmp_info_t *su_info_p)
{
	snmp_info_t *tmp_info_p;
	char tmpOID[SU_INFOSIZE];
	char tmpInfo[SU_INFOSIZE];
	long tmpValue;
	int phases_flag = 0, single_phase_flag = 0, three_phase_flag = 0;

	/* Phase specific data */
	if (!strncmp(type, "input", 5)) {
		phases_flag = SU_INPHASES;
		single_phase_flag = SU_INPUT_1;
		three_phase_flag = SU_INPUT_3;
	}
	else if (!strncmp(type, "output", 6)) {
		phases_flag = SU_OUTPHASES;
		single_phase_flag = SU_OUTPUT_1;
		three_phase_flag = SU_OUTPUT_3;
	}
	else if (!strncmp(type, "bypass", 6)) {
		phases_flag = SU_BYPPHASES;
		single_phase_flag = SU_BYPASS_1;
		three_phase_flag = SU_BYPASS_3;
	}
	else {
		upsdebugx(2, "%s: unknown type '%s'", __func__, type);
		return 1;
	}	

	/* Init the phase(s) info for this device, if not already done */
	if (*nb_phases == -1) {
		upsdebugx(2, "%s phases information not initialized for device %i",
			type, current_device_number);

		memset(tmpInfo, 0, SU_INFOSIZE);

		/* daisychain specifics... */
		if ( (daisychain_enabled == TRUE) && (current_device_number > 0) ) {
			/* Device(s) 2-N (slave(s)) need to append 'device.x' */
			snprintf(tmpInfo, SU_INFOSIZE,
					"device.%i.%s.phases", current_device_number, type);
		}
		else {
			snprintf(tmpInfo, SU_INFOSIZE, "%s.phases", type);
		}

		if (dstate_getinfo(tmpInfo) == NULL) {
			/* {input,output,bypass}.phases is not yet published,
			 * try to get the template for it */
			snprintf(tmpInfo, SU_INFOSIZE, "%s.phases", type);
			tmp_info_p = su_find_info(tmpInfo);
			if (tmp_info_p != NULL) {
				memset(tmpOID, 0, SU_INFOSIZE);

				/* Daisychain specific: we may have a template (including
				 * formatting string) that needs to be adapted! */
				if (strchr(tmp_info_p->OID, '%') != NULL) {
					upsdebugx(2, "Found template, need to be adapted");										
					snprintf((char*)tmpOID, SU_INFOSIZE, tmp_info_p->OID, current_device_number - 1);
				}
				else {
					/* Otherwise, just point at what we found */
					upsdebugx(2, "Found entry, not a template %s", tmp_info_p->OID);
					snprintf((char*)tmpOID, SU_INFOSIZE, "%s", tmp_info_p->OID);
				}
				/* Actually get the data */
				if (nut_snmp_get_int(tmpOID, &tmpValue) == TRUE) {
					*nb_phases = tmpValue;
				}
				else {
					upsdebugx(2, "Can't get %s value. Defaulting to 1 %s.phase", tmpInfo, type);
					*nb_phases = 1;
					/* FIXME: return something or process using default?! */
				}
			}
			else {
				upsdebugx(2, "No %s entry. Defaulting to 1 %s.phase", tmpInfo, type);
				*nb_phases = 1;
				/* FIXME: return something or process using default?! */
			}
		}
		else {
			*nb_phases = atoi(dstate_getinfo(tmpInfo));
		}
		/* Publish the number of phase(s) */
		dstate_setinfo(tmpInfo, "%ld", *nb_phases);
		upsdebugx(2, "device %i has %ld %s.phases", current_device_number, *nb_phases, type);
	}
	/* FIXME: what to do here?
	else if (*nb_phases == 0) {
		return 1;
	} */


	/* Actual processing of phases related data */
// FIXME: don't clear SU_INPHASES in daisychain mode!!! ???
	if (su_info_p->flags & single_phase_flag) {
		if (*nb_phases == 1) {
			upsdebugx(1, "%s_phases is 1", type);
			su_info_p->flags &= ~phases_flag;
		} else {
			upsdebugx(1, "%s_phases is not 1", type);
			su_info_p->flags &= ~SU_FLAG_OK;
			return 1;
		}
	} else if (su_info_p->flags & three_phase_flag) {
		if (*nb_phases == 3) {
			upsdebugx(1, "%s_phases is 3", type);
			su_info_p->flags &= ~phases_flag;
		} else {
			upsdebugx(1, "%s_phases is not 3", type);
			su_info_p->flags &= ~SU_FLAG_OK;
			return 1;
		}
	} else {
		upsdebugx(1, "%s_phases is %ld", type, *nb_phases);
	}
	return 0; /* FIXME: remap EXIT_SUCCESS to RETURN_SUCCESS */
}

#if WITH_DMF_LUA
int publish_Lua_dstate(lua_State *L){
	const char *info_type = lua_tostring(L, 1);
	const char *value = lua_tostring(L, 2);

	if((info_type) && (value))
		dstate_setinfo(info_type, "%s", value);
	return 0;
}

int lua_C_gateway(lua_State *L){
	/* get number of arguments */
	const char *info_type = lua_tostring(L, 1);
	int current_device_number = lua_tointeger(L, 2);

	char *buf = (char *) malloc((strlen(info_type)+12) * sizeof(char));

	if(current_device_number > 0)
		sprintf(buf, "device.%d.%s", current_device_number, info_type);
	else
		sprintf(buf, "device.%s", info_type);

	const char *value = dstate_getinfo(buf);

	if(value)
		lua_pushstring(L, value);

	/* return the number of results */
	free(buf);
	return 1;
}
#endif /* WITH_DMF_LUA */

/* walk ups variables and set elements of the info array. */
bool_t snmp_ups_walk(int mode)
{
	long *input_phases, *output_phases, *bypass_phases;
	static unsigned long iterations = 0;
	snmp_info_t *su_info_p;
	bool_t status = FALSE;

	/* Loop through all device(s) */
	for (current_device_number = 0 ; current_device_number <= devices_count ; current_device_number++)
	{
		/* reinit the alarm buffer, before */
		if (devices_count > 1)
			device_alarm_init();

		/* Loop through all mapping entries */
		for (su_info_p = &snmp_info[0]; su_info_p->info_type != NULL ; su_info_p++) {
#if WITH_DMF_LUA
			if(su_info_p->flags & SU_FLAG_FUNCTION){
				if((su_info_p->function) && (su_info_p->luaContext)){
					char *result = NULL;

					lua_register(su_info_p->luaContext, "lua_C_gateway", lua_C_gateway);
					lua_register(su_info_p->luaContext, "publish_Lua_dstate", publish_Lua_dstate);

					char *funcname = snmp_info_type_to_main_function_name(su_info_p->info_type);
					lua_getglobal(su_info_p->luaContext, funcname);
					lua_pushnumber(su_info_p->luaContext, current_device_number);
					lua_pcall(su_info_p->luaContext,1,1,0);
					result = (char *) lua_tostring(su_info_p->luaContext, -1);
					upsdebugx(2, "Executing LUA for SNMP_INFO: %s\n-- Code:\n%s\n\nResult: %s\n", funcname, su_info_p->function, result);
					free(funcname);

					if(result){
						char *buf = (char *) malloc((strlen(su_info_p->info_type)+3) * sizeof(char));
						int i = 0;
						while((su_info_p->info_type[i]) && (su_info_p->info_type[i]) != '.') i++;

						if(current_device_number > 0)
							sprintf(buf, "%.*s.%d%s",i , su_info_p->info_type, current_device_number, su_info_p->info_type + i);
						else
							sprintf(buf, "%s", su_info_p->info_type);

						dstate_setinfo(buf, "%s", result);
						free(buf);
					}
				}
				continue;
			}
#endif /* WITH_DMF_LUA */

			// FIXME:
			// switch(current_device_number) {
			// case 0: devtype = "daisychain whole"
			// case 1: devtype = "daisychain master"
			// default: devtype = "daisychain slave"
			if (daisychain_enabled == TRUE) {
				upsdebugx(1, "%s: processing device %i (%s)", __func__,
					current_device_number,
					(current_device_number == 1)?"master":"slave"); // FIXME: daisychain
			}

			/* Check if we are asked to stop (reactivity++) */
			if (exit_flag != 0)
				return TRUE;

			/* Skip daisychain data count */
			if (mode == SU_WALKMODE_INIT &&
				(!strncmp(su_info_p->info_type, "device.count", 12)))
			{
				su_info_p->flags &= ~SU_FLAG_OK;
				continue;
			}

// FIXME: daisychain-whole, what to do?
			/* skip the whole-daisychain for now */
			if (current_device_number == 0) {
				upsdebugx(1, "Skipping daisychain device.0 for now...");
				continue;
			}

		/* skip instcmd, not linked to outlets */
		if ((SU_TYPE(su_info_p) == SU_TYPE_CMD)
			&& !(su_info_p->flags & SU_OUTLET)
			&& !(su_info_p->flags & SU_OUTLET_GROUP)) {
			upsdebugx(1, "SU_CMD_MASK => %s", su_info_p->OID);
			continue;
		}
			/* skip elements we shouldn't show in update mode */
			if ((mode == SU_WALKMODE_UPDATE) && !(su_info_p->flags & SU_FLAG_OK))
			continue;

		/* skip static elements in update mode */
			if ((mode == SU_WALKMODE_UPDATE) && (su_info_p->flags & SU_FLAG_STATIC))
			continue;

		/* Set default value if we cannot fetch it */
		/* and set static flag on this element.
		 * Not applicable to outlets (need SU_FLAG_STATIC tagging) */
		if ((su_info_p->flags & SU_FLAG_ABSENT)
			&& !(su_info_p->flags & SU_OUTLET)
			&& !(su_info_p->flags & SU_OUTLET_GROUP))
		{
			if (mode == SU_WALKMODE_INIT)
			{
				if (su_info_p->dfl)
				{
					if ((daisychain_enabled == TRUE) && (devices_count > 1))
					{
						if (current_device_number == 0)
							su_setinfo(su_info_p, NULL); // FIXME: daisychain-whole, what to do?
						else
							status = process_template(mode, "device", su_info_p);
					}
					else {
						/* Set default value if we cannot fetch it from ups. */
						su_setinfo(su_info_p, NULL);
					}
				}
				su_info_p->flags |= SU_FLAG_STATIC;
			}
			continue;
		}

		/* check stale elements only on each PN_STALE_RETRY iteration. */
/*		if ((su_info_p->flags & SU_FLAG_STALE) &&
				(iterations % SU_STALE_RETRY) != 0)
			continue;
*/
		/* Filter 1-phase Vs 3-phase according to {input,output,bypass}.phase.
		 * Non matching items are disabled, and flags are cleared at
		 * init time */

			/* Process input phases information */
			input_phases = &daisychain_info[current_device_number]->input_phases;
			if (su_info_p->flags & SU_INPHASES) {
				upsdebugx(1, "Check input_phases (%ld)", *input_phases);
				if (process_phase_data("input", input_phases, su_info_p) == 1)
				continue;
			}

			/* Process output phases information */
			output_phases = &daisychain_info[current_device_number]->output_phases;
			if (su_info_p->flags & SU_OUTPHASES) {
				upsdebugx(1, "Check output_phases (%ld)", *output_phases);
				if (process_phase_data("output", output_phases, su_info_p) == 1)
					continue;
			}

			/* Process bypass phases information */
			bypass_phases = &daisychain_info[current_device_number]->bypass_phases;
			if (su_info_p->flags & SU_BYPPHASES) {
				upsdebugx(1, "Check bypass_phases (%ld)", *bypass_phases);
				if (process_phase_data("bypass", bypass_phases, su_info_p) == 1)
					continue;
			}

			/* process template (outlet, outlet group, inc. daisychain) definition */
		if (su_info_p->flags & SU_OUTLET) {
			/* Skip commands after init */
			if ((SU_TYPE(su_info_p) == SU_TYPE_CMD) && (mode == SU_WALKMODE_UPDATE))
				continue;
			else
				status = process_template(mode, "outlet", su_info_p);
		}
		else if (su_info_p->flags & SU_OUTLET_GROUP) {
			/* Skip commands after init */
			if ((SU_TYPE(su_info_p) == SU_TYPE_CMD) && (mode == SU_WALKMODE_UPDATE))
				continue;
			else
				status = process_template(mode, "outlet.group", su_info_p);
		}
		else {
//				if (daisychain_enabled == TRUE) {
//					status = process_template(mode, "device", su_info_p);
//				}
//				else {
//
					/* get and process this data, including daisychain adaptation */
					status = get_and_process_data(mode, su_info_p);
//				}
		}
	}	/* for (su_info_p... */

		if (devices_count > 1) {
			/* commit the device alarm buffer */
			device_alarm_commit(current_device_number);

			/* reinit the alarm buffer, after, not to pollute "device.0" */
			device_alarm_init();
		}
	}
	iterations++;
	return status;
}

bool_t su_ups_get(snmp_info_t *su_info_p)
{
	static char buf[SU_INFOSIZE];
	bool_t status;
	long value;
	const char *strValue = NULL;
	struct snmp_pdu ** pdu_array;
	struct snmp_pdu * current_pdu;
	alarms_info_t * alarms;
	int index = 0;
	char *format_char = NULL;
	snmp_info_t *tmp_info_p = NULL;
	int daisychain_offset = 0;

	upsdebugx(2, "%s: %s %s", __func__, su_info_p->info_type, su_info_p->OID);

	if (daisychain_enabled == TRUE) {
		/* Only apply the "-1" offset for master and slaves! */
		if (current_device_number > 0)
			daisychain_offset = -1;
	}
	else
		daisychain_offset = -1;

	/* Check if this is a daisychain template */
	if ((format_char = strchr(su_info_p->OID, '%')) != NULL) {
		tmp_info_p = instantiate_info(su_info_p, tmp_info_p);
		if (tmp_info_p != NULL) {
			/* adapt the OID */
			if (su_info_p->OID != NULL) {
				snprintf((char *)tmp_info_p->OID, SU_INFOSIZE, su_info_p->OID,
					current_device_number + daisychain_offset);
			}
			else {
				free_info(tmp_info_p);
				return FALSE;
			}

			/* adapt info_type */
			if (su_info_p->info_type != NULL) {
				snprintf((char *)tmp_info_p->info_type, SU_INFOSIZE, "%s", su_info_p->info_type);
			}
			else {
				free_info(tmp_info_p);
				return FALSE;
			}
			su_info_p = tmp_info_p;
		}
		else {
			upsdebugx(2, "%s: can't instantiate template", __func__);
			return FALSE;
		}
	}
	if (!strcasecmp(su_info_p->info_type, "ups.status")) {
// FIXME: daisychain status support!
		status = nut_snmp_get_int(su_info_p->OID, &value);
		if (status == TRUE)
		{
			su_status_set(su_info_p, value);
			upsdebugx(2, "=> value: %ld", value);
		}
		else
			upsdebugx(2, "=> Failed");

		free_info(tmp_info_p);
		return status;
	}

	/* Handle 'ups.alarm', 'outlet.n.alarm' and 3phase 'Lx.alarm',
	 * nothing else! */
	if (!strcmp(strrchr(su_info_p->info_type, '.'), ".alarm")) {

		upsdebugx(2, "Processing alarm: %s", su_info_p->info_type);

// FIXME: daisychain alarms support!
		status = nut_snmp_get_int(su_info_p->OID, &value);
		if (status == TRUE)
		{
			su_alarm_set(su_info_p, value);
			upsdebugx(2, "=> value: %ld", value);
		}
		else upsdebugx(2, "=> Failed");

		free_info(tmp_info_p);
		return status;
	}

	/* Walk a subtree (array) of alarms, composed of OID references.
	 * The object referenced should not be accessible, but rather when
	 * present, this means that the alarm condition is TRUE.
	 * Only present in powerware-mib.c for now */
	if (!strcasecmp(su_info_p->info_type, "ups.alarms")) {
		status = nut_snmp_get_int(su_info_p->OID, &value);
		if (status == TRUE) {
			upsdebugx(2, "=> %ld alarms present", value);
			if( value > 0 ) {
				pdu_array = nut_snmp_walk(su_info_p->OID, INT_MAX);
				if(pdu_array == NULL) {
					upsdebugx(2, "=> Walk failed");
					return FALSE;
				}

				current_pdu = pdu_array[index];
				while(current_pdu) {
					/* Retrieve the OID name, for comparison */
					if (decode_oid(current_pdu, buf, sizeof(buf)) == TRUE) {
						alarms = alarms_info;
						while( alarms->OID ) {
							if(!strcmp(buf, alarms->OID)) {
								upsdebugx(3, "Alarm OID found => %s", alarms->OID);
								/* Check for ups.status value */
								if (alarms->status_value) {
									upsdebugx(3, "Alarm value (status) found => %s", alarms->status_value);
									status_set(alarms->status_value);
								}
								/* Check for ups.alarm value */
								if (alarms->alarm_value) {
									upsdebugx(3, "Alarm value (alarm) found => %s", alarms->alarm_value);
									alarm_set(alarms->alarm_value);
								}
								break;
							}
							alarms++;
						}
					}
					index++;
					current_pdu = pdu_array[index];
				}
				nut_snmp_free(pdu_array);
			}
		}
		else {
			upsdebugx(2, "=> Failed");
		}

		free_info(tmp_info_p);
		return status;
	}

	/* another special case */
	if (!strcasecmp(su_info_p->info_type, "ambient.temperature")) {
		float temp=0;

		status = nut_snmp_get_int(su_info_p->OID, &value);

		if(status != TRUE) {
			free_info(tmp_info_p);
			return status;
		}

		/* only do this if using the IEM sensor */
		if (!strcmp(su_info_p->OID, APCC_OID_IEM_TEMP)) {
			int	su;
			long	units;

			su = nut_snmp_get_int(APCC_OID_IEM_TEMP_UNIT, &units);

			/* no response, or units == F */
			if ((su == FALSE) || (units == APCC_IEM_FAHRENHEIT))
				temp = (value - 32) / 1.8;
			else
				temp = value;
		}
		else {
			temp = value * su_info_p->info_len;
		}

		snprintf(buf, sizeof(buf), "%.1f", temp);
		su_setinfo(su_info_p, buf);

		free_info(tmp_info_p);
		return TRUE;
	}

	if (su_info_p->info_flags & ST_FLAG_STRING) {
		status = nut_snmp_get_str(su_info_p->OID, buf, sizeof(buf), su_info_p->oid2info);
	} else {
		status = nut_snmp_get_int(su_info_p->OID, &value);
		if (status == TRUE) {
			if (su_info_p->flags&SU_FLAG_NEGINVALID && value<0) {
				su_info_p->flags &= ~SU_FLAG_OK;
				if(su_info_p->flags&SU_FLAG_UNIQUE) {
					disable_competition(su_info_p);
					su_info_p->flags &= ~SU_FLAG_UNIQUE;
				}
				free_info(tmp_info_p);
				return FALSE;
			}
			if (su_info_p->flags & SU_FLAG_SETINT) {
					upsdebugx(1, "setvar %s", su_info_p->OID);
					*su_info_p->setvar = value;
			}
			/* Check if there is a value to be looked up */
			if ((strValue = su_find_infoval(su_info_p->oid2info, value)) != NULL)
				snprintf(buf, sizeof(buf), "%s", strValue);
			else {
				/* Check if there is a need to publish decimal too,
				 * i.e. if switching to integer does not cause a
				 * loss of precision */
				value = value * su_info_p->info_len;
				if ((int)value == value)
					snprintf(buf, sizeof(buf), "%i", (int)value);
				else
					snprintf(buf, sizeof(buf), "%.2f", (float)value);
			}
		}
	}

	if (status == TRUE) {
		su_setinfo(su_info_p, buf);
		upsdebugx(2, "=> value: %s", buf);
	}
	else
		upsdebugx(2, "=> Failed");

	free_info(tmp_info_p);
	return status;
}

/* Common function for setting OIDs, from a NUT variable name,
 * used by su_setvar() and su_instcmd()
 * Params:
 * @mode: SU_MODE_INSTCMD for instant commands, SU_MODE_SETVAR for settings
 * @varname: name of variable or command to set the OID from
 * @val: value for settings, NULL for commands

 * Returns
 *   STAT_SET_HANDLED if OK,
 *   STAT_SET_INVALID or STAT_SET_UNKNOWN if the command / setting is not supported
 *   STAT_SET_FAILED otherwise
 */
int su_setOID(int mode, const char *varname, const char *val)
{
	snmp_info_t *su_info_p = NULL;
	bool_t status;
	int retval = STAT_SET_FAILED;
	int cmd_offset = 0;
	long value = -1;
	/* normal (default), outlet, or outlet group variable */
	int vartype = -1;
	int daisychain_device_number = -1;
	int OID_offset = 0; /* Set to "-1" for daisychain devices > 0, 0 otherwise */ 
	/* variable without the potential "device.X" prefix, to find the template */
	char *tmp_varname = NULL;
	char setOID[SU_INFOSIZE];
	/* Used for potentially appending "device.X." to {outlet,outlet.group}.count */
	char template_count_var[SU_BUFSIZE];

	upsdebugx(2, "entering %s(%s, %s, %s)", __func__,
		(mode==SU_MODE_INSTCMD)?"instcmd":"setvar", varname, val);

	memset(setOID, 0, SU_INFOSIZE);
	memset(template_count_var, 0, SU_BUFSIZE);

	/* Check if it's a daisychain setting */
	if (!strncmp(varname, "device", 6)) {
		/* Extract the device number */
		daisychain_device_number = atoi(&varname[7]);
		/* Point at the command, without the "device.x" prefix */
		tmp_varname = strdup(&varname[9]);
		snprintf(template_count_var, 10, "%s", varname);

		upsdebugx(2, "%s: got a daisychain %s (%s) for device %i",
			__func__, (mode==SU_MODE_INSTCMD)?"command":"setting",
			tmp_varname, daisychain_device_number);

		if (daisychain_device_number > devices_count)
			upsdebugx(2, "%s: item is out of bound (%i / %ld)",
				__func__, daisychain_device_number, devices_count);
	}
	else {
		daisychain_device_number = 0;
		OID_offset = 0;
		tmp_varname = strdup(varname);
	}

	/* skip the whole-daisychain for now:
	 * will send the settings to all devices in the daisychain */
	if ((daisychain_enabled == TRUE) && (devices_count > 1) && (daisychain_device_number == 0)) {
		upsdebugx(2, "daisychain %s for device.0 are not yet supported!",
			(mode==SU_MODE_INSTCMD)?"command":"setting");
		return STAT_SET_INVALID;
	}

	/* Check if it is outlet / outlet.group, or standard variable */
	if (strncmp(tmp_varname, "outlet", 6))
		su_info_p = su_find_info(tmp_varname);
	else {
		snmp_info_t *tmp_info_p;
		/* Point the outlet or outlet group number in the string */
		const char *item_number_ptr = NULL;
		/* Store the target outlet or group number */
		int item_number = extract_template_number_from_snmp_info_t(tmp_varname);
		/* Store the total number of outlets or outlet groups */
		int total_items = -1;

		/* Check if it is outlet / outlet.group */
		vartype = get_template_type(tmp_varname);
		if (vartype == SU_OUTLET_GROUP) {
			snprintfcat(template_count_var, SU_BUFSIZE, "outlet.group.count");
			total_items = atoi(dstate_getinfo(template_count_var));
			item_number_ptr = &tmp_varname[12];
		}
		else {
			snprintfcat(template_count_var, SU_BUFSIZE, "outlet.count");
			total_items = atoi(dstate_getinfo(template_count_var));
			item_number_ptr = &tmp_varname[6];
		}
		upsdebugx(3, "Using count variable '%s'", template_count_var);
		item_number = atoi(++item_number_ptr);
		upsdebugx(3, "%s: item %i / %i", __func__, item_number, total_items);

		/* ensure the item number is supported (filtered upstream though)! */
		if (item_number > total_items) {
			/* out of bound item number */
			upsdebugx(2, "%s: item is out of bound (%i / %i)",
				__func__, item_number, total_items);
			return STAT_SET_INVALID;
		}
		/* find back the item template */
		char *item_varname = (char *)xmalloc(SU_INFOSIZE);
		snprintf(item_varname, SU_INFOSIZE, "%s.%s%s",
				(vartype == SU_OUTLET)?"outlet":"outlet.group",
				"%i", strchr(item_number_ptr++, '.'));

		upsdebugx(3, "%s: searching for template\"%s\"", __func__, item_varname);
		tmp_info_p = su_find_info(item_varname);
		free(item_varname);

		/* for an snmp_info_t instance */
		su_info_p = instantiate_info(tmp_info_p, su_info_p);

		/* check if default value is also a template */
		if ((su_info_p->dfl != NULL) &&
			(strstr(tmp_info_p->dfl, "%i") != NULL)) {
			su_info_p->dfl = (char *)xmalloc(SU_INFOSIZE);
			snprintf((char *)su_info_p->dfl, sizeof(su_info_p->dfl), tmp_info_p->dfl,
				item_number - base_nut_template_offset());
		}
		/* adapt the OID */
		if (su_info_p->OID != NULL) {
			if (mode==SU_MODE_INSTCMD) {
				/* Workaround buggy Eaton Pulizzi implementation
				 * which have different offsets index for data & commands! */
				if (su_info_p->flags & SU_CMD_OFFSET) {
					upsdebugx(3, "Adding command offset");
					cmd_offset++;
				}
			}

			/* Special processing for daisychain:
			 * these outlet | outlet groups also include formatting info,
			 * so we have to check if the daisychain is enabled, and if
			 * the formatting info for it are in 1rst or 2nd position */
			if (daisychain_enabled == TRUE) {
				if (su_info_p->flags & SU_TYPE_DAISY_1) {
					snprintf((char *)su_info_p->OID, SU_INFOSIZE, tmp_info_p->OID,
						daisychain_device_number + OID_offset, item_number - base_nut_template_offset());
				}
				else {
					snprintf((char *)su_info_p->OID, SU_INFOSIZE, tmp_info_p->OID,
						item_number - base_nut_template_offset(), daisychain_device_number + OID_offset);
				}
			}
			else {
				snprintf((char *)su_info_p->OID, SU_INFOSIZE, tmp_info_p->OID,
					item_number - base_nut_template_offset());
			}
		}
		/* else, don't return STAT_SET_INVALID for mode==SU_MODE_SETVAR since we
		 * can be setting a server side variable! */
		else {
			if (mode==SU_MODE_INSTCMD) {
				free_info(su_info_p);
				return STAT_INSTCMD_UNKNOWN;
			}
			else {
				/* adapt info_type */
				if (su_info_p->info_type != NULL)
					snprintf((char *)su_info_p->info_type, SU_INFOSIZE, "%s", tmp_varname);
			}
		}
	}

	/* Sanity check */
	if (!su_info_p || !su_info_p->info_type || !(su_info_p->flags & SU_FLAG_OK)) {

		upsdebugx(2, "%s: info element unavailable %s", __func__, varname);

		/* Free template (outlet and outlet.group) */
		free_info(su_info_p);

		if (tmp_varname != NULL)
			free(tmp_varname);

		return STAT_SET_UNKNOWN;
	}

	/* set value into the device, using the provided one, or the default one otherwise */
	if (su_info_p->info_flags & ST_FLAG_STRING) {
		status = nut_snmp_set_str(su_info_p->OID, val ? val : su_info_p->dfl);
	} else {
		if (mode==SU_MODE_INSTCMD) {
			status = nut_snmp_set_int(su_info_p->OID, val ? atoi(val) : su_info_p->info_len);
		}
		else {
			/* non string data may imply a value lookup */
			if (su_info_p->oid2info) {
				value = su_find_valinfo(su_info_p->oid2info, val);
			}
			else {
				/* Convert value and apply multiplier */
				value = atof(val) / su_info_p->info_len;
			}
			/* Actually apply the new value */
			status = nut_snmp_set_int(su_info_p->OID, value);
		}
	}

	/* Process result */
	if (status == FALSE) {
		if (mode==SU_MODE_INSTCMD)
			upsdebugx(1, "%s: cannot execute command '%s'", __func__, varname);
		else
			upsdebugx(1, "%s: cannot set value %s on OID %s", __func__, val, su_info_p->OID);

		retval = STAT_SET_FAILED;
	}
	else {
		retval = STAT_SET_HANDLED;
		if (mode==SU_MODE_INSTCMD)
			upsdebugx(1, "%s: successfully sent command %s", __func__, varname);
		else {
			upsdebugx(1, "%s: successfully set %s to \"%s\"", __func__, varname, val);

			/* update info array: call dstate_setinfo, since flags and aux are
			 * already published, and this saves us some processing */
			dstate_setinfo(varname, "%s", val);
		}
	}

	/* Free template (outlet and outlet.group) */
	free_info(su_info_p);
	free(tmp_varname);

	return retval;
}

/* set r/w INFO_ element to a value. */
int su_setvar(const char *varname, const char *val)
{
	return su_setOID(SU_MODE_SETVAR, varname, val);
}

/* Daisychain-aware function to add instant commands:
 * Every command that is valid for a device has to be added for device.0
 * This then allows to composite commands, called on device.0 and executed
 * on all devices of the daisychain */
int su_addcmd(snmp_info_t *su_info_p)
{
	upsdebugx(2, "entering %s(%s)", __func__, su_info_p->info_type);

	if (daisychain_enabled == TRUE) {
		for (current_device_number = 1 ; current_device_number <= devices_count ;
			current_device_number++)
		{

			process_template(SU_WALKMODE_INIT, "device", su_info_p);
		}
	}
	else {
		if (nut_snmp_get(su_info_p->OID) != NULL) {
			dstate_addcmd(su_info_p->info_type);
			upsdebugx(1, "%s: adding command '%s'", __func__, su_info_p->info_type);
		}
	}
	return 0;
}

/* process instant command and take action. */
int su_instcmd(const char *cmdname, const char *extradata)
{
	return su_setOID(SU_MODE_INSTCMD, cmdname, extradata);
}

/* FIXME: the below functions can be removed since these were for loading
 * the mib2nut information from a file instead of the .h definitions... */
/* return 1 if usable, 0 if not */
static int parse_mibconf_args(int numargs, char **arg)
{
	bool_t ret;

	/* everything below here uses up through arg[1] */
	if (numargs < 6)
		return 0;

	/* <info type> <info flags> <info len> <OID name> <default value> <value lookup> */

	/* special case for setting some OIDs value at driver startup */
	if (!strcmp(arg[0], "init")) {
		/* set value. */
		if (!strcmp(arg[1], "str")) {
			ret = nut_snmp_set_str(arg[3], arg[4]);
		} else {
			ret = nut_snmp_set_int(arg[3], strtol(arg[4], NULL, 0));
		}

		if (ret == FALSE)
			upslogx(LOG_ERR, "%s: cannot set value %s for %s", __func__, arg[4], arg[3]);
		else
			upsdebugx(1, "%s: successfully set %s to \"%s\"", __func__, arg[0], arg[4]);

		return 1;
	}

	/* TODO: create the lookup table */
	upsdebugx(2, "%s, %s, %s, %s, %s, %s", arg[0], arg[1], arg[2], arg[3], arg[4], arg[5]);

	return 1;
}
/* called for fatal errors in parseconf like malloc failures */
static void mibconf_err(const char *errmsg)
{
	upslogx(LOG_ERR, "Fatal error in parseconf (*mib.conf): %s", errmsg);
}
/* load *mib.conf into an snmp_info_t structure */
void read_mibconf(char *mib)
{
	char	fn[SMALLBUF];
	PCONF_CTX_t	ctx;

	upsdebugx(2, "SNMP UPS driver: entering %s(%s)", __func__, mib);

	snprintf(fn, sizeof(fn), "%s/snmp/%s.conf", CONFPATH, mib);

	pconf_init(&ctx, mibconf_err);

	if (!pconf_file_begin(&ctx, fn))
		fatalx(EXIT_FAILURE, "%s", ctx.errmsg);

	while (pconf_file_next(&ctx)) {
		if (pconf_parse_error(&ctx)) {
			upslogx(LOG_ERR, "Parse error: %s:%d: %s",
				fn, ctx.linenum, ctx.errmsg);
			continue;
		}

		if (ctx.numargs < 1)
			continue;

		if (!parse_mibconf_args(ctx.numargs, ctx.arglist)) {
			unsigned int	i;
			char	errmsg[SMALLBUF];

			snprintf(errmsg, sizeof(errmsg),
				"mib.conf: invalid directive");

			for (i = 0; i < ctx.numargs; i++)
				snprintfcat(errmsg, sizeof(errmsg), " %s",
					ctx.arglist[i]);

			upslogx(LOG_WARNING, "%s", errmsg);
		}
	}
	pconf_finish(&ctx);
}<|MERGE_RESOLUTION|>--- conflicted
+++ resolved
@@ -65,17 +65,13 @@
 #include "xppc-mib.h"
 #include "eaton-ats-mib.h"
 #include "apc-ats-mib.h"
-<<<<<<< HEAD
 #include "apc-pdu-mib.h"
-=======
 #endif /* WITH_DMFMIB */
->>>>>>> f17b9a1f
 
 /* Address API change */
 #ifndef usmAESPrivProtocol
 #define usmAESPrivProtocol usmAES128PrivProtocol
 #endif
-
 #if WITH_DMFMIB
 // Array of pointers to singular instances of mib2nut_info_t
 mib2nut_info_t **mib2nut = NULL;
@@ -129,7 +125,6 @@
 const char *OID_pwr_status;
 int g_pwr_battery;
 int pollfreq; /* polling frequency */
-
 /* Number of device(s): standard is "1", but daisychain means more than 1 */
 long devices_count = 1;
 int current_device_number = 0;      /* to handle daisychain iterations */
@@ -204,7 +199,7 @@
 		{
 			/* first check that this OID actually exists */
 // FIXME: daisychain commands support!
-			su_addcmd(su_info_p);
+su_addcmd(su_info_p);
 /*
 			if (nut_snmp_get(su_info_p->OID) != NULL) {
 				dstate_addcmd(su_info_p->info_type);
@@ -392,7 +387,6 @@
 #else
 	upsdebugx(1, "SNMP UPS driver: using built-in MIB-to-NUT mappings");
 #endif /* WITH_DMFMIB */
-
 	/* Retrieve user's parameters */
 	mibs = testvar(SU_VAR_MIBS) ? getval(SU_VAR_MIBS) : "auto";
 
@@ -435,7 +429,6 @@
 			/* Otherwise, just point at what we found */
 			cur_info_p = su_info_p;
 		}
-
 		/* Actually get the data */
 		status = nut_snmp_get_str(cur_info_p->OID, model, sizeof(model), NULL);
 
@@ -449,7 +442,6 @@
 				free((char*)cur_info_p);
 		}
 	}
-
 	if (status == TRUE)
 		upslogx(0, "Detected %s on host %s (mib: %s %s)",
 			 model, device_path, mibname, mibvers);
@@ -498,7 +490,6 @@
 
 	/* Net-SNMP specific cleanup */
 	nut_snmp_cleanup();
-
 #if WITH_DMFMIB
 	/* DMF specific cleanup */
 	mibdmf_parser_destroy(&dmp);
@@ -1395,7 +1386,6 @@
 				/* Try to continue anyway! */
 				continue;
 			}
-
 			/* Now compare these */
 			upsdebugx(1, "%s: comparing %s with %s", __func__, sysOID_buf, mib2nut[i]->sysOID);
 			if (!netsnmp_oid_equals(device_sysOID, device_sysOID_len, mib2nut_sysOID, mib2nut_sysOID_len))
@@ -1416,7 +1406,6 @@
 				return mib2nut[i];
 			}
 		}
-
 		/* Yell all to call for user report */
 		upslogx(LOG_ERR, "No matching MIB found for sysOID '%s'!\n" \
 			"Please report it to NUT developers, with an 'upsc' output for your device.\n" \
@@ -1448,7 +1437,6 @@
 			upsdebugx(2, "load_mib2nut: trying the new match_sysoid() method: attempt #%d", (i+1));
 			if ((m2n = match_sysoid()) != NULL)
 				break;
-
 			if (m2n == NULL)
 				upsdebugx(1, "load_mib2nut: failed with new match_sysoid() method");
 			else
@@ -1647,6 +1635,7 @@
 {
 	int base_index = template_index_base;
 	char test_OID[SU_INFOSIZE];
+
 	upsdebugx(3, "%s: OID template = %s", __func__, su_info_p->OID);
 
 	/* FIXME: differentiate between template types (SU_OUTLET | SU_OUTLET_GROUP)
@@ -1674,13 +1663,14 @@
 			else {
 				snprintf(test_OID, sizeof(test_OID), su_info_p->OID, base_index);
 			}
+
 			if (nut_snmp_get(test_OID) != NULL)
 				break;
 		}
 		/* Only store if it's a template for outlets or outlets groups,
 		 * not for daisychain (which has different index) */
 		if ((su_info_p->flags & SU_OUTLET) || (su_info_p->flags & SU_OUTLET_GROUP))
-		template_index_base = base_index;
+			template_index_base = base_index;
 	}
 	upsdebugx(3, "%s: %i", __func__, template_index_base);
 	return base_index;
@@ -1743,7 +1733,7 @@
 	if ((strncmp(type, "device", 6)) && (devices_count > 1) && (current_device_number > 0))
 		snprintf(template_count_var, sizeof(template_count_var), "device.%i.%s.count", current_device_number, type);
 	else
-	snprintf(template_count_var, sizeof(template_count_var), "%s.count", type);
+		snprintf(template_count_var, sizeof(template_count_var), "%s.count", type);
 
 	if(dstate_getinfo(template_count_var) == NULL) {
 		/* FIXME: should we disable it?
@@ -1791,9 +1781,9 @@
 				{
 					/* Device 1 ("device.0", whole daisychain) needs no
 					 * special processing */
-			cur_nut_index = cur_template_number + base_nut_template_offset();
-			snprintf((char*)cur_info_p.info_type, SU_INFOSIZE,
-					su_info_p->info_type, cur_nut_index);
+					cur_nut_index = cur_template_number + base_nut_template_offset();
+					snprintf((char*)cur_info_p.info_type, SU_INFOSIZE,
+							su_info_p->info_type, cur_nut_index);
 				}
 			}
 			else /* Outlet and outlet groups templates */
@@ -1857,7 +1847,7 @@
 						}
 					}
 					else {
-				snprintf((char *)cur_info_p.OID, SU_INFOSIZE, su_info_p->OID, cur_template_number);
+						snprintf((char *)cur_info_p.OID, SU_INFOSIZE, su_info_p->OID, cur_template_number);
 					}
 				}
 
@@ -2315,26 +2305,26 @@
 				continue;
 			}
 
-		/* skip instcmd, not linked to outlets */
-		if ((SU_TYPE(su_info_p) == SU_TYPE_CMD)
-			&& !(su_info_p->flags & SU_OUTLET)
-			&& !(su_info_p->flags & SU_OUTLET_GROUP)) {
-			upsdebugx(1, "SU_CMD_MASK => %s", su_info_p->OID);
-			continue;
-		}
+			/* skip instcmd, not linked to outlets */
+			if ((SU_TYPE(su_info_p) == SU_TYPE_CMD)
+				&& !(su_info_p->flags & SU_OUTLET)
+				&& !(su_info_p->flags & SU_OUTLET_GROUP)) {
+				upsdebugx(1, "SU_CMD_MASK => %s", su_info_p->OID);
+				continue;
+			}
 			/* skip elements we shouldn't show in update mode */
 			if ((mode == SU_WALKMODE_UPDATE) && !(su_info_p->flags & SU_FLAG_OK))
-			continue;
-
-		/* skip static elements in update mode */
+				continue;
+
+			/* skip static elements in update mode */
 			if ((mode == SU_WALKMODE_UPDATE) && (su_info_p->flags & SU_FLAG_STATIC))
-			continue;
-
-		/* Set default value if we cannot fetch it */
-		/* and set static flag on this element.
-		 * Not applicable to outlets (need SU_FLAG_STATIC tagging) */
-		if ((su_info_p->flags & SU_FLAG_ABSENT)
-			&& !(su_info_p->flags & SU_OUTLET)
+				continue;
+
+			/* Set default value if we cannot fetch it */
+			/* and set static flag on this element.
+			 * Not applicable to outlets (need SU_FLAG_STATIC tagging) */
+			if ((su_info_p->flags & SU_FLAG_ABSENT)
+				&& !(su_info_p->flags & SU_OUTLET)
 			&& !(su_info_p->flags & SU_OUTLET_GROUP))
 		{
 			if (mode == SU_WALKMODE_INIT)
@@ -2343,36 +2333,35 @@
 				{
 					if ((daisychain_enabled == TRUE) && (devices_count > 1))
 					{
-						if (current_device_number == 0)
-							su_setinfo(su_info_p, NULL); // FIXME: daisychain-whole, what to do?
-						else
-							status = process_template(mode, "device", su_info_p);
+							if (current_device_number == 0)
+								su_setinfo(su_info_p, NULL); // FIXME: daisychain-whole, what to do?
+							else
+								status = process_template(mode, "device", su_info_p);
+						}
+						else {
+							/* Set default value if we cannot fetch it from ups. */
+							su_setinfo(su_info_p, NULL);
+						}
 					}
-					else {
-						/* Set default value if we cannot fetch it from ups. */
-						su_setinfo(su_info_p, NULL);
-					}
+					su_info_p->flags |= SU_FLAG_STATIC;
 				}
-				su_info_p->flags |= SU_FLAG_STATIC;
-			}
-			continue;
-		}
-
-		/* check stale elements only on each PN_STALE_RETRY iteration. */
-/*		if ((su_info_p->flags & SU_FLAG_STALE) &&
-				(iterations % SU_STALE_RETRY) != 0)
-			continue;
-*/
-		/* Filter 1-phase Vs 3-phase according to {input,output,bypass}.phase.
+				continue;
+			}
+
+			/* check stale elements only on each PN_STALE_RETRY iteration. */
+	/*		if ((su_info_p->flags & SU_FLAG_STALE) &&
+					(iterations % SU_STALE_RETRY) != 0)
+				continue;
+	*/
+			/* Filter 1-phase Vs 3-phase according to {input,output,bypass}.phase.
 		 * Non matching items are disabled, and flags are cleared at
 		 * init time */
-
 			/* Process input phases information */
 			input_phases = &daisychain_info[current_device_number]->input_phases;
 			if (su_info_p->flags & SU_INPHASES) {
 				upsdebugx(1, "Check input_phases (%ld)", *input_phases);
 				if (process_phase_data("input", input_phases, su_info_p) == 1)
-				continue;
+					continue;
 			}
 
 			/* Process output phases information */
@@ -2392,21 +2381,21 @@
 			}
 
 			/* process template (outlet, outlet group, inc. daisychain) definition */
-		if (su_info_p->flags & SU_OUTLET) {
-			/* Skip commands after init */
-			if ((SU_TYPE(su_info_p) == SU_TYPE_CMD) && (mode == SU_WALKMODE_UPDATE))
-				continue;
-			else
-				status = process_template(mode, "outlet", su_info_p);
-		}
-		else if (su_info_p->flags & SU_OUTLET_GROUP) {
-			/* Skip commands after init */
-			if ((SU_TYPE(su_info_p) == SU_TYPE_CMD) && (mode == SU_WALKMODE_UPDATE))
-				continue;
-			else
-				status = process_template(mode, "outlet.group", su_info_p);
-		}
-		else {
+			if (su_info_p->flags & SU_OUTLET) {
+				/* Skip commands after init */
+				if ((SU_TYPE(su_info_p) == SU_TYPE_CMD) && (mode == SU_WALKMODE_UPDATE))
+					continue;
+				else
+					status = process_template(mode, "outlet", su_info_p);
+			}
+			else if (su_info_p->flags & SU_OUTLET_GROUP) {
+				/* Skip commands after init */
+				if ((SU_TYPE(su_info_p) == SU_TYPE_CMD) && (mode == SU_WALKMODE_UPDATE))
+					continue;
+				else
+					status = process_template(mode, "outlet.group", su_info_p);
+			}
+			else {
 //				if (daisychain_enabled == TRUE) {
 //					status = process_template(mode, "device", su_info_p);
 //				}
@@ -2415,8 +2404,8 @@
 					/* get and process this data, including daisychain adaptation */
 					status = get_and_process_data(mode, su_info_p);
 //				}
-		}
-	}	/* for (su_info_p... */
+			}
+		}	/* for (su_info_p... */
 
 		if (devices_count > 1) {
 			/* commit the device alarm buffer */
@@ -2483,7 +2472,9 @@
 			return FALSE;
 		}
 	}
+
 	if (!strcasecmp(su_info_p->info_type, "ups.status")) {
+
 // FIXME: daisychain status support!
 		status = nut_snmp_get_int(su_info_p->OID, &value);
 		if (status == TRUE)
@@ -2503,7 +2494,6 @@
 	if (!strcmp(strrchr(su_info_p->info_type, '.'), ".alarm")) {
 
 		upsdebugx(2, "Processing alarm: %s", su_info_p->info_type);
-
 // FIXME: daisychain alarms support!
 		status = nut_snmp_get_int(su_info_p->OID, &value);
 		if (status == TRUE)
@@ -2619,8 +2609,8 @@
 				return FALSE;
 			}
 			if (su_info_p->flags & SU_FLAG_SETINT) {
-					upsdebugx(1, "setvar %s", su_info_p->OID);
-					*su_info_p->setvar = value;
+			    	upsdebugx(1, "setvar %s", su_info_p->OID);
+			    	*su_info_p->setvar = value;
 			}
 			/* Check if there is a value to be looked up */
 			if ((strValue = su_find_infoval(su_info_p->oid2info, value)) != NULL)
