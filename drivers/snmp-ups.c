/*  snmp-ups.c - NUT Generic SNMP driver core (supports different MIBs)
 *
 *  Based on NetSNMP API (Simple Network Management Protocol v1-2c-3)
 *
 *  Copyright (C)
 *	2002 - 2014	Arnaud Quette <arnaud.quette@free.fr>
 *	2015 - 2022	Eaton (author: Arnaud Quette <ArnaudQuette@Eaton.com>)
 *	2016 - 2022	Eaton (author: Jim Klimov <EvgenyKlimov@Eaton.com>)
 *	2022 - 2025	Jim Klimov <jimklimov+nut@gmail.com>
 *	2002 - 2006	Dmitry Frolov <frolov@riss-telecom.ru>
 *			J.W. Hoogervorst <jeroen@hoogervorst.net>
 *			Niels Baggesen <niels@baggesen.net>
 *	2009 - 2010	Arjen de Korte <adkorte-guest@alioth.debian.org>
 *
 *  Sponsored by Eaton <http://www.eaton.com>
 *   and originally by MGE UPS SYSTEMS <http://www.mgeups.com/>
 *
 *  This program is free software; you can redistribute it and/or modify
 *  it under the terms of the GNU General Public License as published by
 *  the Free Software Foundation; either version 2 of the License, or
 *  (at your option) any later version.
 *
 *  This program is distributed in the hope that it will be useful,
 *  but WITHOUT ANY WARRANTY; without even the implied warranty of
 *  MERCHANTABILITY or FITNESS FOR A PARTICULAR PURPOSE.  See the
 *  GNU General Public License for more details.
 *
 *
 *  You should have received a copy of the GNU General Public License
 *  along with this program; if not, write to the Free Software
 *  Foundation, Inc., 59 Temple Place, Suite 330, Boston, MA 02111-1307 USA
 *
 */

/* NUT SNMP common functions */
#include "main.h"	/* includes "config.h" which must be the first header */
#include "nut_float.h"
#include "nut_stdint.h"
#include "snmp-ups.h"
#include "parseconf.h"

#include <ctype.h> /* for isprint() */

/* include all known mib2nut lookup tables */
#include "apc-mib.h"
#include "mge-mib.h"
#include "netvision-mib.h"
#include "eaton-pdu-genesis2-mib.h"
#include "eaton-pdu-marlin-mib.h"
#include "eaton-pdu-pulizzi-mib.h"
#include "eaton-pdu-revelation-mib.h"
#include "raritan-pdu-mib.h"
#include "raritan-px2-mib.h"
#include "baytech-mib.h"
#include "baytech-rpc3nc-mib.h"
#include "compaq-mib.h"
#include "bestpower-mib.h"
#include "cyberpower-mib.h"
#include "delta_ups-mib.h"
#include "huawei-mib.h"
#include "ietf-mib.h"
#include "xppc-mib.h"
#include "eaton-ats16-nmc-mib.h"
#include "eaton-ats16-nm2-mib.h"
#include "apc-ats-mib.h"
#include "apc-pdu-mib.h"
#include "apc-epdu-mib.h"
#include "eaton-ats30-mib.h"
#include "emerson-avocent-pdu-mib.h"
#include "hpe-pdu-mib.h"
#include "hpe-pdu3-cis-mib.h"
#include "eaton-pdu-nlogic-mib.h"
#include "eaton-ups-pwnm2-mib.h"
#include "eaton-ups-pxg-mib.h"

/* Address API change */
#if ( ! NUT_HAVE_LIBNETSNMP_usmAESPrivProtocol ) && ( ! defined usmAESPrivProtocol )
#define usmAESPrivProtocol usmAES128PrivProtocol
#endif

#ifdef USM_PRIV_PROTO_AES_LEN
# define NUT_securityPrivProtoLen USM_PRIV_PROTO_AES_LEN
#else
# ifdef USM_PRIV_PROTO_AES128_LEN
#  define NUT_securityPrivProtoLen USM_PRIV_PROTO_AES128_LEN
# else
/* FIXME: Find another way to get the size of array(?) to avoid:
 *   error: division 'sizeof (oid * {aka long unsigned int *}) / sizeof (oid {aka long unsigned int})' does not compute the number of array elements [-Werror=sizeof-pointer-div]
 * See also https://bugs.php.net/bug.php?id=37564 for context
 * which is due to most values in /usr/include/net-snmp/librarytransform_oids.h
 * being defined as "oid[10]" or similar arrays, and "backwards compatibility"
 * usmAESPrivProtocol name is an "oid *" pointer.
 */
#  define NUT_securityPrivProtoLen (sizeof(usmAESPrivProtocol)/sizeof(oid))
# endif
#endif

static mib2nut_info_t *mib2nut[] = {
	&apc_ats,			/* This struct comes from : apc-ats-mib.c */
	&apc_pdu_rpdu,		/* This struct comes from : apc-pdu-mib.c */
	&apc_pdu_rpdu2,		/* This struct comes from : apc-pdu-mib.c */
	&apc_pdu_msp,		/* This struct comes from : apc-pdu-mib.c */
	&apc_pdu_epdu,		/* This struct comes from : apc-epdu-mib.c */
	&apc,				/* This struct comes from : apc-mib.c */
	&baytech,			/* This struct comes from : baytech-mib.c */
	&baytech_rpc3nc,		/* This struct comes from : baytech-rpc3nc-mib.c */
	&bestpower,			/* This struct comes from : bestpower-mib.c */
	&compaq,			/* This struct comes from : compaq-mib.c */
	&cyberpower,		/* This struct comes from : cyberpower-mib.c */
	&cyberpower2,		/* This struct comes from : cyberpower-mib.c */
	&delta_ups,			/* This struct comes from : delta_ups-mib.c */
	&eaton_ats16_nmc,		/* This struct comes from : eaton-ats16-nmc-mib.c */
	&eaton_ats16_nm2,	/* This struct comes from : eaton-ats16-nm2-mib.c */
	&eaton_ats30,		/* This struct comes from : eaton-ats30-mib.c */
	&eaton_marlin,		/* This struct comes from : eaton-mib.c */
	&eaton_pdu_nlogic,	/* This struct comes from : eaton-pdu-nlogic-mib.c */
	&eaton_pxg_ups,		/* This struct comes from : eaton-ups-pxg-mib.c */
	&eaton_pw_nm2, 		/* This struct comes from : eaton-ups-pwnm2-mib.c */
	&emerson_avocent_pdu,	/* This struct comes from : emerson-avocent-pdu-mib.c */
	&aphel_revelation,	/* This struct comes from : eaton-mib.c */
	&aphel_genesisII,	/* This struct comes from : eaton-mib.c */
	&pulizzi_switched1,	/* This struct comes from : eaton-mib.c */
	&pulizzi_switched2,	/* This struct comes from : eaton-mib.c */
	&hpe_pdu,			/* This struct comes from : hpe-pdu-mib.c */
	&hpe_pdu3_cis,		/* This struct comes from : hpe-pdu3-cis-mib.c */
	&huawei,			/* This struct comes from : huawei-mib.c */
	&mge,				/* This struct comes from : mge-mib.c */
	&netvision,			/* This struct comes from : netvision-mib.c */
	&raritan,			/* This struct comes from : raritan-pdu-mib.c */
	&raritan_px2,		/* This struct comes from : raritan-px2-mib.c */
	&xppc,				/* This struct comes from : xppc-mib.c */
	/*
	 * Prepend vendor specific MIB mappings before IETF, so that
	 * if a device supports both IETF and vendor specific MIB,
	 * the vendor specific one takes precedence (when mibs=auto)
	 */
	&tripplite_ietf,	/* This struct comes from : ietf-mib.c */
	&ietf,				/* This struct comes from : ietf-mib.c */
	/* end of structure. */
	NULL
};

struct snmp_session g_snmp_sess, *g_snmp_sess_p;
const char *OID_pwr_status;
int g_pwr_battery;
int pollfreq; /* polling frequency */
int semistaticfreq; /* semistatic entry update frequency */
static int semistatic_countdown = 0;

static int quirk_symmetra_threephase = 0;

/* Number of device(s): standard is "1", but talking
 * to a daisychain (master device) means more than 1
 * (a directly addressable member of a daisy chain
 * would be seen as a single-device chain though)
 */
static long devices_count = 1;
/* global var to handle daisychain iterations -
 * changed by loops in snmp_ups_walk() and su_addcmd();
 * may be 0 for addressing certain values/commands
 * across all chain devices via master (1);
 * also may be 0 for non-daisychained devices
 */
static int current_device_number = 0;
/* global var to handle daisychain iterations -
 * made TRUE if we resolved a "device.count" value
 */
static bool_t daisychain_enabled = FALSE;
static daisychain_info_t **daisychain_info = NULL;

/* pointer to the Snmp2Nut lookup table */
mib2nut_info_t *mib2nut_info;
/* FIXME: to be trashed */
snmp_info_t *snmp_info;
alarms_info_t *alarms_info;
static const char *mibname;
static const char *mibvers;

#define DRIVER_NAME	"Generic SNMP UPS driver"
<<<<<<< HEAD
#define DRIVER_VERSION	"1.32"
=======
#define DRIVER_VERSION	"1.33"
>>>>>>> 0264b1be

/* driver description structure */
upsdrv_info_t	upsdrv_info = {
	DRIVER_NAME,
	DRIVER_VERSION,
	"Arnaud Quette <arnaud.quette@free.fr>\n" \
	"Arnaud Quette <ArnaudQuette@Eaton.com>\n" \
	"Dmitry Frolov <frolov@riss-telecom.ru>\n" \
	"J.W. Hoogervorst <jeroen@hoogervorst.net>\n" \
	"Niels Baggesen <niels@baggesen.net>\n" \
	"Jim Klimov <EvgenyKlimov@Eaton.com>\n" \
	"Arjen de Korte <adkorte-guest@alioth.debian.org>",
	DRV_STABLE,
	{ NULL }
};
/* FIXME: integrate MIBs info? do the same as for usbhid-ups! */

static time_t lastpoll = 0;

/* Communication status handling */
#define COMM_UNKNOWN 0
#define COMM_OK      1
#define COMM_LOST    2
static int comm_status = COMM_UNKNOWN;

/* template OIDs index start with 0 or 1 (estimated stable for a MIB),
 * automatically guessed at the first pass */
static int template_index_base = -1;
/* Not that stable in the end... */
static int device_template_index_base = -1; /* OID index of the 1rst daisychained device */
static int outlet_template_index_base = -1;
static int outletgroup_template_index_base = -1;
static int ambient_template_index_base = -1;
static int device_template_offset = -1;

/* sysOID location */
#define SYSOID_OID	".1.3.6.1.2.1.1.2.0"

/* Forward functions declarations */
static void disable_transfer_oids(void);
bool_t get_and_process_data(int mode, snmp_info_t *su_info_p);
int extract_template_number(snmp_info_flags_t template_type, const char* varname);
snmp_info_flags_t get_template_type(const char* varname);

/* ---------------------------------------------
 * driver functions implementations
 * --------------------------------------------- */
void upsdrv_initinfo(void)
{
	snmp_info_t *su_info_p;

	upsdebugx(1, "SNMP UPS driver: entering %s()", __func__);

	dstate_setinfo("driver.version.data", "%s MIB %s", mibname, mibvers);

	if (snmp_info == NULL) {
		fatalx(EXIT_FAILURE, "%s: snmp_info is not initialized", __func__);
	}

	if (snmp_info[0].info_type == NULL) {
		upsdebugx(1, "%s: WARNING: snmp_info is empty", __func__);
	}

	/* add instant commands to the info database.
	 * outlet (and groups) commands are processed later, during initial walk */
	for (su_info_p = &snmp_info[0]; (su_info_p != NULL && su_info_p->info_type != NULL) ; su_info_p++)
	{
		if (su_info_p->flags == 0UL) {
			upsdebugx(4,
				"SNMP UPS driver: %s: MIB2NUT mapping '%s' (OID '%s') did not define flags bits. "
				"Entry would be treated as SU_FLAG_OK if available in returned data.",
				__func__,
				(su_info_p->info_type ? su_info_p->info_type : "<null>"),
				(su_info_p->OID ? su_info_p->OID : "<null>")
				);
			/* Treat as OK if avail, otherwise discarded */
		}

		su_info_p->flags |= SU_FLAG_OK;
		if ((SU_TYPE(su_info_p) == SU_TYPE_CMD)
			&& !(su_info_p->flags & SU_OUTLET)
			&& !(su_info_p->flags & SU_OUTLET_GROUP))
		{
			/* first check that this OID actually exists */

			/* FIXME: daisychain commands support! */
			su_addcmd(su_info_p);

/*
			if (nut_snmp_get(su_info_p->OID) != NULL) {
				dstate_addcmd(su_info_p->info_type);
				upsdebugx(1, "upsdrv_initinfo(): adding command '%s'", su_info_p->info_type);
			}
*/
		}
	}

	if (testvar("notransferoids"))
		disable_transfer_oids();

	if (testvar("symmetrathreephase"))
		quirk_symmetra_threephase = 1;
	else
		quirk_symmetra_threephase = 0;

	/* initialize all other INFO_ fields from list */
	if (snmp_ups_walk(SU_WALKMODE_INIT) == TRUE) {
		dstate_dataok();
		comm_status = COMM_OK;
	}
	else {
		dstate_datastale();
		comm_status = COMM_LOST;
	}

	/* setup handlers for instcmd and setvar functions */
	upsh.setvar = su_setvar;
	upsh.instcmd = su_instcmd;
}

void upsdrv_updateinfo(void)
{
	upsdebugx(1,"SNMP UPS driver: entering %s()", __func__);

	/* only update every pollfreq */
	/* FIXME: only update status (SU_STATUS_*), à la usbhid-ups, in between */
	if (time(NULL) > (lastpoll + pollfreq)) {

		alarm_init();
		status_init();

		/* update all dynamic info fields */
		if (snmp_ups_walk(SU_WALKMODE_UPDATE)) {
			upsdebugx(1, "%s: pollfreq: Data OK", __func__);
			dstate_dataok();
			comm_status = COMM_OK;
		}
		else {
			upsdebugx(1, "%s: pollfreq: Data STALE", __func__);
			dstate_datastale();
			comm_status = COMM_LOST;
		}

		/* Commit status first, otherwise in daisychain mode, "device.0" may
		 * clear the alarm count since it has an empty alarm buffer and if there
		 * is only one device that has alarms! */
		if (daisychain_enabled == FALSE)
			alarm_commit();
		status_commit();
		if (daisychain_enabled == TRUE)
			alarm_commit();

		/* store timestamp */
		lastpoll = time(NULL);
	}
	else {
		/* Just tell the same status to upsd */
		if (comm_status == COMM_OK)
			dstate_dataok();
		else
			dstate_datastale();
	}
}

void upsdrv_shutdown(void)
{
	/* Only implement "shutdown.default"; do not invoke
	 * general handling of other `sdcommands` here */

	/*
	 * WARNING:
	 * This driver will probably never support this properly:
	 * In order to be of any use, the driver should be called
	 * near the end of the system halt script (or a service
	 * management framework's equivalent, if any). By that
	 * time we, in all likelyhood, won't have basic network
	 * capabilities anymore, so we could never send this
	 * command to the UPS. This is not an error, but rather
	 * a limitation (on some platforms) of the interface/media
	 * used for these devices.
	 */
	char	*cmd_used = NULL;

	upsdebugx(1, "%s...", __func__);

	/* set shutdown and autostart delay */
	set_delays();

	/* By default:
	 * - Try to shutdown with delay
	 * - If the above doesn't work, try shutdown.reboot
	 * - If the above doesn't work, try load.off.delay
	 * - Finally, try shutdown.stayoff
	 */
	if (do_loop_shutdown_commands("shutdown.return,shutdown.reboot,load.off.delay,shutdown.stayoff", &cmd_used) == STAT_INSTCMD_HANDLED) {
		upslogx(LOG_INFO, "Shutdown successful with '%s'", NUT_STRARG(cmd_used));
		if (handling_upsdrv_shutdown > 0)
			set_exit_flag(EF_EXIT_SUCCESS);
		return;
	}

	upslogx(LOG_ERR, "Shutdown failed!");
	if (handling_upsdrv_shutdown > 0)
		set_exit_flag(EF_EXIT_FAILURE);
}

void upsdrv_help(void)
{
	upsdebugx(1, "entering %s", __func__);
}

/* list flags and values that you want to receive via -x */
void upsdrv_makevartable(void)
{
	upsdebugx(1, "entering %s()", __func__);

	addvar(VAR_VALUE, SU_VAR_MIBS,
		"NOTE: You can run the driver binary with '-x mibs=--list' for an up to date listing)\n"
		"Set MIB compliance (default=ietf, allowed: mge,apcc,netvision,pw,cpqpower,...)");
	addvar(VAR_VALUE | VAR_SENSITIVE, SU_VAR_COMMUNITY,
		"Set community name (default=public)");
	addvar(VAR_VALUE, SU_VAR_VERSION,
		"Set SNMP version (default=v1, allowed: v2c,v3)");
	addvar(VAR_VALUE, SU_VAR_POLLFREQ,
		"Set polling frequency in seconds, to reduce network flow (default=30)");
	addvar(VAR_VALUE, SU_VAR_SEMISTATICFREQ,
		"Set semistatic value update frequency in update cycles, to reduce network flow (default=10)");
	addvar(VAR_VALUE, SU_VAR_RETRIES,
		"Specifies the number of Net-SNMP retries to be used in the requests (default=5)");
	addvar(VAR_VALUE, SU_VAR_TIMEOUT,
		"Specifies the Net-SNMP timeout in seconds between retries (default=1)");
	addvar(VAR_FLAG, "notransferoids",
		"Disable transfer OIDs (use on APCC Symmetras)");
	addvar(VAR_FLAG, "symmetrathreephase",
		"Enable APCC three phase Symmetra quirks (use on APCC three phase Symmetras)");
	addvar(VAR_VALUE, SU_VAR_SECLEVEL,
		"Set the securityLevel used for SNMPv3 messages (default=noAuthNoPriv, allowed: authNoPriv,authPriv)");
	addvar(VAR_VALUE | VAR_SENSITIVE, SU_VAR_SECNAME,
		"Set the securityName used for authenticated SNMPv3 messages (no default)");
	addvar(VAR_VALUE | VAR_SENSITIVE, SU_VAR_AUTHPASSWD,
		"Set the authentication pass phrase used for authenticated SNMPv3 messages (no default)");
	addvar(VAR_VALUE | VAR_SENSITIVE, SU_VAR_PRIVPASSWD,
		"Set the privacy pass phrase used for encrypted SNMPv3 messages (no default)");

	/* Construct addvar() for SU_VAR_AUTHPROT: */
	{ int comma = 0;
	char tmp_buf[SU_LARGEBUF];
	char *p = tmp_buf;
	char *pn; /* proto name to add */
	size_t remain = sizeof(tmp_buf) - 1;
	int ret;
	NUT_UNUSED_VARIABLE(comma); /* potentially, if no protocols are available */

	tmp_buf[0] = '\0';

	ret = snprintf(p, remain, "%s",
		"Set the authentication protocol (");
	if (ret < 0 || (uintmax_t)ret > (uintmax_t)remain || (uintmax_t)ret > SIZE_MAX) {
		fatalx(EXIT_FAILURE, "Could not addvar()");
	}
	p += ret;
	remain -= (size_t)ret;

#if NUT_HAVE_LIBNETSNMP_usmHMACMD5AuthProtocol
	pn = "MD5";
	ret = snprintf(p, remain, "%s%s", (comma++ ? ", " : ""), pn );
	if (ret < 0 || (uintmax_t)ret > (uintmax_t)remain || (uintmax_t)ret > SIZE_MAX) {
		fatalx(EXIT_FAILURE, "Could not addvar(%s)", pn);
	}
	p += ret;
	remain -= (size_t)ret;
#endif
#if NUT_HAVE_LIBNETSNMP_usmHMACSHA1AuthProtocol
	pn = "SHA";
	ret = snprintf(p, remain, "%s%s", (comma++ ? ", " : ""), pn );
	if (ret < 0 || (uintmax_t)ret > (uintmax_t)remain || (uintmax_t)ret > SIZE_MAX) {
		fatalx(EXIT_FAILURE, "Could not addvar(%s)", pn);
	}
	p += ret;
	remain -= (size_t)ret;
#endif
#if NUT_HAVE_LIBNETSNMP_usmHMAC192SHA256AuthProtocol
	pn = "SHA256";
	ret = snprintf(p, remain, "%s%s", (comma++ ? ", " : ""), pn );
	if (ret < 0 || (uintmax_t)ret > (uintmax_t)remain || (uintmax_t)ret > SIZE_MAX) {
		fatalx(EXIT_FAILURE, "Could not addvar(%s)", pn);
	}
	p += ret;
	remain -= (size_t)ret;
#endif
#if NUT_HAVE_LIBNETSNMP_usmHMAC256SHA384AuthProtocol
	pn = "SHA384";
	ret = snprintf(p, remain, "%s%s", (comma++ ? ", " : ""), pn );
	if (ret < 0 || (uintmax_t)ret > (uintmax_t)remain || (uintmax_t)ret > SIZE_MAX) {
		fatalx(EXIT_FAILURE, "Could not addvar(%s)", pn);
	}
	p += ret;
	remain -= (size_t)ret;
#endif
#if NUT_HAVE_LIBNETSNMP_usmHMAC384SHA512AuthProtocol
	pn = "SHA512";
	ret = snprintf(p, remain, "%s%s", (comma++ ? ", " : ""), pn );
	if (ret < 0 || (uintmax_t)ret > (uintmax_t)remain || (uintmax_t)ret > SIZE_MAX) {
		fatalx(EXIT_FAILURE, "Could not addvar(%s)", pn);
	}
	p += ret;
	remain -= (size_t)ret;
#endif

	pn = "none supported";
	ret = snprintf(p, remain, "%s", (comma++ ? "" : pn) );
	if (ret < 0 || (uintmax_t)ret > (uintmax_t)remain || (uintmax_t)ret > SIZE_MAX) {
		fatalx(EXIT_FAILURE, "Could not addvar(%s)", pn);
	}
	p += ret;
	remain -= (size_t)ret;

	ret = snprintf(p, remain, "%s",
		") used for authenticated SNMPv3 messages (default=MD5 if available)");
	if (ret < 0 || (uintmax_t)ret > (uintmax_t)remain || (uintmax_t)ret > SIZE_MAX) {
		fatalx(EXIT_FAILURE, "Could not addvar()");
	}
	p += ret;
	remain -= (size_t)ret;

	addvar(VAR_VALUE, SU_VAR_AUTHPROT, tmp_buf);
	} /* Construct addvar() for AUTHPROTO */

	/* Construct addvar() for SU_VAR_PRIVPROT: */
	{ int comma = 0;
	char tmp_buf[SU_LARGEBUF];
	char *p = tmp_buf;
	char *pn; /* proto name to add */
	size_t remain = sizeof(tmp_buf) - 1;
	int ret;
	NUT_UNUSED_VARIABLE(comma); /* potentially, if no protocols are available */

	tmp_buf[0] = '\0';

	ret = snprintf(p, remain, "%s",
		"Set the privacy protocol (");
	if (ret < 0 || (uintmax_t)ret > (uintmax_t)remain || (uintmax_t)ret > SIZE_MAX) {
		fatalx(EXIT_FAILURE, "Could not addvar()");
	}
	p += ret;
	remain -= (size_t)ret;

#if NUT_HAVE_LIBNETSNMP_usmDESPrivProtocol
	pn = "DES";
	ret = snprintf(p, remain, "%s%s", (comma++ ? ", " : ""), pn );
	if (ret < 0 || (uintmax_t)ret > (uintmax_t)remain || (uintmax_t)ret > SIZE_MAX) {
		fatalx(EXIT_FAILURE, "Could not addvar(%s)", pn);
	}
	p += ret;
	remain -= (size_t)ret;
#endif
#if NUT_HAVE_LIBNETSNMP_usmAESPrivProtocol || NUT_HAVE_LIBNETSNMP_usmAES128PrivProtocol
	pn = "AES";
	ret = snprintf(p, remain, "%s%s", (comma++ ? ", " : ""), pn );
	if (ret < 0 || (uintmax_t)ret > (uintmax_t)remain || (uintmax_t)ret > SIZE_MAX) {
		fatalx(EXIT_FAILURE, "Could not addvar(%s)", pn);
	}
	p += ret;
	remain -= (size_t)ret;
#endif
#if NUT_HAVE_LIBNETSNMP_DRAFT_BLUMENTHAL_AES_04
# if NUT_HAVE_LIBNETSNMP_usmAES192PrivProtocol
	pn = "AES192";
	ret = snprintf(p, remain, "%s%s", (comma++ ? ", " : ""), pn );
	if (ret < 0 || (uintmax_t)ret > (uintmax_t)remain || (uintmax_t)ret > SIZE_MAX) {
		fatalx(EXIT_FAILURE, "Could not addvar(%s)", pn);
	}
	p += ret;
	remain -= (size_t)ret;
# endif
# if NUT_HAVE_LIBNETSNMP_usmAES256PrivProtocol
	pn = "AES256";
	ret = snprintf(p, remain, "%s%s", (comma++ ? ", " : ""), pn );
	if (ret < 0 || (uintmax_t)ret > (uintmax_t)remain || (uintmax_t)ret > SIZE_MAX) {
		fatalx(EXIT_FAILURE, "Could not addvar(%s)", pn);
	}
	p += ret;
	remain -= (size_t)ret;
# endif
#endif /* NUT_HAVE_LIBNETSNMP_DRAFT_BLUMENTHAL_AES_04 */

	pn = "none supported";
	ret = snprintf(p, remain, "%s", (comma++ ? "" : pn) );
	if (ret < 0 || (uintmax_t)ret > (uintmax_t)remain || (uintmax_t)ret > SIZE_MAX) {
		fatalx(EXIT_FAILURE, "Could not addvar(%s)", pn);
	}
	p += ret;
	remain -= (size_t)ret;

	ret = snprintf(p, remain, "%s",
		") used for encrypted SNMPv3 messages (default=DES if available)");
	if (ret < 0 || (uintmax_t)ret > (uintmax_t)remain || (uintmax_t)ret > SIZE_MAX) {
		fatalx(EXIT_FAILURE, "Could not addvar()");
	}
	p += ret;
	remain -= (size_t)ret;

	addvar(VAR_VALUE, SU_VAR_PRIVPROT, tmp_buf);
	} /* Construct addvar() for PRIVPROTO */

	addvar(VAR_VALUE, SU_VAR_ONDELAY,
		"Set start delay time after shutdown");
	addvar(VAR_VALUE, SU_VAR_OFFDELAY,
		"Set delay time before shutdown ");
}

void upsdrv_initups(void)
{
	snmp_info_t *su_info_p, *cur_info_p;
	char model[SU_INFOSIZE];
	bool_t status= FALSE;
	const char *mibs;
	int curdev = 0;

	upsdebugx(1, "SNMP UPS driver: entering %s()", __func__);

	/* Retrieve user's parameters */
	mibs = testvar(SU_VAR_MIBS) ? getval(SU_VAR_MIBS) : "auto";
	if (!strcmp(mibs, "--list")) {
		int i;

		printf("The 'mibs' argument is '%s', so just listing the mappings this driver knows,\n"
		       "and for 'mibs=auto' these mappings will be tried in the following order until\n"
		       "the first one matches your device\n\n", mibs);
		printf("%7s\t%-23s\t%-7s\t%-31s\t%-s\n",
			"NUMBER", "MAPPING NAME", "VERSION",
			"ENTRY POINT OID", "AUTO CHECK OID");
		for (i=0; mib2nut[i] != NULL; i++) {
			printf(" %4d \t%-23s\t%7s\t%-31s\t%-s\n", (i+1),
				mib2nut[i]->mib_name		? mib2nut[i]->mib_name : "<NULL>" ,
				mib2nut[i]->mib_version 	? mib2nut[i]->mib_version : "<NULL>" ,
				mib2nut[i]->sysOID  		? mib2nut[i]->sysOID : "<NULL>" ,
				mib2nut[i]->oid_auto_check	? mib2nut[i]->oid_auto_check : "<NULL>" );
		}
		printf("\nOverall this driver has loaded %d MIB-to-NUT mapping tables\n", i);
		exit(EXIT_SUCCESS);
		/* fatalx(EXIT_FAILURE, "Marking the exit code as failure since the driver is not started now"); */
	}

	/* init SNMP library, etc... */
	nut_snmp_init(progname, device_path);

	/* FIXME: first test if the device is reachable to avoid timeouts! */

	/* FIXME: with the argument called "mibs" (plural) it could make
	 * sense to actually support a list of MIBs to try to get info
	 * from, in order of preference, e.g. both a vendor MIB and the
	 * IETF MIB for missing data points. Or even several vendor MIBs
	 * for devices from companies with a long heritage.
	 */

	/* Load the SNMP to NUT translation data */
	load_mib2nut(mibs);

	/* init polling frequency */
	if (getval(SU_VAR_POLLFREQ))
		pollfreq = atoi(getval(SU_VAR_POLLFREQ));
	else
		pollfreq = DEFAULT_POLLFREQ;

	/* init semistatic update frequency */
	if (getval(SU_VAR_SEMISTATICFREQ))
		semistaticfreq = atoi(getval(SU_VAR_SEMISTATICFREQ));
	else
		semistaticfreq = DEFAULT_SEMISTATICFREQ;
	if (semistaticfreq < 1) {
		upsdebugx(1, "Bad %s value provided, setting to default", SU_VAR_SEMISTATICFREQ);
		semistaticfreq = DEFAULT_SEMISTATICFREQ;
	}
	semistatic_countdown = semistaticfreq;

	/* Get UPS Model node to see if there's a MIB */
/* FIXME: extend and use match_model_OID(char *model) */
	su_info_p = su_find_info("ups.model");
	/* Try to get device.model if ups.model is not available */
	if (su_info_p == NULL)
		su_info_p = su_find_info("device.model");

	if (su_info_p != NULL) {
		/* Daisychain specific: we may have a template (including formatting
		 * string) that needs to be adapted! */
		if (strchr(su_info_p->OID, '%') != NULL)
		{
			upsdebugx(2, "Found template, need to be adapted");
			cur_info_p = (snmp_info_t *)malloc(sizeof(snmp_info_t));
			cur_info_p->info_type = (char *)xmalloc(SU_INFOSIZE);
			cur_info_p->OID = (char *)xmalloc(SU_INFOSIZE);
			snprintf((char*)cur_info_p->info_type, SU_INFOSIZE, "%s", su_info_p->info_type);
			/* Use the daisychain master (0) / 1rst device index */
			snprintf_dynamic((char*)cur_info_p->OID, SU_INFOSIZE, su_info_p->OID, "%i", 0);
		}
		else {
			upsdebugx(2, "Found entry, not a template %s", su_info_p->OID);
			/* Otherwise, just point at what we found */
			cur_info_p = su_info_p;
		}

		/* Actually get the data */
		status = nut_snmp_get_str(cur_info_p->OID, model, sizeof(model), NULL);

		/* Free our malloc, if it was dynamic */
		if (strchr(su_info_p->OID, '%') != NULL) {
			if (cur_info_p->info_type != NULL)
				free((char*)cur_info_p->info_type);
			if (cur_info_p->OID != NULL)
				free((char*)cur_info_p->OID);
			if (cur_info_p != NULL)
				free((char*)cur_info_p);
		}
	}

	if (status == TRUE)
		upslogx(0, "Detected %s on host %s (mib: %s %s)",
			 model, device_path, mibname, mibvers);
	else
		fatalx(EXIT_FAILURE, "%s MIB wasn't found on %s", mibs, g_snmp_sess.peername);
		/* FIXME: "No supported device detected" */

	/* Init daisychain and check if support is required */
	daisychain_init();

	/* Allocate / init the daisychain info structure (for phases only for now)
	 * daisychain_info[0] is the whole chain! (added +1) */
	daisychain_info = (daisychain_info_t**)malloc(
		sizeof(daisychain_info_t) * (size_t)(devices_count + 1)
		);
	for (curdev = 0 ; curdev <= devices_count ; curdev++) {
		daisychain_info[curdev] = (daisychain_info_t*)malloc(sizeof(daisychain_info_t));
		daisychain_info[curdev]->input_phases = (long)-1;
		daisychain_info[curdev]->output_phases = (long)-1;
		daisychain_info[curdev]->bypass_phases = (long)-1;
	}

	/* FIXME: also need daisychain awareness (so init)!
	 * i.e load.off.delay+load.off + device.1.load.off.delay+device.1.load.off + ... */
/* FIXME: daisychain commands support! */
	if (su_find_info("load.off.delay")) {
		/* Adds default with a delay value of '0' (= immediate) */
		dstate_addcmd("load.off");
	}

	if (su_find_info("load.on.delay")) {
		/* Adds default with a delay value of '0' (= immediate) */
		dstate_addcmd("load.on");
	}

	if (su_find_info("load.off.delay") && su_find_info("load.on.delay")) {
		/* Add composite instcmds (require setting multiple OID values) */
		dstate_addcmd("shutdown.return");
		dstate_addcmd("shutdown.stayoff");
	}

	/* Publish sysDescr, sysContact and sysLocation (from IETF standard paths)
	 * for all subdrivers that do not have one defined in their mapping
	 * tables (note: for lack of better knowledge, defined as read-only
	 * entries here, and also read-once - not updated during driver uptime) */

	if (NULL == dstate_getinfo("device.description")
	&&  NULL == dstate_getinfo("device.1.description")
	) {
		/* sysDescr.0 */
		if (nut_snmp_get_str(".1.3.6.1.2.1.1.1.0", model, sizeof(model), NULL) == TRUE) {
			upsdebugx(2, "Using IETF-MIB default to get and publish sysDescr for device.description (once)");
			dstate_setinfo("device.description", "%s", model);
		} else {
			upsdebugx(2, "Can't get and publish sysDescr for device.description");
		}
	}

	if (NULL == dstate_getinfo("device.contact")
	&&  NULL == dstate_getinfo("device.1.contact")
	) {
		/* sysContact.0 */
		if (nut_snmp_get_str(".1.3.6.1.2.1.1.4.0", model, sizeof(model), NULL) == TRUE) {
			upsdebugx(2, "Using IETF-MIB default to get and publish sysContact for device.contact (once)");
			dstate_setinfo("device.contact", "%s", model);
		} else {
			upsdebugx(2, "Can't get and publish sysContact for device.contact");
		}
	}

	if (NULL == dstate_getinfo("device.location")
	&&  NULL == dstate_getinfo("device.1.location")
	) {
		/* sysLocation.0 */
		if (nut_snmp_get_str(".1.3.6.1.2.1.1.6.0", model, sizeof(model), NULL) == TRUE) {
			upsdebugx(2, "Using IETF-MIB default to get and publish sysLocation for device.location (once)");
			dstate_setinfo("device.location", "%s", model);
		} else {
			upsdebugx(2, "Can't get and publish sysLocation for device.location");
		}
	}

	/* set shutdown and autostart delay */
	set_delays();
}

void upsdrv_cleanup(void)
{
	/* General cleanup */
	if (daisychain_info)
		free(daisychain_info);

	/* Net-SNMP specific cleanup */
	nut_snmp_cleanup();
}

/* -----------------------------------------------------------
 * SNMP functions.
 * ----------------------------------------------------------- */

void nut_snmp_init(const char *type, const char *hostname)
{
	char *ns_options = NULL;
	const char *community, *version;
	const char *secLevel = NULL, *authPassword, *privPassword;
	const char *authProtocol, *privProtocol;
	int snmp_retries = DEFAULT_NETSNMP_RETRIES;
	long snmp_timeout = DEFAULT_NETSNMP_TIMEOUT;

	upsdebugx(2, "SNMP UPS driver: entering %s(%s)", __func__, type);

	/* Force numeric OIDs resolution (ie, do not resolve to textual names)
	 * This is mostly for the convenience of debug output */
	ns_options = snmp_out_toggle_options("n");
	if (ns_options != NULL) {
		upsdebugx(2, "Failed to enable numeric OIDs resolution");
	}

	/* Initialize the SNMP library */
	init_snmp(type);

	/* Initialize session */
	snmp_sess_init(&g_snmp_sess);

	g_snmp_sess.peername = xstrdup(hostname);

	/* Net-SNMP timeout and retries */
	if (testvar(SU_VAR_RETRIES)) {
		snmp_retries = atoi(getval(SU_VAR_RETRIES));
	}
	g_snmp_sess.retries = snmp_retries;
	upsdebugx(2, "Setting SNMP retries to %i", snmp_retries);

	if (testvar(SU_VAR_TIMEOUT)) {
		snmp_timeout = atol(getval(SU_VAR_TIMEOUT));
	}
	/* We have to convert from seconds to microseconds */
	g_snmp_sess.timeout = snmp_timeout * ONE_SEC;
	upsdebugx(2, "Setting SNMP timeout to %ld second(s)", snmp_timeout);

	/* Retrieve user parameters */
	version = testvar(SU_VAR_VERSION) ? getval(SU_VAR_VERSION) : "v1";

/* Older CLANG (e.g. clang-3.4) sees short strings in str{n}cmp()
 * arguments as arrays and claims out-of-bounds accesses
 */
#if (defined HAVE_PRAGMA_GCC_DIAGNOSTIC_PUSH_POP) && (defined HAVE_PRAGMA_GCC_DIAGNOSTIC_IGNORED_ARRAY_BOUNDS)
# pragma GCC diagnostic push
# pragma GCC diagnostic ignored "-Warray-bounds"
#endif
#ifdef __clang__
# pragma clang diagnostic push
# pragma clang diagnostic ignored "-Warray-bounds"
#endif
	if ((strcmp(version, "v1") == 0) || (strcmp(version, "v2c") == 0)) {
		g_snmp_sess.version = (strcmp(version, "v1") == 0) ? SNMP_VERSION_1 : SNMP_VERSION_2c;
		community = testvar(SU_VAR_COMMUNITY) ? getval(SU_VAR_COMMUNITY) : "public";
		g_snmp_sess.community = (unsigned char *)xstrdup(community);
		g_snmp_sess.community_len = strlen(community);
	}
	else if (strcmp(version, "v3") == 0) {
#ifdef __clang__
# pragma clang diagnostic pop
#endif
#if (defined HAVE_PRAGMA_GCC_DIAGNOSTIC_PUSH_POP) && (defined HAVE_PRAGMA_GCC_DIAGNOSTIC_IGNORED_ARRAY_BOUNDS)
# pragma GCC diagnostic pop
#endif
		/* SNMP v3 related init */
		g_snmp_sess.version = SNMP_VERSION_3;

		/* Security level */
		if (testvar(SU_VAR_SECLEVEL)) {
			secLevel = getval(SU_VAR_SECLEVEL);

			if (strcmp(secLevel, "noAuthNoPriv") == 0)
				g_snmp_sess.securityLevel = SNMP_SEC_LEVEL_NOAUTH;
			else if (strcmp(secLevel, "authNoPriv") == 0)
				g_snmp_sess.securityLevel = SNMP_SEC_LEVEL_AUTHNOPRIV;
			else if (strcmp(secLevel, "authPriv") == 0)
				g_snmp_sess.securityLevel = SNMP_SEC_LEVEL_AUTHPRIV;
			else
				fatalx(EXIT_FAILURE, "Bad SNMPv3 securityLevel: %s", secLevel);
		}
		else
			g_snmp_sess.securityLevel = SNMP_SEC_LEVEL_NOAUTH;

		/* Security name */
		if (testvar(SU_VAR_SECNAME)) {
			g_snmp_sess.securityName = xstrdup(getval(SU_VAR_SECNAME));
			g_snmp_sess.securityNameLen = strlen(g_snmp_sess.securityName);
		}
		else
			fatalx(EXIT_FAILURE, "securityName is required for SNMPv3");

		/* Process mandatory fields, based on the security level */
		authPassword = testvar(SU_VAR_AUTHPASSWD) ? getval(SU_VAR_AUTHPASSWD) : NULL;
		privPassword = testvar(SU_VAR_PRIVPASSWD) ? getval(SU_VAR_PRIVPASSWD) : NULL;

		switch (g_snmp_sess.securityLevel) {
			case SNMP_SEC_LEVEL_AUTHNOPRIV:
				if (authPassword == NULL)
					fatalx(EXIT_FAILURE, "authPassword is required for SNMPv3 in %s mode", secLevel);
				break;
			case SNMP_SEC_LEVEL_AUTHPRIV:
				if ((authPassword == NULL) || (privPassword == NULL))
					fatalx(EXIT_FAILURE, "authPassword and privPassword are required for SNMPv3 in %s mode", secLevel);
				break;
			default:
			case SNMP_SEC_LEVEL_NOAUTH:
				/* nothing else needed */
				break;
		}

		/* Process authentication protocol and key */
		g_snmp_sess.securityAuthKeyLen = USM_AUTH_KU_LEN;
		authProtocol = testvar(SU_VAR_AUTHPROT) ? getval(SU_VAR_AUTHPROT) : "MD5";

#if NUT_HAVE_LIBNETSNMP_usmHMACMD5AuthProtocol
		if (strcmp(authProtocol, "MD5") == 0) {
			g_snmp_sess.securityAuthProto = usmHMACMD5AuthProtocol;
			g_snmp_sess.securityAuthProtoLen = sizeof(usmHMACMD5AuthProtocol)/sizeof(oid);
		}
		else
#endif
#if NUT_HAVE_LIBNETSNMP_usmHMACSHA1AuthProtocol
		if (strcmp(authProtocol, "SHA") == 0) {
			g_snmp_sess.securityAuthProto = usmHMACSHA1AuthProtocol;
			g_snmp_sess.securityAuthProtoLen = sizeof(usmHMACSHA1AuthProtocol)/sizeof(oid);
		}
		else
#endif
#if NUT_HAVE_LIBNETSNMP_usmHMAC192SHA256AuthProtocol
		if (strcmp(authProtocol, "SHA256") == 0) {
			g_snmp_sess.securityAuthProto = usmHMAC192SHA256AuthProtocol;
			g_snmp_sess.securityAuthProtoLen = sizeof(usmHMAC192SHA256AuthProtocol)/sizeof(oid);
		}
		else
#endif
#if NUT_HAVE_LIBNETSNMP_usmHMAC256SHA384AuthProtocol
		if (strcmp(authProtocol, "SHA384") == 0) {
			g_snmp_sess.securityAuthProto = usmHMAC256SHA384AuthProtocol;
			g_snmp_sess.securityAuthProtoLen = sizeof(usmHMAC256SHA384AuthProtocol)/sizeof(oid);
		}
		else
#endif
#if NUT_HAVE_LIBNETSNMP_usmHMAC384SHA512AuthProtocol
		if (strcmp(authProtocol, "SHA512") == 0) {
			g_snmp_sess.securityAuthProto = usmHMAC384SHA512AuthProtocol;
			g_snmp_sess.securityAuthProtoLen = sizeof(usmHMAC384SHA512AuthProtocol)/sizeof(oid);
		}
		else
#endif
			fatalx(EXIT_FAILURE, "Bad SNMPv3 authProtocol: %s", authProtocol);

		/* set the authentication key to a MD5/SHA1 hashed version of our
		 * passphrase (must be at least 8 characters long) */
		if (g_snmp_sess.securityLevel != SNMP_SEC_LEVEL_NOAUTH) {
#if (defined HAVE_PRAGMA_GCC_DIAGNOSTIC_PUSH_POP) && ( (defined HAVE_PRAGMA_GCC_DIAGNOSTIC_IGNORED_TYPE_LIMITS) || (defined HAVE_PRAGMA_GCC_DIAGNOSTIC_IGNORED_TAUTOLOGICAL_CONSTANT_OUT_OF_RANGE_COMPARE) )
# pragma GCC diagnostic push
#endif
#ifdef HAVE_PRAGMA_GCC_DIAGNOSTIC_IGNORED_TYPE_LIMITS
# pragma GCC diagnostic ignored "-Wtype-limits"
#endif
#ifdef HAVE_PRAGMA_GCC_DIAGNOSTIC_IGNORED_TAUTOLOGICAL_CONSTANT_OUT_OF_RANGE_COMPARE
# pragma GCC diagnostic ignored "-Wtautological-constant-out-of-range-compare"
#endif

/* NOTE: Net-SNMP headers just are weird like that, in the same release:
net-snmp/types.h:              size_t securityAuthProtoLen;
net-snmp/library/keytools.h:   int    generate_Ku(const oid * hashtype, u_int hashtype_len, ...
 * Should we match in configure like for "getnameinfo()" arg types?
 * Currently we cast one to another, below (detecting target type could help).
 */
			if ((uintmax_t)g_snmp_sess.securityAuthProtoLen > UINT_MAX) {
#if (defined HAVE_PRAGMA_GCC_DIAGNOSTIC_PUSH_POP) && ( (defined HAVE_PRAGMA_GCC_DIAGNOSTIC_IGNORED_TYPE_LIMITS) || (defined HAVE_PRAGMA_GCC_DIAGNOSTIC_IGNORED_TAUTOLOGICAL_CONSTANT_OUT_OF_RANGE_COMPARE) )
# pragma GCC diagnostic pop
#endif
				fatalx(EXIT_FAILURE,
					"Bad SNMPv3 securityAuthProtoLen: %" PRIuSIZE,
					g_snmp_sess.securityAuthProtoLen);
			}

			if (generate_Ku(g_snmp_sess.securityAuthProto,
				(u_int)g_snmp_sess.securityAuthProtoLen,
				(const unsigned char *) authPassword, strlen(authPassword),
				g_snmp_sess.securityAuthKey,
				&g_snmp_sess.securityAuthKeyLen) !=
				SNMPERR_SUCCESS) {
				fatalx(EXIT_FAILURE, "Error generating Ku from authentication pass phrase");
			}
		}

		privProtocol = testvar(SU_VAR_PRIVPROT) ? getval(SU_VAR_PRIVPROT) : "DES";

#if NUT_HAVE_LIBNETSNMP_usmDESPrivProtocol
		if (strcmp(privProtocol, "DES") == 0) {
			g_snmp_sess.securityPrivProto = usmDESPrivProtocol;
			g_snmp_sess.securityPrivProtoLen =  sizeof(usmDESPrivProtocol)/sizeof(oid);
		}
		else
#endif
#if NUT_HAVE_LIBNETSNMP_usmAESPrivProtocol || NUT_HAVE_LIBNETSNMP_usmAES128PrivProtocol
		if (strcmp(privProtocol, "AES") == 0) {
			g_snmp_sess.securityPrivProto = usmAESPrivProtocol;
			g_snmp_sess.securityPrivProtoLen = NUT_securityPrivProtoLen;
		}
		else
#endif
#if NUT_HAVE_LIBNETSNMP_DRAFT_BLUMENTHAL_AES_04
# if NUT_HAVE_LIBNETSNMP_usmAES192PrivProtocol
		if (strcmp(privProtocol, "AES192") == 0) {
			g_snmp_sess.securityPrivProto = usmAES192PrivProtocol;
			g_snmp_sess.securityPrivProtoLen = (sizeof(usmAES192PrivProtocol)/sizeof(oid));
		}
		else
# endif
# if NUT_HAVE_LIBNETSNMP_usmAES256PrivProtocol
		if (strcmp(privProtocol, "AES256") == 0) {
			g_snmp_sess.securityPrivProto = usmAES256PrivProtocol;
			g_snmp_sess.securityPrivProtoLen = (sizeof(usmAES256PrivProtocol)/sizeof(oid));
		}
		else
# endif
#endif /* NUT_HAVE_LIBNETSNMP_DRAFT_BLUMENTHAL_AES_04 */
			fatalx(EXIT_FAILURE, "Bad SNMPv3 privProtocol: %s", privProtocol);

		/* set the privacy key to a MD5/SHA1 hashed version of our
		 * passphrase (must be at least 8 characters long) */
		if (g_snmp_sess.securityLevel == SNMP_SEC_LEVEL_AUTHPRIV) {
			g_snmp_sess.securityPrivKeyLen = USM_PRIV_KU_LEN;

#if (defined HAVE_PRAGMA_GCC_DIAGNOSTIC_PUSH_POP) && ( (defined HAVE_PRAGMA_GCC_DIAGNOSTIC_IGNORED_TYPE_LIMITS) || (defined HAVE_PRAGMA_GCC_DIAGNOSTIC_IGNORED_TAUTOLOGICAL_CONSTANT_OUT_OF_RANGE_COMPARE) )
# pragma GCC diagnostic push
#endif
#ifdef HAVE_PRAGMA_GCC_DIAGNOSTIC_IGNORED_TYPE_LIMITS
# pragma GCC diagnostic ignored "-Wtype-limits"
#endif
#ifdef HAVE_PRAGMA_GCC_DIAGNOSTIC_IGNORED_TAUTOLOGICAL_CONSTANT_OUT_OF_RANGE_COMPARE
# pragma GCC diagnostic ignored "-Wtautological-constant-out-of-range-compare"
#endif
			/* See comment on generate_Ku() a few dozen lines above */
			if ((uintmax_t)g_snmp_sess.securityAuthProtoLen > UINT_MAX) {
#if (defined HAVE_PRAGMA_GCC_DIAGNOSTIC_PUSH_POP) && ( (defined HAVE_PRAGMA_GCC_DIAGNOSTIC_IGNORED_TYPE_LIMITS) || (defined HAVE_PRAGMA_GCC_DIAGNOSTIC_IGNORED_TAUTOLOGICAL_CONSTANT_OUT_OF_RANGE_COMPARE) )
# pragma GCC diagnostic pop
#endif
				fatalx(EXIT_FAILURE,
					"Bad SNMPv3 securityAuthProtoLen: %" PRIuSIZE,
					g_snmp_sess.securityAuthProtoLen);
			}

			if (generate_Ku(g_snmp_sess.securityAuthProto,
				(u_int)g_snmp_sess.securityAuthProtoLen,
				(const unsigned char *) privPassword, strlen(privPassword),
				g_snmp_sess.securityPrivKey,
				&g_snmp_sess.securityPrivKeyLen) !=
				SNMPERR_SUCCESS) {
				fatalx(EXIT_FAILURE, "Error generating Ku from privacy pass phrase");
			}
		}
	}
	else
		fatalx(EXIT_FAILURE, "Bad SNMP version: %s", version);

	/* Open the session */
	SOCK_STARTUP; /* MS Windows wrapper, not really needed on Unix! */
	g_snmp_sess_p = snmp_open(&g_snmp_sess);	/* establish the session */
	if (g_snmp_sess_p == NULL) {
		nut_snmp_perror(&g_snmp_sess, 0, NULL, "nut_snmp_init: snmp_open");
		fatalx(EXIT_FAILURE, "Unable to establish communication");
	}
}

void nut_snmp_cleanup(void)
{
	/* close snmp session. */
	if (g_snmp_sess_p) {
		snmp_close(g_snmp_sess_p);
		g_snmp_sess_p = NULL;
	}
	SOCK_CLEANUP; /* wrapper not needed on Unix! */
}

/* Free a struct snmp_pdu * returned by nut_snmp_walk */
static void nut_snmp_free(struct snmp_pdu ** array_to_free)
{
	struct snmp_pdu ** current_element;

	if (array_to_free != NULL) {
		current_element = array_to_free;

		while (*current_element != NULL) {
			snmp_free_pdu(*current_element);
			current_element++;
		}

		free( array_to_free );
	}
}

/* Return a NULL terminated array of snmp_pdu * */
static struct snmp_pdu **nut_snmp_walk(const char *OID, int max_iteration)
{
	int status;
	struct snmp_pdu *pdu, *response = NULL;
	oid name[MAX_OID_LEN];
	size_t name_len = MAX_OID_LEN;
	oid * current_name;
	size_t current_name_len;
	static unsigned int numerr = 0;
	int nb_iteration = 0;
	struct snmp_pdu ** ret_array = NULL;
	int type = SNMP_MSG_GET;

	upsdebugx(3, "%s(%s)", __func__, OID);
	upsdebugx(4, "%s: max. iteration = %i", __func__, max_iteration);

	/* create and send request. */
	if (!snmp_parse_oid(OID, name, &name_len)) {
		upsdebugx(2, "[%s] %s: %s: %s",
			upsname?upsname:device_name, __func__, OID, snmp_api_errstring(snmp_errno));
		return NULL;
	}

	current_name = name;
	current_name_len = name_len;

	while( nb_iteration < max_iteration ) {
		struct snmp_pdu	**new_ret_array;

		/* Going to a shorter OID means we are outside our sub-tree */
		if( current_name_len < name_len ) {
			break;
		}

		pdu = snmp_pdu_create(type);

		if (pdu == NULL) {
			fatalx(EXIT_FAILURE, "Not enough memory");
		}

		snmp_add_null_var(pdu, current_name, current_name_len);

		status = snmp_synch_response(g_snmp_sess_p, pdu, &response);

		if (!response) {
			break;
		}

		if (!((status == STAT_SUCCESS) && (response->errstat == SNMP_ERR_NOERROR))) {
			if (mibname == NULL) {
				/* We are probing for proper mib - ignore errors */
				snmp_free_pdu(response);
				nut_snmp_free(ret_array);
				return NULL;
			}

			if (response->errstat == SNMP_ERR_NOSUCHNAME) {
				upsdebugx(4, "%s: OID does not exist, skipping", __func__);
				snmp_free_pdu(response);
				nut_snmp_free(ret_array);
				return NULL;
			}

			upsdebugx(3, "status = %i, response->errstat = %li", status, response->errstat);

			/* Error throttling otherwise */
			numerr++;
			upsdebugx(4, "%s: numerr++ (total=%u)", __func__, numerr);

			if ((numerr == SU_ERR_LIMIT) || ((numerr % SU_ERR_RATE) == 0)) {
				upslogx(LOG_WARNING, "[%s] Warning: excessive poll "
						"failures, limiting error reporting (OID = %s)",
						upsname?upsname:device_name, OID);
			}

			if ((numerr < SU_ERR_LIMIT) || ((numerr % SU_ERR_RATE) == 0)) {
				if (type == SNMP_MSG_GETNEXT) {
					upsdebugx(2, "=> No more OID, walk complete");
				}
				else {
					nut_snmp_perror(g_snmp_sess_p, status, response,
							"%s: %s", __func__, OID);
				}
			}

			snmp_free_pdu(response);
			break;
		} else {
			/* Checked the "type" field of the returned varbind if
			 * it is a type error exception (only applicable with
			 * SNMPv2 or SNMPv3 protocol, would not happen with
			 * SNMPv1). This allows to proceed interpreting large
			 * responses when one entry in the middle is rejectable.
			 */
			if (response->variables->type == SNMP_NOSUCHOBJECT ||
			    response->variables->type == SNMP_NOSUCHINSTANCE ||
			    response->variables->type == SNMP_ENDOFMIBVIEW) {
				upslogx(LOG_WARNING, "[%s] Warning: type error exception (OID = %s)",
						upsname?upsname:device_name, OID);
				snmp_free_pdu(response);
				break;
			}
			else {
				/* no error */
				numerr = 0;
			}
		}

		nb_iteration++;
		/* +1 is for the terminating NULL */
		new_ret_array = realloc(
			ret_array,
			sizeof(struct snmp_pdu*) * ((size_t)nb_iteration+1)
			);
		if (new_ret_array == NULL) {
			upsdebugx(1, "%s: Failed to realloc thread", __func__);
			break;
		}
		else {
			ret_array = new_ret_array;
		}
		ret_array[nb_iteration-1] = response;
		ret_array[nb_iteration]=NULL;

		current_name = response->variables->name;
		current_name_len = response->variables->name_length;

		type = SNMP_MSG_GETNEXT;
	}

	return ret_array;
}

struct snmp_pdu *nut_snmp_get(const char *OID)
{
	struct snmp_pdu ** pdu_array;
	struct snmp_pdu * ret_pdu;

	if (OID == NULL)
		return NULL;

	upsdebugx(3, "%s(%s)", __func__, OID);

	pdu_array = nut_snmp_walk(OID,1);

	if(pdu_array == NULL) {
		return NULL;
	}

	ret_pdu = snmp_clone_pdu(*pdu_array);

	nut_snmp_free(pdu_array);

	return ret_pdu;
}

static bool_t decode_str(struct snmp_pdu *pdu, char *buf, size_t buf_len, info_lkp_t *oid2info)
{
	size_t len = 0;
	char tmp_buf[SU_LARGEBUF];

	/* zero out buffer. */
	memset(buf, 0, buf_len);

	switch (pdu->variables->type) {
	case ASN_OCTET_STR:
	case ASN_OPAQUE:
		{ /* scoping */
			/* Test for hexadecimal values */
			int hex = 0, x;
			unsigned char *cp;

			len = pdu->variables->val_len > buf_len - 1 ?
				buf_len - 1 : pdu->variables->val_len;
			for(cp = pdu->variables->val.string, x = 0; x < (int)pdu->variables->val_len; x++, cp++) {
				if (!(isprint((size_t)*cp) || isspace((size_t)*cp))) {
					hex = 1;
				}
			}
			if (hex)
				snprint_hexstring(buf, buf_len, pdu->variables->val.string, pdu->variables->val_len);
			else {
				memcpy(buf, pdu->variables->val.string, len);
				buf[len] = '\0';
			}
		}
		break;
	case ASN_INTEGER:
	case ASN_COUNTER:
	case ASN_GAUGE:
		if(oid2info) {
			const char *str;
			/* See union netsnmp_vardata in net-snmp/types.h: "integer" is a "long*" */
			assert(sizeof(pdu->variables->val.integer) == sizeof(long*));
			/* If in future net-snmp headers val becomes not-a-pointer,
			 * compiler should complain about (void*) arg casting here */
			if((str = su_find_infoval(oid2info, pdu->variables->val.integer))) {
				strncpy(buf, str, buf_len-1);
			}
			/* when oid2info returns NULL, don't publish the variable! */
			else {
				/* strncpy(buf, "UNKNOWN", buf_len-1); */
				return FALSE;
			}
			buf[buf_len-1]='\0';
		}
		else {
			int ret = snprintf(buf, buf_len, "%ld", *pdu->variables->val.integer);
			if (ret < 0)
				upsdebugx(3, "Failed to retrieve ASN_GAUGE");
			else
				len = (size_t)ret;
		}
		break;
	case ASN_TIMETICKS:
		/* convert timeticks to seconds */
		{
			int ret = snprintf(buf, buf_len, "%ld", *pdu->variables->val.integer / 100);
			if (ret < 0)
				upsdebugx(3, "Failed to retrieve ASN_TIMETICKS");
			else
				len = (size_t)ret;
		}
		break;
	case ASN_OBJECT_ID:
		snprint_objid (tmp_buf, sizeof(tmp_buf), pdu->variables->val.objid, pdu->variables->val_len / sizeof(oid));
		upsdebugx(2, "Received an OID value: %s", tmp_buf);
		/* Try to get the value of the pointed OID */
		if (nut_snmp_get_str(tmp_buf, buf, buf_len, oid2info) == FALSE) {
			char	*oid_leaf;
			upsdebugx(3, "Failed to retrieve OID value, using fallback");
			/* Otherwise return the last part of the returned OID (ex: 1.2.3 => 3) */
			oid_leaf = strrchr(tmp_buf, '.');
			snprintf(buf, buf_len, "%s", oid_leaf+1);
			upsdebugx(3, "Fallback value: %s", buf);
		}
		break;
	default:
		return FALSE;
	}

	return TRUE;
}

bool_t nut_snmp_get_str(const char *OID, char *buf, size_t buf_len, info_lkp_t *oid2info)
{
	struct snmp_pdu *pdu;
	bool_t ret;

	upsdebugx(3, "Entering %s()", __func__);

	pdu = nut_snmp_get(OID);
	if (pdu == NULL)
		return FALSE;

	ret = decode_str(pdu,buf,buf_len,oid2info);

	if(ret == FALSE) {
		upsdebugx(2, "[%s] unhandled ASN 0x%x received from %s",
			upsname?upsname:device_name, pdu->variables->type, OID);
	}

	snmp_free_pdu(pdu);

	return ret;
}


static bool_t decode_oid(struct snmp_pdu *pdu, char *buf, size_t buf_len)
{
	/* zero out buffer. */
	memset(buf, 0, buf_len);

	switch (pdu->variables->type) {
		case ASN_OBJECT_ID:
			snprint_objid (buf, buf_len, pdu->variables->val.objid,
				pdu->variables->val_len / sizeof(oid));
			upsdebugx(2, "OID value: %s", buf);
			break;
		default:
			return FALSE;
	}

	return TRUE;
}

/* Return the value stored in OID, which is an OID (sysOID for example)
 * and don't try to get the value pointed by this OID (no follow).
 * To achieve the latter behavior, use standard nut_snmp_get_{str,int}() */
bool_t nut_snmp_get_oid(const char *OID, char *buf, size_t buf_len)
{
	struct snmp_pdu *pdu;
	bool_t ret = FALSE;

	/* zero out buffer. */
	memset(buf, 0, buf_len);

	upsdebugx(3, "Entering %s()", __func__);

	pdu = nut_snmp_get(OID);
	if (pdu == NULL)
		return FALSE;

	ret = decode_oid(pdu, buf, buf_len);

	if(ret == FALSE) {
		upsdebugx(2, "[%s] unhandled ASN 0x%x received from %s",
			upsname?upsname:device_name, pdu->variables->type, OID);
	}

	snmp_free_pdu(pdu);

	return ret;
}

bool_t nut_snmp_get_int(const char *OID, long *pval)
{
	char tmp_buf[SU_LARGEBUF];
	struct snmp_pdu *pdu;
	long value;
	char *buf;

	upsdebugx(3, "Entering %s()", __func__);

	pdu = nut_snmp_get(OID);
	if (pdu == NULL)
		return FALSE;

	switch (pdu->variables->type) {
	case ASN_OCTET_STR:
	case ASN_OPAQUE:
		buf = xmalloc(pdu->variables->val_len + 1);
		memcpy(buf, pdu->variables->val.string, pdu->variables->val_len);
		buf[pdu->variables->val_len] = '\0';
		value = strtol(buf, NULL, 0);
		free(buf);
		break;
	case ASN_INTEGER:
	case ASN_COUNTER:
	case ASN_GAUGE:
		value = *pdu->variables->val.integer;
		break;
	case ASN_TIMETICKS:
		/* convert timeticks to seconds */
		value = *pdu->variables->val.integer / 100;
		break;
	case ASN_OBJECT_ID:
		snprint_objid (tmp_buf, sizeof(tmp_buf), pdu->variables->val.objid, pdu->variables->val_len / sizeof(oid));
		upsdebugx(2, "Received an OID value: %s", tmp_buf);
		/* Try to get the value of the pointed OID */
		if (nut_snmp_get_int(tmp_buf, &value) == FALSE) {
			char	*oid_leaf;
			upsdebugx(3, "Failed to retrieve OID value, using fallback");
			/* Otherwise return the last part of the returned OID (ex: 1.2.3 => 3) */
			oid_leaf = strrchr(tmp_buf, '.');
			value = strtol(oid_leaf+1, NULL, 0);
			upsdebugx(3, "Fallback value: %ld", value);
		}
		break;
	default:
		upslogx(LOG_ERR, "[%s] unhandled ASN 0x%x received from %s",
			upsname?upsname:device_name, pdu->variables->type, OID);
		return FALSE;
	}

	snmp_free_pdu(pdu);

	if (pval != NULL)
		*pval = value;

	return TRUE;
}

bool_t nut_snmp_set(const char *OID, char type, const char *value)
{
	int status;
	bool_t ret = FALSE;
	struct snmp_pdu *pdu, *response = NULL;
	oid name[MAX_OID_LEN];
	size_t name_len = MAX_OID_LEN;

	upsdebugx(1, "entering %s(%s, %c, %s)", __func__, OID, type, value);

	if (!snmp_parse_oid(OID, name, &name_len)) {
		upslogx(LOG_ERR, "[%s] %s: %s: %s",
			upsname?upsname:device_name, __func__, OID, snmp_api_errstring(snmp_errno));
		return FALSE;
	}

	pdu = snmp_pdu_create(SNMP_MSG_SET);
	if (pdu == NULL)
		fatalx(EXIT_FAILURE, "Not enough memory");

	if (snmp_add_var(pdu, name, name_len, type, value)) {
		upslogx(LOG_ERR, "[%s] %s: %s: %s",
			upsname?upsname:device_name, __func__, OID, snmp_api_errstring(snmp_errno));

		return FALSE;
	}

	status = snmp_synch_response(g_snmp_sess_p, pdu, &response);

	if ((status == STAT_SUCCESS) && (response->errstat == SNMP_ERR_NOERROR))
		ret = TRUE;
	else
		nut_snmp_perror(g_snmp_sess_p, status, response,
			"%s: can't set %s", __func__, OID);

	snmp_free_pdu(response);
	return ret;
}

bool_t nut_snmp_set_str(const char *OID, const char *value)
{
	return nut_snmp_set(OID, 's', value);
}

bool_t nut_snmp_set_int(const char *OID, long value)
{
	char buf[SU_BUFSIZE];

	snprintf(buf, sizeof(buf), "%ld", value);
	return nut_snmp_set(OID, 'i', buf);
}

bool_t nut_snmp_set_time(const char *OID, long value)
{
	char buf[SU_BUFSIZE];

	snprintf(buf, SU_BUFSIZE, "%ld", value * 100);
	return nut_snmp_set(OID, 't', buf);
}

/* log descriptive SNMP error message. */
void nut_snmp_perror(struct snmp_session *sess, int status,
	struct snmp_pdu *response, const char *fmt, ...)
{
	va_list va;
	int cliberr, snmperr;
	char *snmperrstr;
	char buf[SU_LARGEBUF];

	va_start(va, fmt);
	vsnprintf(buf, sizeof(buf), fmt, va);
	va_end(va);

	if (response == NULL) {
		snmp_error(sess, &cliberr, &snmperr, &snmperrstr);
		upslogx(LOG_ERR, "[%s] %s: %s",
			upsname?upsname:device_name, buf, snmperrstr);
		free(snmperrstr);
	} else if (status == STAT_SUCCESS) {
/* Net-SNMP headers provide and consume errstat with different types:
net-snmp/output_api.h:    const char     *snmp_errstring(int snmp_errorno);
net-snmp/types.h:    long            errstat;
 * Should we match in configure like for "getnameinfo()" arg types?
 * Currently we cast one to another, below (detecting target type could help).
 */
		switch (response->errstat)
		{
		case SNMP_ERR_NOERROR:
			break;
		case SNMP_ERR_NOSUCHNAME:	/* harmless */
			upsdebugx(2, "[%s] %s: %s",
				upsname?upsname:device_name,
				buf,
				(response->errstat > INT_MAX
				    ? "(Net-SNMP errstat value is out of range)"
				    : snmp_errstring((int)response->errstat)
				));
			break;
		default:
			upslogx(LOG_ERR, "[%s] %s: Error in packet: %s",
				upsname?upsname:device_name,
				buf,
				(response->errstat > INT_MAX
				    ? "(Net-SNMP errstat value is out of range)"
				    : snmp_errstring((int)response->errstat)
				));
			break;
		}
	} else if (status == STAT_TIMEOUT) {
		upslogx(LOG_ERR, "[%s] %s: Timeout: no response from %s",
			upsname?upsname:device_name, buf, sess->peername);
	} else {
		snmp_sess_error(sess, &cliberr, &snmperr, &snmperrstr);
		upslogx(LOG_ERR, "[%s] %s: %s",
			upsname?upsname:device_name, buf, snmperrstr);
		free(snmperrstr);
	}
}

/* -----------------------------------------------------------
 * utility functions.
 * ----------------------------------------------------------- */

/* deal with APCC weirdness on Symmetras */
static void disable_transfer_oids(void)
{
	snmp_info_t *su_info_p;

	upslogx(LOG_INFO, "Disabling transfer OIDs");

	if (snmp_info == NULL) {
		fatalx(EXIT_FAILURE, "%s: snmp_info is not initialized", __func__);
	}

	if (snmp_info[0].info_type == NULL) {
		upsdebugx(1, "%s: WARNING: snmp_info is empty", __func__);
	}

	for (su_info_p = &snmp_info[0]; (su_info_p != NULL && su_info_p->info_type != NULL) ; su_info_p++) {
		if (!strcasecmp(su_info_p->info_type, "input.transfer.low")) {
			su_info_p->flags &= ~SU_FLAG_OK;
			continue;
		}

		if (!strcasecmp(su_info_p->info_type, "input.transfer.high")) {
			su_info_p->flags &= ~SU_FLAG_OK;
			continue;
		}
	}
}

/* Universal function to add or update info element.
 * If value is NULL, use the default one (su_info_p->dfl) if provided */
void su_setinfo(snmp_info_t *su_info_p, const char *value)
{
	info_lkp_t	*info_lkp;
	char info_type[128]; /* We tweak incoming "su_info_p->info_type" value in some cases */

/* FIXME: Replace hardcoded 128 with a macro above (use {SU_}LARGEBUF?),
 * and same macro or sizeof(info_type) below (also more 128 cases below)?
 */

	upsdebugx(1, "entering %s(%s, %s)", __func__, su_info_p->info_type, (value)?value:"");

/* FIXME: This 20 seems very wrong (should be "128", macro or sizeof? see above) */
	memset(info_type, 0, 20);
	/* pre-fill with the device name for checking */
	snprintf(info_type, 128, "device.%i", current_device_number);

	/* Daisy-chain template magic should only apply to defaulted
	 * entries (oid==null) or templated entries (contains .%i);
	 * however at this point we see exact OIDs handed down from
	 * su_ups_get() which instantiates a template (if needed -
	 * and knows it was a template) and calls su_setinfo().
	 * NOTE: For setting the values (or commands) from clients
	 * like `upsrw`, see su_setOID() method. Here we change our
	 * device state records based on readings from a device.
	 */
	if ((daisychain_enabled == TRUE) && (devices_count > 1)) {
		if (su_info_p->OID != NULL
		&&  strstr(su_info_p->OID, ".%i") != NULL
		) {
			/* Only inform, do not react so far,
			 * need more understanding if and when
			 * such situation might happen at all:
			 */
			upsdebugx(5, "%s: in a daisy-chained device, "
				"got a templated OID %s for type %s",
				__func__, su_info_p->OID,
				su_info_p->info_type);
		}

		/* Only append "device.X" for master and slaves, if not already done! */
		if ((current_device_number > 0) && (strstr(su_info_p->info_type, info_type) == NULL)) {
			/* Special case: we remove "device" from the device collection not to
			 * get "device.X.device.<something>", but "device.X.<something>" */
			if (!strncmp(su_info_p->info_type, "device.", 7)) {
				upsdebugx(6, "%s: in a daisy-chained device, "
					"OID %s: TRIM 'device.' from type %s (value %s)",
					__func__, su_info_p->OID,
					su_info_p->info_type, (value)?value:"");
				snprintf(info_type, 128, "device.%i.%s",
					current_device_number, su_info_p->info_type + 7);
			}
			else {
				upsdebugx(6, "%s: in a daisy-chained device, "
					"OID %s is templated: for type %s (value %s)",
					__func__, su_info_p->OID,
					su_info_p->info_type, (value)?value:"");
				snprintf(info_type, 128, "device.%i.%s",
					current_device_number, su_info_p->info_type);
			}
		}
		else {
			upsdebugx(6, "%s: in a daisy-chained device, "
				"OID %s: for type %s (value %s) "
				"device %d is not positive or type already "
				"contains the prepared expectation: %s",
				__func__, su_info_p->OID,
				su_info_p->info_type, (value)?value:"",
				current_device_number,
				info_type
				);
			snprintf(info_type, 128, "%s", su_info_p->info_type);
		}
	}
	else {
		upsdebugx(6, "%s: NOT in a daisy-chained device", __func__);
		snprintf(info_type, 128, "%s", su_info_p->info_type);
	}

	upsdebugx(1, "%s: using info_type '%s'", __func__, info_type);

	if (SU_TYPE(su_info_p) == SU_TYPE_CMD)
		return;

	/* ups.status and {ups, Lx, outlet, outlet.group}.alarm have special
	 * handling, not here! */
	if ((strcasecmp(su_info_p->info_type, "ups.status"))
		&& (strcasecmp(strrchr(su_info_p->info_type, '.'), ".alarm")))
	{
		if (value != NULL)
			dstate_setinfo(info_type, "%s", value);
		else if (su_info_p->dfl != NULL)
			dstate_setinfo(info_type, "%s", su_info_p->dfl);
		else {
			upsdebugx(3, "%s: no value nor default provided, aborting...", __func__);
			return;
		}

		dstate_setflags(info_type, su_info_p->info_flags);
		dstate_setaux(info_type, su_info_p->info_len);

		/* Set enumerated values, only if the data has ST_FLAG_RW and there
		 * are lookup values */
/* FIXME: daisychain settings support: check if applicable */
		if ((su_info_p->info_flags & ST_FLAG_RW) && su_info_p->oid2info) {

			upsdebugx(3, "%s: adding enumerated values", __func__);

			/* Loop on all existing values */
			for (info_lkp = su_info_p->oid2info; info_lkp != NULL
				&& info_lkp->info_value != NULL; info_lkp++) {
					dstate_addenum(info_type, "%s", info_lkp->info_value);
			}
		}

		/* Commit the current value, to avoid staleness with huge
		 * data collections on slow devices */
		 dstate_dataok();
	}
}

void su_status_set(snmp_info_t *su_info_p, long value)
{
	const char *info_value = NULL;

	upsdebugx(2, "SNMP UPS driver: entering %s()", __func__);

	if ((info_value = su_find_infoval(su_info_p->oid2info, &value)) != NULL)
	{
		if (info_value[0] != '\0') {
			status_set(info_value);
		}
	}
	/* TODO: else */
}

void su_alarm_set(snmp_info_t *su_info_p, long value)
{
	const char *info_value = NULL;
	const char *info_type = NULL;
	char alarm_info_value[SU_LARGEBUF];
	/* number of the outlet or phase */
	int item_number = -1;

	upsdebugx(2, "SNMP UPS driver: entering %s(%s)", __func__, su_info_p->info_type);

	/* daisychain handling
	 * extract the template part to get the relevant 'info_type' part
	 * ex: device.6.L1.alarm => L1.alarm
	 * ex: device.6.outlet.1.alarm => outlet.1.alarm */
	if (!strncmp(su_info_p->info_type, "device.", 7)) {
		info_type = strchr(su_info_p->info_type + 7, '.') + 1;
	}
	else
		info_type = su_info_p->info_type;

	upsdebugx(2, "%s: using definition %s", __func__, info_type);

	if ((info_value = su_find_infoval(su_info_p->oid2info, &value)) != NULL
		&& info_value[0] != 0)
	{
		char alarm_info_value_more[SU_LARGEBUF + 32]; /* can sprintf() SU_LARGEBUF plus markup into here */

		/* Special handling for outlet & outlet groups alarms */
		if ((su_info_p->flags & SU_OUTLET)
			|| (su_info_p->flags & SU_OUTLET_GROUP)) {
			/* Extract template number */
			item_number = extract_template_number(su_info_p->flags, info_type);

			upsdebugx(2, "%s: appending %s %i", __func__,
				(su_info_p->flags & SU_OUTLET_GROUP) ? "outlet group" : "outlet", item_number);

			/* Inject in the alarm string */
			snprintf(alarm_info_value, sizeof(alarm_info_value),
				"outlet%s %i %s", (su_info_p->flags & SU_OUTLET_GROUP) ? " group" : "",
				item_number, info_value);
			info_value = &alarm_info_value[0];
		}
		/* Special handling for phase alarms
		 * Note that SU_*PHASE flags are cleared, so match the 'Lx'
		 * start of path */
		if (info_type[0] == 'L') {
			/* Extract phase number */

			item_number = atoi(info_type+1);

			upsdebugx(2, "%s: appending phase L%i", __func__, item_number);

			/* Inject in the alarm string */
			snprintf(alarm_info_value_more, sizeof(alarm_info_value_more),
				"phase L%i %s", item_number, info_value);
			info_value = &alarm_info_value_more[0];
		}

		/* Set the alarm value */
		alarm_set(info_value);
	}
	/* TODO: else */
}

/* find info element definition in my info array. */
snmp_info_t *su_find_info(const char *type)
{
	snmp_info_t *su_info_p;

	if (snmp_info == NULL) {
		fatalx(EXIT_FAILURE, "%s: snmp_info is not initialized", __func__);
	}

	if (snmp_info[0].info_type == NULL) {
		upsdebugx(1, "%s: WARNING: snmp_info is empty", __func__);
	}

	for (su_info_p = &snmp_info[0]; (su_info_p != NULL && su_info_p->info_type != NULL) ; su_info_p++)
		if (!strcasecmp(su_info_p->info_type, type)) {
			upsdebugx(3, "%s: \"%s\" found", __func__, type);
			return su_info_p;
		}

	upsdebugx(3, "%s: unknown info type (%s)", __func__, type);
	return NULL;
}

/* Counter match the sysOID using {device,ups}.model OID
 * Return TRUE if this OID can be retrieved, FALSE otherwise */
static bool_t match_model_OID(void)
{
	bool_t retCode = FALSE;
	snmp_info_t *su_info_p, *cur_info_p;
	char testOID_buf[LARGEBUF];

	/* Try to get device.model first */
	su_info_p = su_find_info("device.model");
	/* Otherwise, try to get ups.model */
	if (su_info_p == NULL)
		su_info_p = su_find_info("ups.model");

	if (su_info_p != NULL) {
		/* Daisychain specific: we may have a template (including formatting
		 * string) that needs to be adapted! */
		if (strchr(su_info_p->OID, '%') != NULL)
		{
			upsdebugx(2, "Found template, need to be adapted");
			cur_info_p = (snmp_info_t *)malloc(sizeof(snmp_info_t));
			cur_info_p->info_type = (char *)xmalloc(SU_INFOSIZE);
			cur_info_p->OID = (char *)xmalloc(SU_INFOSIZE);
			snprintf((char*)cur_info_p->info_type, SU_INFOSIZE, "%s", su_info_p->info_type);
			/* Use the daisychain master (0) / 1rst device index */
			snprintf_dynamic((char*)cur_info_p->OID, SU_INFOSIZE, su_info_p->OID, "%i", 0);
		}
		else {
			upsdebugx(2, "Found entry, not a template %s", su_info_p->OID);
			/* Otherwise, just point at what we found */
			cur_info_p = su_info_p;
		}

		upsdebugx(2, "Testing %s using OID %s", cur_info_p->info_type, cur_info_p->OID);
		retCode = nut_snmp_get_str(cur_info_p->OID, testOID_buf, LARGEBUF, NULL);

		/* Free our malloc, if it was dynamic */
		if (strchr(su_info_p->OID, '%') != NULL) {
			if (cur_info_p->info_type != NULL)
				free((char*)cur_info_p->info_type);
			if (cur_info_p->OID != NULL)
				free((char*)cur_info_p->OID);
			if (cur_info_p != NULL)
				free((char*)cur_info_p);
		}
	}

	return retCode;
}

/* Try to find the MIB using sysOID matching.
 * Return a pointer to a mib2nut definition if found, NULL otherwise */
static mib2nut_info_t *match_sysoid(void)
{
	char sysOID_buf[LARGEBUF];
	oid device_sysOID[MAX_OID_LEN];
	size_t device_sysOID_len = MAX_OID_LEN;
	oid mib2nut_sysOID[MAX_OID_LEN];
	size_t mib2nut_sysOID_len = MAX_OID_LEN;
	int i;

	/* Retrieve sysOID value of this device */
	if (nut_snmp_get_oid(SYSOID_OID, sysOID_buf, sizeof(sysOID_buf)) != TRUE)
	{
		upsdebugx(2, "Can't get sysOID value (using nut_snmp_get_oid())");
		/* Fallback for non-compliant device, that returns a string and not an OID */
		if (nut_snmp_get_str(SYSOID_OID, sysOID_buf, sizeof(sysOID_buf), NULL) != TRUE) {
			upsdebugx(2, "Can't get sysOID value (using nut_snmp_get_str())");
			return NULL;
		}
	}

	upsdebugx(1, "%s: device sysOID value = %s", __func__, sysOID_buf);

	/* Build OIDs for comparison */
	if (!read_objid(sysOID_buf, device_sysOID, &device_sysOID_len))
	{
		upsdebugx(2, "%s: can't build device_sysOID %s: %s",
			__func__, sysOID_buf, snmp_api_errstring(snmp_errno));

		return NULL;
	}

	/* Now, iterate on mib2nut definitions */
	for (i = 0; mib2nut[i] != NULL; i++)
	{
		upsdebugx(1, "%s: checking MIB %s", __func__, mib2nut[i]->mib_name);

		if (mib2nut[i]->sysOID == NULL)
			continue;

		/* Clear variables */
		memset(mib2nut_sysOID, 0, sizeof(mib2nut_sysOID));
		mib2nut_sysOID_len = MAX_OID_LEN;

		if (!read_objid(mib2nut[i]->sysOID, mib2nut_sysOID, &mib2nut_sysOID_len))
		{
			upsdebugx(2, "%s: can't build OID %s: %s",
				__func__, sysOID_buf, snmp_api_errstring(snmp_errno));

			/* Try to continue anyway! */
			continue;
		}

		/* Now compare these */
		upsdebugx(1, "%s: comparing %s with %s", __func__, sysOID_buf, mib2nut[i]->sysOID);
		if (!netsnmp_oid_equals(device_sysOID, device_sysOID_len, mib2nut_sysOID, mib2nut_sysOID_len))
		{
			upsdebugx(2, "%s: sysOID matches MIB '%s'!", __func__, mib2nut[i]->mib_name);
			/* Counter verify, using {ups,device}.model */
			snmp_info = mib2nut[i]->snmp_info;

			if (snmp_info == NULL) {
				upsdebugx(0, "%s: WARNING: snmp_info is not initialized "
					"for mapping table entry #%d \"%s\"",
					__func__, i, mib2nut[i]->mib_name
					);
				continue;
			}
			else if (snmp_info[0].info_type == NULL) {
				upsdebugx(1, "%s: WARNING: snmp_info is empty "
					"for mapping table entry #%d \"%s\"",
					__func__, i, mib2nut[i]->mib_name);
			}

			if (match_model_OID() != TRUE)
			{
				upsdebugx(2, "%s: testOID provided and doesn't match MIB '%s'!", __func__, mib2nut[i]->mib_name);
				snmp_info = NULL;
				continue;
			}
			else
				upsdebugx(2, "%s: testOID provided and matches MIB '%s'!", __func__, mib2nut[i]->mib_name);

			return mib2nut[i];
		}
	}

	/* Yell all to call for user report */
	upslogx(LOG_ERR, "No matching MIB found for sysOID '%s'!\n" \
		"Please report it to NUT developers, with an 'upsc' output for your device.\n" \
		"Going back to the classic MIB detection method.",
		sysOID_buf);

	return NULL;
}

/* Load the right snmp_info_t structure matching mib parameter */
bool_t load_mib2nut(const char *mib)
{
	int	i;
	mib2nut_info_t *m2n = NULL;
	/* Below we have many checks for "auto"; avoid redundant string walks: */
	bool_t mibIsAuto = (0 == strcmp(mib, "auto"));
	bool_t mibSeen = FALSE; /* Did we see the MIB name while walking mib2nut[]? */

	upsdebugx(1, "SNMP UPS driver: entering %s(%s) to detect "
		"proper MIB for device [%s] (host %s)",
		__func__, mib,
		upsname ? upsname : device_name,
		device_path /* the "port" from config section is hostname/IP for networked drivers */
		);

	/* First, try to match against sysOID, if no MIB was provided.
	 * This should speed up init stage
	 * (Note: sysOID points the device main MIB entry point) */
	if (mibIsAuto)
	{
		upsdebugx(2, "%s: trying the new match_sysoid() method with %s",
			__func__, mib);
		/* Retry at most 3 times, to maximise chances */
		for (i = 0; i < 3 ; i++) {
			upsdebugx(3, "%s: trying the new match_sysoid() method: attempt #%d",
				__func__, (i+1));
			if ((m2n = match_sysoid()) != NULL)
				break;

			if (m2n == NULL)
				upsdebugx(3, "%s: failed with new match_sysoid() method",
					__func__);
			else
				upsdebugx(3, "%s: found something with new match_sysoid() method",
					__func__);
		}
	}

	/* Otherwise, revert to the classic method */
	if (m2n == NULL)
	{
		for (i = 0; mib2nut[i] != NULL; i++) {
			/* Is there already a MIB name provided? */
			upsdebugx(4, "%s: checking against mapping table entry #%d \"%s\"",
				__func__, i, mib2nut[i]->mib_name);
			if (!mibIsAuto && strcmp(mib, mib2nut[i]->mib_name)) {
				/* "mib" is neither "auto" nor the name in mapping table */
				upsdebugx(2, "%s: skip the \"%s\" entry from "
					"the mapping table which is not \"%s\" "
					"(and which in turn is not \"auto\")",
					__func__, mib2nut[i]->mib_name, mib);
				continue;
			}
			upsdebugx(2, "%s: trying classic sysOID matching method with '%s' mib",
				__func__, mib2nut[i]->mib_name);

			/* Classic method: test an OID specific to this MIB */
			snmp_info = mib2nut[i]->snmp_info;

			if (snmp_info == NULL) {
				upsdebugx(0, "%s: WARNING: snmp_info is not initialized "
					"for mapping table entry #%d \"%s\"",
					__func__, i, mib2nut[i]->mib_name
					);
				continue;
			}
			else if (snmp_info[0].info_type == NULL) {
				upsdebugx(1, "%s: WARNING: snmp_info is empty "
					"for mapping table entry #%d \"%s\"",
					__func__, i, mib2nut[i]->mib_name);
			}

			/* Device might not support this MIB, but we want to
			 * track that the name string is valid for diags below
			 */
			if (!mibIsAuto) {
				mibSeen = TRUE;
			}

			if (match_model_OID() != TRUE)
			{
				upsdebugx(3, "%s: testOID provided and doesn't match MIB '%s'!",
					__func__, mib2nut[i]->mib_name);
				snmp_info = NULL;
				continue;
			}
			else
				upsdebugx(3, "%s: testOID provided and matches MIB '%s'!",
					__func__, mib2nut[i]->mib_name);

			/* MIB found */
			m2n = mib2nut[i];
			break;
		}
	}

	/* Store the result, if any */
	if (m2n != NULL)
	{
		snmp_info = m2n->snmp_info;
		OID_pwr_status = m2n->oid_pwr_status;
		mibname = m2n->mib_name;
		mibvers = m2n->mib_version;
		alarms_info = m2n->alarms_info;
		upsdebugx(1, "%s: using %s MIB for device [%s] (host %s)",
			__func__, mibname,
			upsname ? upsname : device_name, device_path);
		return TRUE;
	}

	/* Did we find something or is it really an unknown mib */
	if (!mibIsAuto) {
		if (mibSeen) {
			fatalx(EXIT_FAILURE, "Requested 'mibs' value '%s' "
				"did not match this device [%s] (host %s)",
				mib, upsname ? upsname : device_name, device_path);
		} else {
			/* String not seen during mib2nut[] walk -
			 * and if we had no hits, we walked it all
			 */
			fatalx(EXIT_FAILURE, "Unknown 'mibs' value "
				"which is neither \"auto\" nor a valid "
				"name in the mapping table: %s", mib);
		}
	} else {
		fatalx(EXIT_FAILURE, "No supported device detected at [%s] (host %s)",
			upsname ? upsname : device_name, device_path);
	}

	/* Should not get here thanks to fatalx() above, but need to silence a warning */
	return FALSE;
}

/* find the OID value matching that INFO_* value */
long su_find_valinfo(info_lkp_t *oid2info, const char* value)
{
	info_lkp_t *info_lkp;

	for (info_lkp = oid2info; (info_lkp != NULL) &&
		(strcmp(info_lkp->info_value, "NULL")); info_lkp++) {

		if (!(strcmp(info_lkp->info_value, value))) {
			upsdebugx(1, "%s: found %s (value: %s)",
					__func__, info_lkp->info_value, value);

			return info_lkp->oid_value;
		}
	}
	upsdebugx(1, "%s: no matching INFO_* value for this OID value (%s)", __func__, value);
	return -1;
}

/* String reformatting function */
const char *su_find_strval(info_lkp_t *oid2info, void *value)
{
#if WITH_SNMP_LKP_FUN
	/* First test if we have a generic lookup function */
	if ( (oid2info != NULL) && (oid2info->fun_vp2s != NULL) ) {
		const char	*retvalue;

		upsdebugx(2, "%s: using generic lookup function (string reformatting)", __func__);
		retvalue = oid2info->fun_vp2s(value);
		upsdebugx(2, "%s: got value '%s'", __func__, retvalue);
		return retvalue;
	}
	upsdebugx(1, "%s: no result value for this OID string value (%s)", __func__, (char*)value);
#else
	NUT_UNUSED_VARIABLE(oid2info);
	upsdebugx(1, "%s: no mapping function for this OID string value (%s)", __func__, (char*)value);
#endif /* WITH_SNMP_LKP_FUN */
	return NULL;
}

/* find the INFO_* value matching that OID numeric (long) value */
const char *su_find_infoval(info_lkp_t *oid2info, void *raw_value)
{
	info_lkp_t *info_lkp;
	long value = *((long *)raw_value);

#if WITH_SNMP_LKP_FUN
	/* First test if we have a generic lookup function */
	if ( (oid2info != NULL) && (oid2info->fun_vp2s != NULL) ) {
		const char	*retvalue;

		upsdebugx(2, "%s: using generic lookup function", __func__);
		retvalue = oid2info->fun_vp2s(raw_value);
		upsdebugx(2, "%s: got value '%s'", __func__, retvalue);
		return retvalue;
	}
#endif /* WITH_SNMP_LKP_FUN */

	/* Otherwise, use the simple values mapping */
	for (info_lkp = oid2info; (info_lkp != NULL) &&
		 (info_lkp->info_value != NULL) && (strcmp(info_lkp->info_value, "NULL")); info_lkp++) {

		if (info_lkp->oid_value == value) {
			upsdebugx(1, "%s: found %s (value: %ld)",
					__func__, info_lkp->info_value, value);

			return info_lkp->info_value;
		}
	}
	upsdebugx(1, "%s: no matching INFO_* value for this OID value (%ld)", __func__, value);
	return NULL;
}

/* FIXME: doesn't work with templates! */
static void disable_competition(snmp_info_t *entry)
{
	snmp_info_t	*p;

	if (snmp_info == NULL) {
		fatalx(EXIT_FAILURE, "%s: snmp_info is not initialized", __func__);
	}

	if (snmp_info[0].info_type == NULL) {
		upsdebugx(1, "%s: WARNING: snmp_info is empty", __func__);
	}

	for(p = snmp_info; (p != NULL && p->info_type != NULL) ; p++) {
		if(p!=entry && !strcmp(p->info_type, entry->info_type)) {
			upsdebugx(2, "%s: disabling %s %s",
					__func__, p->info_type, p->OID);
			p->flags &= ~SU_FLAG_OK;
		}
	}
}

/* set shutdown and/or start delays */
void set_delays(void)
{
	int ondelay, offdelay;
	char su_scratch_buf[255];

	if (getval(SU_VAR_ONDELAY))
		ondelay = atoi(getval(SU_VAR_ONDELAY));
	else
		ondelay = -1;

	if (getval(SU_VAR_OFFDELAY))
		offdelay = atoi(getval(SU_VAR_OFFDELAY));
	else
		offdelay = -1;

	if (ondelay >= 0) {
		sprintf(su_scratch_buf, "%d", ondelay);
		su_setvar("ups.delay.start", su_scratch_buf);
	}

	if (offdelay >= 0) {
		sprintf(su_scratch_buf, "%d", offdelay);
		su_setvar("ups.delay.shutdown", su_scratch_buf);
	}
}

/***********************************************************************
 * Template handling functions
 **********************************************************************/

/* Test if the template is a multiple one, i.e. with a formatting string that
 * contains multiple "%i".
 * Return TRUE if yes (multiple "%i" found), FALSE otherwise */
static bool_t is_multiple_template(const char *OID_template)
{
	bool_t retCode = FALSE;
	char *format_char = NULL;

	if (OID_template) {
		format_char = strchr(OID_template, '%');
		upsdebugx(4, "%s(%s)", __func__, OID_template);
	}
	else
		upsdebugx(4, "%s(NULL)", __func__);

	if (format_char != NULL) {
		if (strchr(format_char + 1, '%') != NULL) {
			retCode = TRUE;
		}
	}

	upsdebugx(4, "%s: has %smultiple template definition",
		__func__, (retCode == FALSE)?"not ":"");

	return retCode;
}

/* Instantiate an snmp_info_t from a template.
 * Useful for device, outlet, outlet.group and ambient templates.
 * Note: remember to adapt info_type, OID and optionaly dfl */
static snmp_info_t *instantiate_info(snmp_info_t *info_template, snmp_info_t *new_instance)
{
	upsdebugx(1, "%s(%s)", __func__,
		info_template ? info_template->info_type : "n/a");

	/* sanity check */
	if (info_template == NULL)
		return NULL;

	if (new_instance == NULL)
		new_instance = (snmp_info_t *)xmalloc(sizeof(snmp_info_t));
	/* TOTHINK: Should there be an "else" to free()
	 * the fields which we (re-)allocate below? */

	new_instance->info_type = (char *)xmalloc(SU_INFOSIZE);
	if (new_instance->info_type)
		memset((char *)new_instance->info_type, 0, SU_INFOSIZE);
	if (info_template->OID != NULL) {
		new_instance->OID = (char *)xmalloc(SU_INFOSIZE);
		if (new_instance->OID)
			memset((char *)new_instance->OID, 0, SU_INFOSIZE);
	}
	else {
		new_instance->OID = NULL;
	}

	new_instance->info_flags = info_template->info_flags;
	new_instance->info_len = info_template->info_len;
	/* FIXME: check if we need to adapt this one... */
	new_instance->dfl = info_template->dfl;
	new_instance->flags = info_template->flags;
	new_instance->oid2info = info_template->oid2info;

	upsdebugx(2, "instantiate_info: template instantiated");
	return new_instance;
}

/* Free a dynamically allocated snmp_info_t.
 * Useful for outlet and outlet.group templates */
static void free_info(snmp_info_t *su_info_p)
{
	/* sanity check */
	if (su_info_p == NULL)
		return;

	if (su_info_p->info_type != NULL)
		free ((char *)su_info_p->info_type);

	if (su_info_p->OID != NULL)
		free ((char *)su_info_p->OID);

	free (su_info_p);
}

/* return the base SNMP index (0 or 1) to start template iteration on
 * the MIB, based on a test using a template OID */
static int base_snmp_template_index(const snmp_info_t *su_info_p)
{
	int	base_index = -1;
	char	test_OID[SU_INFOSIZE];
	snmp_info_flags_t	template_type;

	if (!su_info_p)
		return -1;

	template_type = get_template_type(su_info_p->info_type);

	upsdebugx(3, "%s: OID template = %s", __func__,
		(su_info_p->OID ? su_info_p->OID : "<null>") );

	/* Try to differentiate between template types which may have
	 * different indexes ; and store it to not redo it again */
	switch (template_type) {
		case SU_OUTLET:
			template_index_base = outlet_template_index_base;
			break;
		case SU_OUTLET_GROUP:
			template_index_base = outletgroup_template_index_base;
			break;
		case SU_DAISY:
			template_index_base = device_template_index_base;
			break;
		case SU_AMBIENT_TEMPLATE:
			template_index_base = ambient_template_index_base;
			break;
		default:
			/* we should never fall here! */
			upsdebugx(3, "%s: unknown template type '%" PRI_SU_FLAGS "' for %s",
				__func__, template_type, su_info_p->info_type);
	}
	base_index = template_index_base;

	/* If no OID defined, now we can return the good index computed */
	if (!su_info_p->OID)
		return base_index;

	if (template_index_base == -1)
	{
		/* not initialised yet */
		for (base_index = 0 ; base_index < 2 ; base_index++) {
			/* Test if this template also includes daisychain, in which case
			 * we just use the current device index */
			if (is_multiple_template(su_info_p->OID) == TRUE) {
				if (su_info_p->flags & SU_TYPE_DAISY_1) {
					snprintf_dynamic(test_OID, sizeof(test_OID), su_info_p->OID, "%i%i",
						current_device_number + device_template_offset, base_index);
				}
				else {
					snprintf_dynamic(test_OID, sizeof(test_OID), su_info_p->OID, "%i%i",
						base_index, current_device_number + device_template_offset);
				}
			}
			else {
				snprintf_dynamic(test_OID, sizeof(test_OID), su_info_p->OID, "%i", base_index);
			}

			if (nut_snmp_get(test_OID) != NULL) {
				if (su_info_p->flags & SU_FLAG_ZEROINVALID) {
					long value;
					if ((nut_snmp_get_int(test_OID, &value)) && (value!=0)) {
						break;
					}
				}
				else if (su_info_p->flags & SU_FLAG_NAINVALID) {
					char value[SU_BUFSIZE];
					if ((nut_snmp_get_str(test_OID, value, SU_BUFSIZE, NULL))
						&& (strncmp(value, "N/A", 3))) {
						break;
					}
				}
				else {
					break;
				}
			}
		}

		/* Only store if it's a template for outlets or outlets groups,
		 * not for daisychain (which has different index) */
		if (su_info_p->flags & SU_OUTLET)
			outlet_template_index_base = base_index;
		else if (su_info_p->flags & SU_OUTLET_GROUP)
			outletgroup_template_index_base = base_index;
		else if (su_info_p->flags & SU_AMBIENT_TEMPLATE)
			ambient_template_index_base = base_index;
		else
			device_template_index_base = base_index;
	}

	upsdebugx(3, "%s: template_index_base = %i", __func__, base_index);
	return base_index;
}

/* Try to determine the number of items (outlets, outlet groups, ...),
 * using a template definition. Walk through the template until we can't
 * get anymore values. I.e., if we can iterate up to 8 item, return 8 */
static int guesstimate_template_count(snmp_info_t *su_info_p)
{
	int base_index = 0;
	char test_OID[SU_INFOSIZE];
	int base_count;
	const char *OID_template = su_info_p->OID;

	upsdebugx(1, "%s(%s)", __func__, OID_template);

	/* Test if OID is indexed: safeguard for infinite loop */
	if (strchr(OID_template, '%') == NULL) {
		upsdebugx(3, "Warning: non-indexed object, discarding (OID = %s)", OID_template);
		return 0;
	}

	/* Determine if OID index starts from 0 or 1? */
	snprintf_dynamic(test_OID, sizeof(test_OID), OID_template, "%i", base_index);

	if (nut_snmp_get(test_OID) == NULL) {
		base_index++;
	}
	else {
		if (su_info_p->flags & SU_FLAG_ZEROINVALID) {
			long value;
			if ((nut_snmp_get_int(test_OID, &value)) && (value==0)) {
				base_index++;
			}
		}
	}

	/* Now, actually iterate */
	for (base_count = 0 ;  ; base_count++) {
		snprintf_dynamic(test_OID, sizeof(test_OID), OID_template, "%i", base_index + base_count);
		if (nut_snmp_get(test_OID) == NULL)
			break;
	}

	upsdebugx(3, "%s: %i", __func__, base_count);
	return base_count;
}

/* Process template definition, instantiate and get data or register
 * command
 * type: outlet, outlet.group, device */
static bool_t process_template(int mode, const char* type, snmp_info_t *su_info_p)
{
	/* Default to TRUE, and leave to get_and_process_data() to set
	 * to FALSE when actually getting data from devices, to avoid false
	 * negative with server side data */
	bool_t status = TRUE;
	int cur_template_number = 1;
	int cur_nut_index = 0;
	int template_count = 0;
	int base_snmp_index = 0;
	snmp_info_t cur_info_p;
	char template_count_var[SU_BUFSIZE * 2];
	/* Needed *2 to fit a max size_t in snprintf() below,
	 * even if that should never happen */
	char tmp_buf[SU_INFOSIZE];

	upsdebugx(1, "%s template definition found (%s)...", type, su_info_p->info_type);

	if ((strncmp(type, "device", 6)) && (devices_count > 1) && (current_device_number > 0)) {
		snprintf(template_count_var, sizeof(template_count_var), "device.%i.%s.count", current_device_number, type);
	} else {
		snprintf(template_count_var, sizeof(template_count_var), "%s.count", type);
	}

	if(dstate_getinfo(template_count_var) == NULL) {
		/* FIXME: should we disable it?
		 * su_info_p->flags &= ~SU_FLAG_OK;
		 * or rely on guesstimation? */
		template_count = guesstimate_template_count(su_info_p);
		/* Publish the count estimation */
		if (template_count > 0) {
			dstate_setinfo(template_count_var, "%i", template_count);
		}
	}
	else {
		template_count = atoi(dstate_getinfo(template_count_var));
	}
	upsdebugx(1, "%i instances found...", template_count);

	/* Only instantiate templates if needed! */
	if (template_count > 0) {
		/* general init of data using the template */
		instantiate_info(su_info_p, &cur_info_p);

		base_snmp_index = base_snmp_template_index(su_info_p);

		for (cur_template_number = base_snmp_index ;
				cur_template_number < (template_count + base_snmp_index) ;
				cur_template_number++)
		{
			upsdebugx(1, "Processing instance %i/%i...", cur_template_number, template_count);
			/* Special processing for daisychain:
			 * append 'device.x' to the NUT variable name, except for the
			 * whole daisychain ("device.0") */
			if (!strncmp(type, "device", 6))
			{
				/* Device(s) 1-N (master + slave(s)) need to append 'device.x' */
				if (current_device_number > 0) {
					char *ptr = NULL;
					/* Another special processing for daisychain
					 * device collection needs special appending */
					if (!strncmp(su_info_p->info_type, "device.", 7))
						ptr = (char*)&su_info_p->info_type[7];
					else
						ptr = (char*)su_info_p->info_type;

					snprintf((char*)cur_info_p.info_type, SU_INFOSIZE,
							"device.%i.%s", current_device_number, ptr);
				}
				else
				{
					/* Device 1 ("device.0", whole daisychain) needs no
					 * special processing */
					cur_nut_index = cur_template_number;
					snprintf_dynamic((char*)cur_info_p.info_type, SU_INFOSIZE,
							su_info_p->info_type, "%i", cur_nut_index);
				}
			}
			else if (!strncmp(type, "outlet", 6)) /* Outlet and outlet groups templates */
			{
				/* Get the index of the current template instance */
				cur_nut_index = cur_template_number;

				/* Special processing for daisychain */
				if (daisychain_enabled == TRUE) {
					/* Device(s) 1-N (master + slave(s)) need to append 'device.x' */
					if ((devices_count > 1) && (current_device_number > 0)) {
						memset(&tmp_buf[0], 0, SU_INFOSIZE);
						strcat(&tmp_buf[0], "device.%i.");
						strcat(&tmp_buf[0], su_info_p->info_type);

						upsdebugx(4, "FORMATTING STRING = %s", &tmp_buf[0]);
						snprintf_dynamic((char*)cur_info_p.info_type, SU_INFOSIZE,
							&tmp_buf[0], "%i%i",
							current_device_number, cur_nut_index);
					}
					else {
						/* FIXME: daisychain-whole, what to do? */
						snprintf_dynamic((char*)cur_info_p.info_type, SU_INFOSIZE,
							su_info_p->info_type, "%i", cur_nut_index);
					}
				}
				else {
					snprintf_dynamic((char*)cur_info_p.info_type, SU_INFOSIZE,
						su_info_p->info_type, "%i", cur_nut_index);
				}
			}
			else if (!strncmp(type, "ambient", 7))
			{
				/* FIXME: can be grouped with outlet* above */
				/* Get the index of the current template instance */
				cur_nut_index = cur_template_number;

				/* Special processing for daisychain */
				if (daisychain_enabled == TRUE) {
					/* Only publish on the daisychain host */
					if ( (su_info_p->flags & SU_TYPE_DAISY_MASTER_ONLY)
						&& (current_device_number != 1) ) {
							upsdebugx(2, "discarding variable due to daisychain master flag");
							continue;
						}

					/* Device(s) 1-N (master + slave(s)) need to append 'device.x' */
					if ((devices_count > 1) && (current_device_number > 0)) {
						memset(&tmp_buf[0], 0, SU_INFOSIZE);
						strcat(&tmp_buf[0], "device.%i.");
						strcat(&tmp_buf[0], su_info_p->info_type);

						upsdebugx(4, "FORMATTING STRING = %s", &tmp_buf[0]);
							snprintf_dynamic((char*)cur_info_p.info_type, SU_INFOSIZE,
								&tmp_buf[0], "%i%i",
								current_device_number, cur_nut_index);
					}
					else {
						/* FIXME: daisychain-whole, what to do? */
						snprintf_dynamic((char*)cur_info_p.info_type, SU_INFOSIZE,
							su_info_p->info_type, "%i", cur_nut_index);
					}
				}
				else {
					snprintf_dynamic((char*)cur_info_p.info_type, SU_INFOSIZE,
						su_info_p->info_type, "%i", cur_nut_index);
				}
			}
			else
				upsdebugx(4, "Error: unknown template type '%s", type);

			/* check if default value is also a template */
			if ((cur_info_p.dfl != NULL) &&
				(strstr(su_info_p->dfl, "%i") != NULL)) {
				cur_info_p.dfl = (char *)xmalloc(SU_INFOSIZE);
				snprintf_dynamic((char *)cur_info_p.dfl, SU_INFOSIZE, su_info_p->dfl, "%i", cur_nut_index);
			}

			if (cur_info_p.OID != NULL) {
				/* Special processing for daisychain */
				if (!strncmp(type, "device", 6)) {
					if (current_device_number > 0) {
						snprintf_dynamic((char *)cur_info_p.OID, SU_INFOSIZE, su_info_p->OID, "%i", current_device_number + device_template_offset);
					}
					/*else
					 * FIXME: daisychain-whole, what to do?
					 */
				}
				else {
					/* Special processing for daisychain:
					 * these outlet | outlet groups also include formatting info,
					 * so we have to check if the daisychain is enabled, and if
					 * the formatting info for it are in 1rst or 2nd position */
					if (daisychain_enabled == TRUE) {
						if (su_info_p->flags & SU_TYPE_DAISY_1) {
							snprintf_dynamic((char *)cur_info_p.OID, SU_INFOSIZE,
								su_info_p->OID, "%i%i",
								current_device_number + device_template_offset,
								cur_template_number);
						}
						else if (su_info_p->flags & SU_TYPE_DAISY_2) {
							snprintf_dynamic((char *)cur_info_p.OID, SU_INFOSIZE,
								su_info_p->OID, "%i%i",
								cur_template_number + device_template_offset,
								current_device_number - device_template_offset);
						}
						else {
							/* Note: no device daisychain templating (SU_TYPE_DAISY_MASTER_ONLY)! */
							snprintf_dynamic((char *)cur_info_p.OID, SU_INFOSIZE,
								su_info_p->OID, "%i",
								cur_template_number);
						}
					}
					else {
						snprintf_dynamic((char *)cur_info_p.OID, SU_INFOSIZE,
								su_info_p->OID, "%i",
								cur_template_number);
					}
				}

				/* add instant commands to the info database. */
				if (SU_TYPE(su_info_p) == SU_TYPE_CMD) {
					upsdebugx(1, "Adding template command %s", cur_info_p.info_type);
					/* FIXME: only add if "su_ups_get(cur_info_p) == TRUE" */
					if (mode == SU_WALKMODE_INIT)
						dstate_addcmd(cur_info_p.info_type);
				}
				else /* get and process this data */
					status = get_and_process_data(mode, &cur_info_p);
			} else {
				/* server side (ABSENT) data */
				su_setinfo(&cur_info_p, NULL);
			}
			/* set back the flag */
			su_info_p->flags = cur_info_p.flags;
		}
		free((char*)cur_info_p.info_type);
		if (cur_info_p.OID != NULL)
			free((char*)cur_info_p.OID);
		if ((cur_info_p.dfl != NULL) &&
			(strstr(su_info_p->dfl, "%i") != NULL))
			free((char*)cur_info_p.dfl);
	}
	else {
		upsdebugx(1, "No %s present, discarding template definition...", type);
	}
	return status;
}

/* Return the type of template, according to a variable name.
 * Return: SU_OUTLET_GROUP, SU_OUTLET or 0 if not a template */
snmp_info_flags_t get_template_type(const char* varname)
{
	if (!strncmp(varname, "outlet.group", 12)) {
		upsdebugx(4, "outlet.group template");
		return SU_OUTLET_GROUP;
	}
	else if (!strncmp(varname, "outlet", 6)) {
		upsdebugx(4, "outlet template");
		return SU_OUTLET;
	}
	else if (!strncmp(varname, "device", 6)) {
		upsdebugx(4, "device template");
		return SU_DAISY;
	}
	else if (!strncmp(varname, "ambient", 7)) {
		upsdebugx(4, "ambient template");
		return SU_AMBIENT_TEMPLATE;
	}
	else {
		upsdebugx(2, "Unknown template type: %s", varname);
		return 0;
	}
}

/* Extract the id number of an instantiated template.
 * Example: return '1' for type = 'outlet.1.desc', -1 if unknown */
int extract_template_number(snmp_info_flags_t template_type, const char* varname)
{
	const char* item_number_ptr = NULL;
	int item_number = -1;

	if (template_type & SU_OUTLET_GROUP)
		item_number_ptr = &varname[12];
	else if (template_type & SU_OUTLET)
		item_number_ptr = &varname[6];
	else if (template_type & SU_DAISY)
		item_number_ptr = &varname[6];
	else if (template_type & SU_AMBIENT_TEMPLATE)
		item_number_ptr = &varname[7];
	else
		return -1;

	item_number = atoi(++item_number_ptr);
	upsdebugx(3, "%s: item %i", __func__, item_number);
	return item_number;
}

/* Extract the id number of a template from a variable name.
 * Example: return '1' for type = 'outlet.1.desc' */
static int extract_template_number_from_snmp_info_t(const char* varname)
{
	return extract_template_number(get_template_type(varname), varname);
}

/* end of template functions */


/* process a single data from a walk */
bool_t get_and_process_data(int mode, snmp_info_t *su_info_p)
{
	bool_t status = FALSE;

	upsdebugx(1, "%s: %s (%s)", __func__,
		su_info_p->info_type, su_info_p->OID);

	/* ok, update this element. */
	status = su_ups_get(su_info_p);
	upsdebugx(4, "%s: su_ups_get returned %d", __func__, status);

	/* set stale flag if data is stale, clear if not. */
	if (status == TRUE) {
		if (su_info_p->flags & SU_FLAG_STALE) {
			upslogx(LOG_INFO, "[%s] %s: data resumed for %s",
				upsname?upsname:device_name, __func__, su_info_p->info_type);
			su_info_p->flags &= ~SU_FLAG_STALE;
		}
		if(su_info_p->flags & SU_FLAG_UNIQUE) {
			/* We should be the only provider of this */
			upsdebugx(4, "%s: unique flag", __func__);
			disable_competition(su_info_p);
			su_info_p->flags &= ~SU_FLAG_UNIQUE;
		}
		dstate_dataok();
	} else {
		if (mode == SU_WALKMODE_INIT) {
			/* handle unsupported vars */
			upsdebugx(4, "%s: Disabling var '%s'", __func__, su_info_p->info_type);
			su_info_p->flags &= ~SU_FLAG_OK;
		} else	{
			if (!(su_info_p->flags & SU_FLAG_STALE)) {
				upslogx(LOG_INFO, "[%s] snmp_ups_walk: data stale for %s",
					upsname?upsname:device_name, su_info_p->info_type);
				su_info_p->flags |= SU_FLAG_STALE;
			}
			dstate_datastale();
		}
	}
	return status;
}

/***********************************************************************
 * Daisychain handling functions
 **********************************************************************/

/*!
 * Daisychained devices support init:
 * Determine the number of device(s) and if daisychain support has to be enabled
 * Set the values of devices_count (internal) and "device.count" (public)
 * Return TRUE if daisychain support is enabled, FALSE otherwise */
bool_t daisychain_init(void)
{
	snmp_info_t *su_info_p = NULL;

	upsdebugx(1, "Checking if daisychain support has to be enabled");

	su_info_p = su_find_info("device.count");

	if (su_info_p != NULL)
	{
		upsdebugx(1, "Found device.count entry...");

		/* Enable daisychain if there is a device.count entry.
		 * This means that will have templates for entries */
		daisychain_enabled = TRUE;

		/* Try to get the OID value, if it's not a template */
		upsdebugx(3, "OID for device.count is %s",
			su_info_p->OID ? su_info_p->OID : "<null>");
		if ((su_info_p->OID != NULL) &&
			(strstr(su_info_p->OID, "%i") == NULL))
		{
#if WITH_SNMP_LKP_FUN
			devices_count = -1;
			/* First test if we have a generic lookup function
			 * FIXME: Check if the field type is a string?
			 */
			/* TODO: backport the 2x2 mapping function support
			 * and this would be "fun_s2l" in resulting codebase
			 */
			if ( (su_info_p->oid2info != NULL) && (su_info_p->oid2info->nuf_s2l != NULL) ) {
				char buf[1024];
				upsdebugx(2, "%s: using generic string-to-long lookup function", __func__);
				if (TRUE == nut_snmp_get_str(su_info_p->OID, buf, sizeof(buf), su_info_p->oid2info)) {
					devices_count = su_info_p->oid2info->nuf_s2l(buf);
					upsdebugx(2, "%s: got value '%ld'", __func__, devices_count);
				}
			}

			if (devices_count == -1) {
#endif /* WITH_SNMP_LKP_FUN */

				if (nut_snmp_get_int(su_info_p->OID, &devices_count) == TRUE) {
					upsdebugx(1, "There are %ld device(s) present", devices_count);
				}
				else
				{
					upsdebugx(1, "Error: can't get the number of device(s) present!");
					upsdebugx(1, "Falling back to 1 device!");
					devices_count = 1;
				}

#if WITH_SNMP_LKP_FUN
			}
#endif /* WITH_SNMP_LKP_FUN */
		}
		/* Otherwise (template), use the guesstimation function to get
		 * the number of devices present */
		else
		{
			devices_count = guesstimate_template_count(su_info_p);
			upsdebugx(1, "Guesstimation: there are %ld device(s) present", devices_count);
		}

		/* Sanity check before data publication */
		if (devices_count < 1) {
			devices_count = 1;
			daisychain_enabled = FALSE;
			upsdebugx(1, "Devices count is less than 1!");
			upsdebugx(1, "Falling back to 1 device and disabling daisychain support!");
		} else {
			/* Publish the device(s) count - even if just one
			 * device was recognized at this moment */
			dstate_setinfo("device.count", "%ld", devices_count);

			/* Also publish the default value for mfr and a forged model
			 * for device.0 (whole daisychain) */
			su_info_p = su_find_info("device.mfr");
			if (su_info_p != NULL) {
				su_info_p = su_find_info("ups.mfr");
				if (su_info_p != NULL) {
					su_setinfo(su_info_p, NULL);
				}
			}
			/* Forge model using device.type and number */
			su_info_p = su_find_info("device.type");
			if ((su_info_p != NULL) && (su_info_p->dfl != NULL)) {
				dstate_setinfo("device.model", "daisychain %s (1+%ld)",
					su_info_p->dfl, devices_count - 1);
				dstate_setinfo("device.type", "%s", su_info_p->dfl);
			}
			else {
				dstate_setinfo("device.model", "daisychain (1+%ld)", devices_count - 1);
			}
		}
	}
	else {
		daisychain_enabled = FALSE;
		upsdebugx(1, "No device.count entry found, daisychain support not needed");
	}

	/* Finally, compute and store the base OID index and NUT offset */
	su_info_p = su_find_info("device.model");
	if (su_info_p != NULL) {
		device_template_index_base = base_snmp_template_index(su_info_p);
		upsdebugx(1, "%s: device_template_index_base = %i", __func__, device_template_index_base);
		device_template_offset = device_template_index_base - 1;
		upsdebugx(1, "%s: device_template_offset = %i", __func__, device_template_offset);
	}
	else {
		upsdebugx(1, "%s: No device.model entry found.", __func__);
	}

	upsdebugx(1, "%s: daisychain support is %s", __func__,
		(daisychain_enabled==TRUE)?"enabled":"disabled");

	return daisychain_enabled;
}

/***********************************************************************
 * SNMP handling functions
 **********************************************************************/

/* Process a data with regard to SU_OUTPHASES, SU_INPHASES and SU_BYPPHASES.
 * 3phases related data are disabled if the unit is 1ph, and conversely.
 * If the related phases data (input, output, bypass) is not yet valued,
 * retrieve it first.
 *
 * type: input, output, bypass
 * su_info_p: variable to process flags on
 * Return 0 if OK, 1 if the caller needs to "continue" the walk loop (i.e.
 * skip the present data)
 */
static int process_phase_data(const char* type, long *nb_phases, snmp_info_t *su_info_p)
{
	snmp_info_t *tmp_info_p;
	char tmpOID[SU_INFOSIZE];
	char tmpInfo[SU_INFOSIZE];
	long tmpValue;
	snmp_info_flags_t phases_flag = 0, single_phase_flag = 0, three_phase_flag = 0;

	/* Phase specific data */
	if (!strncmp(type, "input", 5)) {
		phases_flag = SU_INPHASES;
		single_phase_flag = SU_INPUT_1;
		three_phase_flag = SU_INPUT_3;
	}
	else if (!strncmp(type, "output", 6)) {
		phases_flag = SU_OUTPHASES;
		single_phase_flag = SU_OUTPUT_1;
		three_phase_flag = SU_OUTPUT_3;
	}
	else if (!strncmp(type, "input.bypass", 12)) {
		phases_flag = SU_BYPPHASES;
		single_phase_flag = SU_BYPASS_1;
		three_phase_flag = SU_BYPASS_3;
	}
	else {
		upsdebugx(2, "%s: unknown type '%s'", __func__, type);
		return 1;
	}

	/* Init the phase(s) info for this device, if not already done */
	if (*nb_phases == -1) {
		upsdebugx(2, "%s phases information not initialized for device %i",
			type, current_device_number);

		memset(tmpInfo, 0, SU_INFOSIZE);

		/* daisychain specifics... */
		if ( (daisychain_enabled == TRUE) && (current_device_number > 0) ) {
			/* Device(s) 2-N (slave(s)) need to append 'device.x' */
			snprintf(tmpInfo, SU_INFOSIZE,
					"device.%i.%s.phases", current_device_number, type);
		}
		else {
			snprintf(tmpInfo, SU_INFOSIZE, "%s.phases", type);
		}

		if (dstate_getinfo(tmpInfo) == NULL) {
			/* {input,output,bypass}.phases is not yet published,
			 * try to get the template for it */
			snprintf(tmpInfo, SU_INFOSIZE, "%s.phases", type);
			tmp_info_p = su_find_info(tmpInfo);
			if (tmp_info_p != NULL) {
				memset(tmpOID, 0, SU_INFOSIZE);

				/* Daisychain specific: we may have a template (including
				 * formatting string) that needs to be adapted! */
				if (strchr(tmp_info_p->OID, '%') != NULL) {
					upsdebugx(2, "Found template, need to be adapted");
					snprintf_dynamic((char*)tmpOID, SU_INFOSIZE, tmp_info_p->OID,
						"%i", current_device_number + device_template_offset);
				}
				else {
					/* Otherwise, just point at what we found */
					upsdebugx(2, "Found entry, not a template %s", tmp_info_p->OID);
					snprintf((char*)tmpOID, SU_INFOSIZE, "%s", tmp_info_p->OID);
				}
				/* Actually get the data */
				if (nut_snmp_get_int(tmpOID, &tmpValue) == TRUE) {
					*nb_phases = tmpValue;
				}
				else {
					upsdebugx(2, "Can't get %s value. Defaulting to 1 %s.phase", tmpInfo, type);
					*nb_phases = 1;
					/* FIXME: return something or process using default?! */
				}
			}
			else {
				upsdebugx(2, "No %s entry. Defaulting to 1 %s.phase", tmpInfo, type);
				*nb_phases = 1;
				/* FIXME: return something or process using default?! */
			}
		}
		else {
			*nb_phases = atoi(dstate_getinfo(tmpInfo));
		}
		/* Publish the number of phase(s) */
		dstate_setinfo(tmpInfo, "%ld", *nb_phases);
		upsdebugx(2, "device %i has %ld %s.phases", current_device_number, *nb_phases, type);
	}
	/* FIXME: what to do here?
	else if (*nb_phases == 0) {
		return 1;
	} */


	/* Actual processing of phases related data */
/* FIXME: don't clear SU_INPHASES in daisychain mode!!! ??? */
	if (su_info_p->flags & single_phase_flag) {
		if (*nb_phases == 1) {
			upsdebugx(1, "%s_phases is 1", type);
			su_info_p->flags &= ~phases_flag;
		} else {
			upsdebugx(1, "%s_phases is not 1", type);
			su_info_p->flags &= ~SU_FLAG_OK;
			return 1;
		}
	} else if (su_info_p->flags & three_phase_flag) {
		if (*nb_phases == 3) {
			upsdebugx(1, "%s_phases is 3", type);
			su_info_p->flags &= ~phases_flag;
		} else {
			upsdebugx(1, "%s_phases is not 3", type);
			su_info_p->flags &= ~SU_FLAG_OK;
			return 1;
		}
	} else {
		upsdebugx(1, "%s_phases is %ld", type, *nb_phases);
	}
	return 0; /* FIXME: remap EXIT_SUCCESS to RETURN_SUCCESS */
}


/* walk ups variables and set elements of the info array. */
bool_t snmp_ups_walk(int mode)
{
	long *walked_input_phases, *walked_output_phases, *walked_bypass_phases;
#ifdef COUNT_ITERATIONS
	/* Experimental workaround for stale info */
	static unsigned long	iterations = 0;
#endif
	snmp_info_t *su_info_p;
	bool_t status = FALSE;

	if (mode == SU_WALKMODE_UPDATE) {
		semistatic_countdown--;
		if (semistatic_countdown < 0)
			semistatic_countdown = semistaticfreq;
	}

	/* Loop through all device(s) */
	/* Note: considering "unitary" and "daisy-chained" devices, we have
	 * several variables (and their values) that can come into play:
	 *  devices_count == 1 (default) AND daisychain_enabled == FALSE => unitary
	 *  devices_count > 1 (AND/OR?) daisychain_enabled == TRUE => a daisy-chain
	 * The current_device_number == 0 in context of daisy-chain means the
	 * "whole device" with composite or summary values that refer to the
	 * chain as a virtual power device (e.g. might be a sum of outlet counts).
	 * If daisychain_enabled == TRUE and current_device_number == 1 then we
	 * are looking at the "master" device (one that we have direct/networked
	 * connectivity to; the current_device_number > 1 is a slave (chained by
	 * some proprietary link not visible from the outside) and represented
	 * through the master - the slaves are not addressable directly. If the
	 * master dies/reboots, connection to the whole chain is interrupted.
	 * The dstate string names for daisychained sub-devices have the prefix
	 * "device." and number embedded (e.g. "device.3.input.phases") except
	 * for the whole (#0) virtual device, so it *seems* similar to unitary.
	 */

	for (current_device_number = (daisychain_enabled == FALSE && devices_count == 1 ? 1 : 0) ;
		current_device_number <= devices_count; current_device_number++)
	{

		upsdebugx(1, "%s: walking device %d",
			__func__, current_device_number);

		/* reinit the alarm buffer, before */
		if (devices_count > 1)
			device_alarm_init();

		/* better safe than sorry, check sanity on every loop cycle */
		if (snmp_info == NULL) {
			fatalx(EXIT_FAILURE, "%s: snmp_info is not initialized", __func__);
		}

		if (snmp_info[0].info_type == NULL) {
			upsdebugx(1, "%s: WARNING: snmp_info is empty", __func__);
		}

		/* Loop through all mapping entries for the current_device_number */
		for (su_info_p = &snmp_info[0]; (su_info_p != NULL && su_info_p->info_type != NULL) ; su_info_p++) {

			/* NOTE: Effectively below we do this:
			 * switch(current_device_number) {
			 *  case 0: devtype = "daisychain whole"
			 *  case 1: devtype = "daisychain master"
			 *  default: devtype = "daisychain slave"
			 * }
			 * with a consideration for directly-addressable
			 * slave devices (can be seen in chain via master,
			 * but also queryable alone with an IP connection)
			 * NOTE: until proven otherwise, "single" may mean
			 * both (either) a daisy-chain enabled master device
			 * without further connected "slave" devices, and
			 * a directly addressable (IP-connected) "slave".
			 * Possibly also an ePDU etc. that serves a MIB
			 * which resolves "device.count" with the selected
			 * subdriver.
			 */
			if (daisychain_enabled == TRUE) {
				upsdebugx(1, "%s: processing daisy-chain device %i (%s)",
					__func__, current_device_number,
					(current_device_number == 1)
						? (devices_count > 1 ? "master" : "single")
						: (current_device_number > 1 ? "slave" : "whole")
					);
			} else {
				upsdebugx(1, "%s: processing unitary device (%i)",
					__func__, current_device_number);
			}

			/* Check if we are asked to stop (reactivity++) */
			if (exit_flag != 0) {
				upsdebugx(1, "%s: aborting because exit_flag was set", __func__);
				return TRUE;
			}

			/* Skip daisychain data count */
			if (mode == SU_WALKMODE_INIT &&
				(!strncmp(su_info_p->info_type, "device.count", 12)))
			{
				su_info_p->flags &= ~SU_FLAG_OK;
				continue;
			}

/* FIXME: daisychain-whole, what to do? */
/* Note that when addressing the FIXME above,
 *   if (current_device_number == 0 && daisychain_enabled == FALSE)
 * then we'd skip it still (unitary device is at current_device_number == 1)...
 */
			/* skip the whole-daisychain for now */
			if (current_device_number == 0 && daisychain_enabled == TRUE) {
				upsdebugx(1, "Skipping daisychain device.0 for now...");
				continue;
			}

			/* skip instcmd, not linked to outlets */
			if ((SU_TYPE(su_info_p) == SU_TYPE_CMD)
				&& !(su_info_p->flags & SU_OUTLET)
				&& !(su_info_p->flags & SU_OUTLET_GROUP)) {
				upsdebugx(1, "SU_CMD_MASK => %s", su_info_p->OID);
				continue;
			}
			/* skip elements we shouldn't show in update mode */
			if ((mode == SU_WALKMODE_UPDATE) && !(su_info_p->flags & SU_FLAG_OK))
				continue;

			/* skip semi-static elements in update mode: only parse when countdown reaches 0 */
			if ((mode == SU_WALKMODE_UPDATE) && (su_info_p->flags & SU_FLAG_SEMI_STATIC)) {
				if (semistatic_countdown != 0)
					continue;
				upsdebugx(1, "Refreshing semi-static entry %s", su_info_p->OID);
			}

			/* skip static elements in update mode */
			if ((mode == SU_WALKMODE_UPDATE) && (su_info_p->flags & SU_FLAG_STATIC))
				continue;

			/* Set default value if we cannot fetch it */
			/* and set static flag on this element.
			 * Not applicable to outlets (need SU_FLAG_STATIC tagging) */
			if ((su_info_p->flags & SU_FLAG_ABSENT)
				&& !(su_info_p->flags & SU_OUTLET)
				&& !(su_info_p->flags & SU_OUTLET_GROUP)
				&& !(su_info_p->flags & SU_AMBIENT_TEMPLATE))
			{
				if (mode == SU_WALKMODE_INIT)
				{
					if (su_info_p->dfl)
					{
						if ((daisychain_enabled == TRUE) && (devices_count > 1))
						{
							if (current_device_number == 0)
							{
								su_setinfo(su_info_p, NULL); /* FIXME: daisychain-whole, what to do? */
							} else {
								status = process_template(mode, "device", su_info_p);
							}
						}
						else {
							/* Set default value if we cannot fetch it from ups. */
							su_setinfo(su_info_p, NULL);
						}
					}
					su_info_p->flags |= SU_FLAG_STATIC;
				}
				continue;
			}

#ifdef COUNT_ITERATIONS
			/* check stale elements only on each PN_STALE_RETRY iteration. */
			if ((su_info_p->flags & SU_FLAG_STALE) &&
					(iterations % SU_STALE_RETRY) != 0)
				continue;
#endif

			/* Filter 1-phase Vs 3-phase according to {input,output,bypass}.phase.
			 * Non matching items are disabled, and flags are cleared at init
			 * time */
			/* Process input phases information */
			walked_input_phases = &daisychain_info[current_device_number]->input_phases;
			if (su_info_p->flags & SU_INPHASES) {
				upsdebugx(1, "Check input_phases (%ld)", *walked_input_phases);
				if (process_phase_data("input", walked_input_phases, su_info_p) == 1)
					continue;
			}

			/* Process output phases information */
			walked_output_phases = &daisychain_info[current_device_number]->output_phases;
			if (su_info_p->flags & SU_OUTPHASES) {
				upsdebugx(1, "Check output_phases (%ld)", *walked_output_phases);
				if (process_phase_data("output", walked_output_phases, su_info_p) == 1)
					continue;
			}

			/* Process bypass phases information */
			walked_bypass_phases = &daisychain_info[current_device_number]->bypass_phases;
			if (su_info_p->flags & SU_BYPPHASES) {
				upsdebugx(1, "Check bypass_phases (%ld)", *walked_bypass_phases);
				if (process_phase_data("input.bypass", walked_bypass_phases, su_info_p) == 1)
					continue;
			}

			/* process template (outlet, outlet group, inc. daisychain) definition */
			if (su_info_p->flags & SU_OUTLET) {
				/* Skip commands after init */
				if ((SU_TYPE(su_info_p) == SU_TYPE_CMD) && (mode == SU_WALKMODE_UPDATE))
					continue;
				else
					status = process_template(mode, "outlet", su_info_p);
			}
			else if (su_info_p->flags & SU_OUTLET_GROUP) {
				/* Skip commands after init */
				if ((SU_TYPE(su_info_p) == SU_TYPE_CMD) && (mode == SU_WALKMODE_UPDATE))
					continue;
				else
					status = process_template(mode, "outlet.group", su_info_p);
			}
			else if (su_info_p->flags & SU_AMBIENT_TEMPLATE) {
				/* Skip commands after init */
				if ((SU_TYPE(su_info_p) == SU_TYPE_CMD) && (mode == SU_WALKMODE_UPDATE))
					continue;
				else
					status = process_template(mode, "ambient", su_info_p);
			}
			else {
/*				if (daisychain_enabled == TRUE) {
					status = process_template(mode, "device", su_info_p);
				}
				else {
*/					/* get and process this data, including daisychain adaptation */
					status = get_and_process_data(mode, su_info_p);
/*
				}
*/
			}
		}	/* for (su_info_p... */

		if (devices_count > 1) {
			/* commit the device alarm buffer */
			device_alarm_commit(current_device_number);

			/* reinit the alarm buffer, after, not to pollute "device.0" */
			device_alarm_init();
		}
	}

#ifdef COUNT_ITERATIONS
	iterations++;
#endif

	return status;
}

bool_t su_ups_get(snmp_info_t *su_info_p)
{
	static char buf[SU_INFOSIZE];
	bool_t status;
	long value;
	double dvalue;
	const char *strValue = NULL;
	struct snmp_pdu ** pdu_array;
	struct snmp_pdu * current_pdu;
	alarms_info_t * alarms;
	int index = 0;
	char *format_char = NULL;
	int saved_current_device_number = -1;
	snmp_info_t *tmp_info_p = NULL;

	upsdebugx(2, "%s: %s %s", __func__, su_info_p->info_type, su_info_p->OID);

	/* Check if this is a daisychain template */
	if (su_info_p->OID != NULL
	&&  (format_char = strchr(su_info_p->OID, '%')) != NULL
	) {
		upsdebugx(3, "%s: calling instantiate_info() for "
			"daisy-chain template", __func__);
		tmp_info_p = instantiate_info(su_info_p, tmp_info_p);
		if (tmp_info_p != NULL) {
			upsdebugx(3, "%s: instantiate_info() returned "
				"non-null OID: %s",
				__func__, tmp_info_p->OID);
			/* adapt the OID */
			if (su_info_p->OID != NULL) {
				snprintf_dynamic((char *)tmp_info_p->OID, SU_INFOSIZE, su_info_p->OID,
					"%i", current_device_number + device_template_offset);
				upsdebugx(3, "%s: OID %s adapted into %s",
					__func__, su_info_p->OID,
					tmp_info_p->OID);
			}
			else {
				free_info(tmp_info_p);
				return FALSE;
			}

			/* adapt info_type */
			if (su_info_p->info_type != NULL) {
				snprintf((char *)tmp_info_p->info_type,
					SU_INFOSIZE, "%s",
					su_info_p->info_type);
			}
			else {
				free_info(tmp_info_p);
				return FALSE;
			}

			su_info_p = tmp_info_p;
		}
		else {
			upsdebugx(2, "%s: can't instantiate template", __func__);
			return FALSE;
		}
	}
	else {
		/* Non-templated OID, still may be aimed at a
		 * daisy-chained device (master of the chain
		 * makes sense for IETF device.contact etc.).
		 * BUT: It could be a direct request for earlier
		 * resolved OID. So check for "device.N." too.
		 */
		if (daisychain_enabled == TRUE
		&&  devices_count > 1
		&&  current_device_number > 0
		) {
			/* So we had a literal OID string, originally
			 * Check for "device.N." in the string: */
			char * varname = su_info_p->info_type;
			if (!strncmp(varname, "device.", 7)
			&&  (varname[7] >= '0' && varname[7] <= '9')
			) {
				upsdebugx(2, "%s: keeping original "
					"current device == %d for "
					"non-templated daisy value",
					__func__, current_device_number);
			} else {
				upsdebugx(2, "%s: would fake "
					"current device == 1 for "
					"non-templated daisy value "
					"instead of %d",
					__func__, current_device_number);
				saved_current_device_number = current_device_number;
			}
			/* At this point we applied no hacks yet,
			 * just stashed a non-negative value into
			 * saved_current_device_number
			 */
		}
	}

	if (!strcasecmp(su_info_p->info_type, "ups.status")) {
/* FIXME: daisychain status support! */
		upsdebugx(2, "%s: requesting nut_snmp_get_int() for "
			"ups.status, with%s daisy template originally",
			__func__, (format_char!=NULL ? "" : "out"));
		status = nut_snmp_get_int(su_info_p->OID, &value);
		if (status == TRUE)
		{
			su_status_set(su_info_p, value);
			upsdebugx(2, "=> value: %ld", value);
		}
		else
			upsdebugx(2, "=> Failed");

		free_info(tmp_info_p);
		return status;
	}

	/* Handle 'ups.alarm', 'outlet.n.alarm' and 3phase 'Lx.alarm',
	 * nothing else! */
	if (!strcmp(strrchr(su_info_p->info_type, '.'), ".alarm")) {

		upsdebugx(2, "Processing alarm: %s", su_info_p->info_type);

/* FIXME: daisychain alarms support! */
		upsdebugx(2, "%s: requesting nut_snmp_get_int() for "
			"some alarm, with%s daisy template originally",
			__func__, (format_char!=NULL ? "" : "out"));
		status = nut_snmp_get_int(su_info_p->OID, &value);
		if (status == TRUE)
		{
			su_alarm_set(su_info_p, value);
			upsdebugx(2, "=> value: %ld", value);
		}
		else upsdebugx(2, "=> Failed");

		free_info(tmp_info_p);
		return status;
	}

	/* Walk a subtree (array) of alarms, composed of OID references.
	 * The object referenced should not be accessible, but rather when
	 * present, this means that the alarm condition is TRUE.
	 * Only present in powerware-mib.c for now */
	if (!strcasecmp(su_info_p->info_type, "ups.alarms")) {
		upsdebugx(2, "%s: requesting nut_snmp_get_int() for "
			"ups.alarms, with%s daisy template originally",
			__func__, (format_char!=NULL ? "" : "out"));
		status = nut_snmp_get_int(su_info_p->OID, &value);
		if (status == TRUE) {
			upsdebugx(2, "=> %ld alarms present", value);
			if (value > 0) {
#if (defined HAVE_PRAGMA_GCC_DIAGNOSTIC_PUSH_POP) && ( (defined HAVE_PRAGMA_GCC_DIAGNOSTIC_IGNORED_TYPE_LIMITS) || (defined HAVE_PRAGMA_GCC_DIAGNOSTIC_IGNORED_TAUTOLOGICAL_CONSTANT_OUT_OF_RANGE_COMPARE) )
# pragma GCC diagnostic push
#endif
#ifdef HAVE_PRAGMA_GCC_DIAGNOSTIC_IGNORED_TYPE_LIMITS
# pragma GCC diagnostic ignored "-Wtype-limits"
#endif
#ifdef HAVE_PRAGMA_GCC_DIAGNOSTIC_IGNORED_TAUTOLOGICAL_CONSTANT_OUT_OF_RANGE_COMPARE
# pragma GCC diagnostic ignored "-Wtautological-constant-out-of-range-compare"
#endif
				if (value > INT_MAX) {
#if (defined HAVE_PRAGMA_GCC_DIAGNOSTIC_PUSH_POP) && ( (defined HAVE_PRAGMA_GCC_DIAGNOSTIC_IGNORED_TYPE_LIMITS) || (defined HAVE_PRAGMA_GCC_DIAGNOSTIC_IGNORED_TAUTOLOGICAL_CONSTANT_OUT_OF_RANGE_COMPARE) )
# pragma GCC diagnostic pop
#endif
					upsdebugx(2, "=> truncating alarms present to INT_MAX");
					value = INT_MAX;
				}
				pdu_array = nut_snmp_walk(su_info_p->OID, (int)value);
				if(pdu_array == NULL) {
					upsdebugx(2, "=> Walk failed");
					return FALSE;
				}

				current_pdu = pdu_array[index];
				while(current_pdu) {
					/* Retrieve the OID name, for comparison */
					if (decode_oid(current_pdu, buf, sizeof(buf)) == TRUE) {
						alarms = alarms_info;
						while( alarms->OID ) {
							if(!strcmp(buf, alarms->OID)) {
								upsdebugx(3, "Alarm OID found => %s", alarms->OID);
								/* Check for ups.status value */
								if (alarms->status_value) {
									upsdebugx(3, "Alarm value (status) found => %s", alarms->status_value);
									status_set(alarms->status_value);
								}
								/* Check for ups.alarm value */
								if (alarms->alarm_value) {
									upsdebugx(3, "Alarm value (alarm) found => %s", alarms->alarm_value);
									alarm_set(alarms->alarm_value);
								}
								break;
							}
							alarms++;
						}
					}
					index++;
					current_pdu = pdu_array[index];
				}
				nut_snmp_free(pdu_array);
			}
		}
		else {
			upsdebugx(2, "=> Failed");
		}

		free_info(tmp_info_p);
		return status;
	}

	/* another special case */
	if (!strcasecmp(su_info_p->info_type, "ambient.temperature")) {
		float temp=0;

		upsdebugx(2, "%s: requesting nut_snmp_get_int() for "
			"ambient.temperature, with%s daisy template originally",
			__func__, (format_char!=NULL ? "" : "out"));
		status = nut_snmp_get_int(su_info_p->OID, &value);

		if(status != TRUE) {
			free_info(tmp_info_p);
			return status;
		}

		/* only do this if using the IEM sensor */
		if (!strcmp(su_info_p->OID, APCC_OID_IEM_TEMP)) {
			int	su;
			long	units;

			su = nut_snmp_get_int(APCC_OID_IEM_TEMP_UNIT, &units);

			/* no response, or units == F */
			if ((su == FALSE) || (units == APCC_IEM_FAHRENHEIT))
				temp = (value - 32) / 1.8;
			else
				temp = value;
		}
		else {
			temp = value * su_info_p->info_len;
		}

		snprintf(buf, sizeof(buf), "%.1f", temp);
		su_setinfo(su_info_p, buf);

		free_info(tmp_info_p);
		return TRUE;
	}

	/* special treatment for element without oid but with default value */
	if (su_info_p->OID == NULL && su_info_p->dfl != NULL) {
		status = TRUE;
		/* FIXME: strlcpy() would fit here safer; not used in NUT yet */
		strncpy(buf, su_info_p->dfl, sizeof(buf) - 1);
		buf[sizeof(buf) - 1] = '\0';
	}
	else if (su_info_p->info_flags & ST_FLAG_STRING) {
		upsdebugx(2, "%s: requesting nut_snmp_get_str(), "
			"with%s daisy template originally",
			__func__, (format_char!=NULL ? "" : "out"));
		status = nut_snmp_get_str(su_info_p->OID, buf,
			sizeof(buf), su_info_p->oid2info);
		if (status == TRUE) {
			const char *fmt_buf;
			if (quirk_symmetra_threephase) {
				if (!strcasecmp(su_info_p->info_type, "input.transfer.low")
				 || !strcasecmp(su_info_p->info_type, "input.transfer.high")) {
					/* Convert from three phase line-to-line voltage to line-to-neutral voltage */
					double tmp_dvalue = atof(buf);
					tmp_dvalue = tmp_dvalue * 0.707;
					snprintf(buf, sizeof(buf), "%.2f", tmp_dvalue);
				}
			}
			/* Check if there is a string reformatting function */
			fmt_buf = NULL;
			if ((fmt_buf = su_find_strval(su_info_p->oid2info, buf)) != NULL) {
				snprintf(buf, sizeof(buf), "%s", fmt_buf);
			}
		}
	} else {
		upsdebugx(2, "%s: requesting nut_snmp_get_int(), "
			"with%s daisy template originally",
			__func__, (format_char!=NULL ? "" : "out"));
		status = nut_snmp_get_int(su_info_p->OID, &value);
		if (status == TRUE) {
			if ((su_info_p->flags&SU_FLAG_NEGINVALID && value<0)
				|| (su_info_p->flags&SU_FLAG_ZEROINVALID && value==0)) {
				su_info_p->flags &= ~SU_FLAG_OK;
				if(su_info_p->flags&SU_FLAG_UNIQUE) {
					disable_competition(su_info_p);
					su_info_p->flags &= ~SU_FLAG_UNIQUE;
				}
				free_info(tmp_info_p);
				return FALSE;
			}
			/* Check if there is a value to be looked up */
			if ((strValue = su_find_infoval(su_info_p->oid2info, &value)) != NULL)
				snprintf(buf, sizeof(buf), "%s", strValue);
			else {
				/* Check if there is a need to publish decimal too,
				 * i.e. if switching to integer does not cause a
				 * loss of precision.
				 * FIXME: Use remainder? is (dvalue%1.0)>0 cleaner?
				 */
				dvalue = value * su_info_p->info_len;
				if (f_equal((int)dvalue, dvalue))
					snprintf(buf, sizeof(buf), "%i", (int)dvalue);
				else
					snprintf(buf, sizeof(buf), "%.2f", (float)dvalue);
			}
		}
	}

	if (status == TRUE) {
		if (saved_current_device_number >= 0) {
			current_device_number = 1;
		}
		su_setinfo(su_info_p, buf);
		if (saved_current_device_number >= 0) {
			current_device_number = saved_current_device_number;
		}
		upsdebugx(2, "=> value: %s", buf);
	}
	else {
		upsdebugx(2, "=> Failed");
	}

	free_info(tmp_info_p);
	return status;
}

/* Common function for setting OIDs, from a NUT variable name,
 * used by su_setvar() and su_instcmd()
 * Params:
 * @mode: SU_MODE_INSTCMD for instant commands, SU_MODE_SETVAR for settings
 * @varname: name of variable or command to set the OID from
 * @val: value for settings, NULL for commands

 * Returns
 *   STAT_SET_HANDLED if OK,
 *   STAT_SET_INVALID or STAT_SET_UNKNOWN if the command / setting is not supported
 *   STAT_SET_FAILED otherwise
 */
static int su_setOID(int mode, const char *varname, const char *val)
{
	snmp_info_t *su_info_p = NULL;
	bool_t status;
	int retval = STAT_SET_FAILED;
	int cmd_offset = 0;	/* FIXME: Does not seem to be actually used! */
	long value = -1;
	/* normal (default), outlet, or outlet group variable */
	snmp_info_flags_t vartype = 0;
	int daisychain_device_number = -1;
	/* variable without the potential "device.X" prefix, to find the template */
	char *tmp_varname = NULL;
	char setOID[SU_INFOSIZE];
	/* Used for potentially appending "device.X." to {outlet,outlet.group}.count */
	char template_count_var[SU_BUFSIZE];

	upsdebugx(2, "entering %s(%s, %s, %s)", __func__,
		(mode==SU_MODE_INSTCMD)?"instcmd":"setvar", varname, val);

	memset(setOID, 0, SU_INFOSIZE);
	memset(template_count_var, 0, SU_BUFSIZE);

	/* Check if it's a daisychain setting (device.x.varname),
	 * or a non-daisy setting/value/cmd for the "master" unit
	 * (as un-numbered device.varname), or something else?
	 */
	if (!strncmp(varname, "device", 6)) {
		if (varname[7] >= '0' && varname[7] <= '9') {
			/* Extract the (single-digit) device number
			 * TODO: use strtol() or similar to support multi-digit
			 * chains and offset tmp_varname inside varname properly
			 */
			daisychain_device_number = atoi(&varname[7]);
			/* Point at the command, without the "device.x" prefix */
			tmp_varname = strdup(&varname[9]);
			snprintf(template_count_var, 10, "%s", varname);

			upsdebugx(2, "%s: got a daisychain %s (%s) for device %i",
				__func__, (mode==SU_MODE_INSTCMD)?"command":"setting",
				tmp_varname, daisychain_device_number);

			if (daisychain_device_number > devices_count)
				upsdebugx(2, "%s: item is out of bound (%i / %ld)",
					__func__, daisychain_device_number, devices_count);
		}
		else {
			/* Note: below we check if "OID" contains ".%i" template text
			 * like we do in su_setinfo(); eventually we might get vendor
			 * MIBs that do expose device.contact/location/description
			 * for each link in the chain...
			 */
			if (daisychain_enabled == TRUE) {
				/* Is the original "device.varname" backed by a templated
				 * OID string, so we can commonly set e.g. device.contact
				 * for everything in the chain?
				 */
				su_info_p = su_find_info(varname);
				if (su_info_p
				&&  (su_info_p->OID == NULL || strstr(su_info_p->OID, ".%i") != NULL)
				) {
					/* is templated or defaulted */
					daisychain_device_number = 0;
				} else {
					daisychain_device_number = 1;
				}

				upsdebugx(2, "%s: got an un-numbered daisychain %s (%s), "
					"directing it to %s",
					__func__, (mode==SU_MODE_INSTCMD)?"command":"setting",
					varname,
					(daisychain_device_number==1)?"'master' device":"all devices"
					);
			} else {
				/* No daisy, no poppy */
				daisychain_device_number = 0;
			}
			tmp_varname = strdup(varname);
		}
	}
	else {
		daisychain_device_number = 0;
		tmp_varname = strdup(varname);
	}

	/* skip the whole-daisychain for now:
	 * will send the settings to all devices in the daisychain */
	if ((daisychain_enabled == TRUE) && (devices_count > 1) && (daisychain_device_number == 0)) {
		upsdebugx(2, "daisychain %s for device.0 are not yet supported!",
			(mode==SU_MODE_INSTCMD)?"command":"setting");
		free(tmp_varname);
		return STAT_SET_INVALID;
	}

	/* Check if it is outlet / outlet.group, or standard variable */
	if (strncmp(tmp_varname, "outlet", 6)) {
		su_info_p = su_find_info(tmp_varname);
		/* what if e.g. "device.x.contact" is not found as a "contact"? */
		if (!su_info_p && strcmp(tmp_varname, varname)) {
			upsdebugx(2,
				"%s: did not find info for daisychained entry %s, "
				"retrying with original varname %s",
				__func__, tmp_varname, varname);
			su_info_p = su_find_info(varname);

			/* Still nothing? Try to revert from "device.1."
			 * as a daisychain master? */
			if (!su_info_p
			&&  daisychain_enabled == TRUE
			&&  devices_count > 1
			&&  daisychain_device_number == 1
			&&  !strncmp(varname, "device.1.", 9)
			) {
				char tmp_buf[SU_INFOSIZE];
				snprintf(tmp_buf, sizeof(tmp_buf),
					"device.%s", (varname + 9));
				su_info_p = su_find_info(tmp_buf);
				if (su_info_p) {
					upsdebugx(2, "%s: finally found "
						"as daisy master revert %s",
						__func__, tmp_buf);
					free(tmp_varname);
					tmp_varname = strdup(tmp_buf);
				}
			}
		}
	} else {
		/* is indeed an outlet.* or device.x.outlet.* */
		snmp_info_t	*tmp_info_p;
		/* Point the outlet or outlet group number in the string */
		const char	*item_number_ptr = NULL;
		char	*item_varname;
		/* Store the target outlet or group number */
		int	item_number = extract_template_number_from_snmp_info_t(tmp_varname);
		/* Store the total number of outlets or outlet groups */
		int	total_items = -1;

		/* Check if it is outlet / outlet.group */
		vartype = get_template_type(tmp_varname);
		if (vartype == SU_OUTLET_GROUP) {
			snprintfcat(template_count_var, SU_BUFSIZE, "outlet.group.count");
			total_items = atoi(dstate_getinfo(template_count_var));
			item_number_ptr = &tmp_varname[12];
		}
		else {
			snprintfcat(template_count_var, SU_BUFSIZE, "outlet.count");
			total_items = atoi(dstate_getinfo(template_count_var));
			item_number_ptr = &tmp_varname[6];
		}
		upsdebugx(3, "Using count variable '%s'", template_count_var);
		item_number = atoi(++item_number_ptr);
		upsdebugx(3, "%s: item %i / %i", __func__, item_number, total_items);

		/* ensure the item number is supported (filtered upstream though)! */
		if (item_number > total_items) {
			/* out of bound item number */
			upsdebugx(2, "%s: item is out of bound (%i / %i)",
				__func__, item_number, total_items);
			return STAT_SET_INVALID;
		}
		/* find back the item template */
		item_varname = (char *)xmalloc(SU_INFOSIZE);
		snprintf(item_varname, SU_INFOSIZE, "%s.%s%s",
				(vartype == SU_OUTLET)?"outlet":"outlet.group",
				"%i", strchr(item_number_ptr++, '.'));

		upsdebugx(3, "%s: searching for template\"%s\"", __func__, item_varname);
		tmp_info_p = su_find_info(item_varname);
		free(item_varname);

		/* for an snmp_info_t instance */
		su_info_p = instantiate_info(tmp_info_p, su_info_p);

		/* check if default value is also a template */
		if ((su_info_p->dfl != NULL) &&
			(strstr(tmp_info_p->dfl, "%i") != NULL))
		{
			su_info_p->dfl = (char *)xmalloc(SU_INFOSIZE);
			snprintf_dynamic((char *)su_info_p->dfl, SU_INFOSIZE, tmp_info_p->dfl,
				"%i", item_number);
		}
		/* adapt the OID */
		if (su_info_p->OID != NULL) {
			if (mode==SU_MODE_INSTCMD) {
				/* Workaround buggy Eaton Pulizzi implementation
				 * which have different offsets index for data & commands! */
				if (su_info_p->flags & SU_CMD_OFFSET) {
					cmd_offset++;
					upsdebugx(3, "Adding command offset, now: %i", cmd_offset);
				}
			}

			/* Special processing for daisychain:
			 * these outlet | outlet groups also include formatting info,
			 * so we have to check if the daisychain is enabled, and if
			 * the formatting info for it are in 1rst or 2nd position */
			if (daisychain_enabled == TRUE) {
				/* Note: daisychain_enabled == TRUE means that we have
				 * daisychain template. However:
				 * * when there are multiple devices, offset "-1" applies
				 *   since device.0 is a fake and actual devices start at
				 *   index 1
				 * * when there is only 1 device, offset doesn't apply since
				 *   the device index is "0"
				 */
				int daisychain_offset = 0;
				if (devices_count > 1)
					daisychain_offset = 1;

				if (su_info_p->flags & SU_TYPE_DAISY_1) {
					snprintf_dynamic((char *)su_info_p->OID, SU_INFOSIZE,
						tmp_info_p->OID, "%i%i",
						daisychain_device_number - daisychain_offset,
						item_number);
				}
				else {
					snprintf_dynamic((char *)su_info_p->OID, SU_INFOSIZE,
						tmp_info_p->OID, "%i%i",
						item_number,
						daisychain_device_number - daisychain_offset);
				}
			}
			else {
				snprintf_dynamic((char *)su_info_p->OID, SU_INFOSIZE,
					tmp_info_p->OID, "%i", item_number);
			}
		}
		/* else, don't return STAT_SET_INVALID for mode==SU_MODE_SETVAR since we
		 * can be setting a server side variable! */
		else {
			if (mode==SU_MODE_INSTCMD) {
				free_info(su_info_p);
				return STAT_INSTCMD_UNKNOWN;
			}
			else {
				/* adapt info_type */
				if (su_info_p->info_type != NULL)
					snprintf((char *)su_info_p->info_type, SU_INFOSIZE, "%s", tmp_varname);
			}
		}
	}

	/* Sanity check */
	if (!su_info_p || !su_info_p->info_type || !(su_info_p->flags & SU_FLAG_OK)) {

		upsdebugx(2, "%s: info element unavailable %s", __func__, varname);

		/* Free template (outlet and outlet.group) */
		free_info(su_info_p);

		if (tmp_varname != NULL)
			free(tmp_varname);

		return STAT_SET_UNKNOWN;
	}

	/* set value into the device, using the provided one, or the default one otherwise */
	if (mode==SU_MODE_INSTCMD) {
		/* Sanity check: commands should either have a value or a default */
		if ( (val == NULL) && (su_info_p->dfl == NULL) ) {
			upsdebugx(1, "%s: cannot execute command '%s': a provided or default value is needed!", __func__, varname);
			return STAT_SET_INVALID;
		}
	}

	if (su_info_p->info_flags & ST_FLAG_STRING) {
		status = nut_snmp_set_str(su_info_p->OID, val ? val : su_info_p->dfl);
	}
	else {
		if (mode==SU_MODE_INSTCMD) {
			if ( !str_to_long(val ? val : su_info_p->dfl, &value, 10) ) {
				upsdebugx(1, "%s: cannot execute command '%s': value is not a number!", __func__, varname);
				return STAT_SET_INVALID;
			}
		}
		else {
			/* non string data may imply a value lookup */
			if (su_info_p->oid2info) {
				value = su_find_valinfo(su_info_p->oid2info, val ? val : su_info_p->dfl);
			}
			else {
				/* Convert value and apply multiplier */
				if ( !str_to_long(val, &value, 10) ) {
					upsdebugx(1, "%s: cannot set '%s': value is not a number!", __func__, varname);
					return STAT_SET_INVALID;
				}
				value = (long)((double)value / su_info_p->info_len);
			}
		}
		/* Actually apply the new value */
		if (SU_TYPE(su_info_p) == SU_TYPE_TIME) {
			status = nut_snmp_set_time(su_info_p->OID, value);
		}
		else {
			status = nut_snmp_set_int(su_info_p->OID, value);
		}
	}

	/* Process result */
	if (status == FALSE) {
		if (mode==SU_MODE_INSTCMD)
			upsdebugx(1, "%s: cannot execute command '%s'", __func__, varname);
		else
			upsdebugx(1, "%s: cannot set value %s on OID %s", __func__, val, su_info_p->OID);

		retval = STAT_SET_FAILED;
	}
	else {
		retval = STAT_SET_HANDLED;
		if (mode==SU_MODE_INSTCMD)
			upsdebugx(1, "%s: successfully sent command %s", __func__, varname);
		else {
			upsdebugx(1, "%s: successfully set %s to \"%s\"", __func__, varname, val);

			/* update info array: call dstate_setinfo, since flags and aux are
			 * already published, and this saves us some processing */
			dstate_setinfo(varname, "%s", val);
		}
	}

	/* Free template (outlet and outlet.group) */
	if (!strncmp(tmp_varname, "outlet", 6))
		free_info(su_info_p);
	free(tmp_varname);

	return retval;
}

/* set r/w INFO_ element to a value.
 * FIXME: make a common function with su_instcmd! */
int su_setvar(const char *varname, const char *val)
{
	return su_setOID(SU_MODE_SETVAR, varname, val);
}

/* Daisychain-aware function to add instant commands:
 * Every command that is valid for a device has to be added for device.0
 * This then allows to composite commands, called on device.0 and executed
 * on all devices of the daisychain */
int su_addcmd(snmp_info_t *su_info_p)
{
	upsdebugx(2, "entering %s(%s)", __func__, su_info_p->info_type);

	if (daisychain_enabled == TRUE) {
/* FIXME?: daisychain */
		for (current_device_number = 1 ; current_device_number <= devices_count ;
			current_device_number++)
		{
			process_template(SU_WALKMODE_INIT, "device", su_info_p);
		}
	}
	else {
		if (nut_snmp_get(su_info_p->OID) != NULL) {
			dstate_addcmd(su_info_p->info_type);
			upsdebugx(1, "%s: adding command '%s'", __func__, su_info_p->info_type);
		}
	}
	return 0;
}

/* process instant command and take action. */
int su_instcmd(const char *cmdname, const char *extradata)
{
	return su_setOID(SU_MODE_INSTCMD, cmdname, extradata);
}

/* FIXME: the below functions can be removed since these were for loading
 * the mib2nut information from a file instead of the .h definitions... */
/* return 1 if usable, 0 if not */
static int parse_mibconf_args(size_t numargs, char **arg)
{
	bool_t ret;

	/* everything below here uses up through arg[1] */
	if (numargs < 6)
		return 0;

	/* <info type> <info flags> <info len> <OID name> <default value> <value lookup> */

	/* special case for setting some OIDs value at driver startup */
	if (!strcmp(arg[0], "init")) {
		/* set value. */
		if (!strcmp(arg[1], "str")) {
			ret = nut_snmp_set_str(arg[3], arg[4]);
		} else {
			ret = nut_snmp_set_int(arg[3], strtol(arg[4], NULL, 0));
		}

		if (ret == FALSE)
			upslogx(LOG_ERR, "%s: cannot set value %s for %s", __func__, arg[4], arg[3]);
		else
			upsdebugx(1, "%s: successfully set %s to \"%s\"", __func__, arg[0], arg[4]);

		return 1;
	}

	/* TODO: create the lookup table */
	upsdebugx(2, "%s, %s, %s, %s, %s, %s", arg[0], arg[1], arg[2], arg[3], arg[4], arg[5]);

	return 1;
}

/* called for fatal errors in parseconf like malloc failures */
static void mibconf_err(const char *errmsg)
{
	upslogx(LOG_ERR, "Fatal error in parseconf (*mib.conf): %s", errmsg);
}

/* load *mib.conf into an snmp_info_t structure */
void read_mibconf(char *mib)
{
	char	fn[NUT_PATH_MAX + 1];
	PCONF_CTX_t	ctx;
	int	numerrors = 0;

	upsdebugx(2, "SNMP UPS driver: entering %s(%s)", __func__, mib);

	snprintf(fn, sizeof(fn), "%s/snmp/%s.conf", CONFPATH, mib);

	pconf_init(&ctx, mibconf_err);

	if (!pconf_file_begin(&ctx, fn))
		fatalx(EXIT_FAILURE, "%s", ctx.errmsg);

	while (pconf_file_next(&ctx)) {
		if (pconf_parse_error(&ctx)) {
			upslogx(LOG_ERR, "Parse error: %s:%d: %s",
				fn, ctx.linenum, ctx.errmsg);
			numerrors++;
			continue;
		}

		if (ctx.numargs < 1)
			continue;

		if (!parse_mibconf_args(ctx.numargs, ctx.arglist)) {
			unsigned int	i;
			char	errmsg[SMALLBUF];

			snprintf(errmsg, sizeof(errmsg),
				"mib.conf: invalid directive");

			for (i = 0; i < ctx.numargs; i++)
				snprintfcat(errmsg, sizeof(errmsg), " %s",
					ctx.arglist[i]);

			numerrors++;
			upslogx(LOG_WARNING, "%s", errmsg);
		}
	}

	/* FIXME: Per legacy behavior, we silently went on.
	 * Maybe should abort on unusable configs?
	 */
	if (numerrors) {
		upslogx(LOG_ERR, "Encountered %d MIB config errors, those entries were ignored", numerrors);
	}

	pconf_finish(&ctx);
}<|MERGE_RESOLUTION|>--- conflicted
+++ resolved
@@ -177,11 +177,7 @@
 static const char *mibvers;
 
 #define DRIVER_NAME	"Generic SNMP UPS driver"
-<<<<<<< HEAD
-#define DRIVER_VERSION	"1.32"
-=======
-#define DRIVER_VERSION	"1.33"
->>>>>>> 0264b1be
+#define DRIVER_VERSION	"1.34"
 
 /* driver description structure */
 upsdrv_info_t	upsdrv_info = {
