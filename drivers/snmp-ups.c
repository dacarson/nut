--- conflicted
+++ resolved
@@ -2882,15 +2882,6 @@
 				}
 				value = (long)((double)value / su_info_p->info_len);
 			}
-<<<<<<< HEAD
-			/* Actually apply the new value */
-			if (su_info_p->flags & SU_TYPE_TIME) {
-				status = nut_snmp_set_time(su_info_p->OID, value);
-			}
-			else {
-				status = nut_snmp_set_int(su_info_p->OID, value);	
-			}
-=======
 		}
 		/* Actually apply the new value */
 		if (su_info_p->flags & SU_TYPE_TIME) {
@@ -2898,7 +2889,6 @@
 		}
 		else {
 			status = nut_snmp_set_int(su_info_p->OID, value);
->>>>>>> e5f4cc81
 		}
 	}
 
