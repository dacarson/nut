--- conflicted
+++ resolved
@@ -201,10 +201,7 @@
 	"J.W. Hoogervorst <jeroen@hoogervorst.net>\n" \
 	"Niels Baggesen <niels@baggesen.net>\n" \
 	"Jim Klimov <EvgenyKlimov@Eaton.com>\n" \
-<<<<<<< HEAD
 	"Carlos Dominguez <CarlosDominguez@Eaton.com>\n" \
-=======
->>>>>>> b44bcd39
 	"Arjen de Korte <adkorte-guest@alioth.debian.org>",
 	DRV_STABLE,
 	{ NULL }
@@ -271,7 +268,7 @@
 }
 
 info_lkp_t su_convert_to_iso_date_info[] = {
-<<<<<<< HEAD
+	/* array index = FUNMAP_USDATE_TO_ISODATE: */
 	{ 1, "dummy"
 #if WITH_SNMP_LKP_FUN
 		, su_usdate_to_isodate_info_fun, NULL
@@ -282,11 +279,6 @@
 		, NULL, NULL, NULL, NULL
 #endif
 	}
-=======
-	/* array index = FUNMAP_USDATE_TO_ISODATE: */
-	{ 1, "dummy", su_usdate_to_isodate_info_fun, NULL },
-	{ 0, NULL, NULL, NULL }
->>>>>>> b44bcd39
 };
 
 /* Process temperature value according to 'temperature_unit' */
@@ -361,17 +353,11 @@
 	/* initialize all other INFO_ fields from list */
 	if (snmp_ups_walk(SU_WALKMODE_INIT) == TRUE) {
 		dstate_dataok();
-<<<<<<< HEAD
 		comm_status = COMM_OK;
 	}
 	else {
 		dstate_datastale();
 		comm_status = COMM_LOST;
-=======
-	}
-	else {
-		dstate_datastale();
->>>>>>> b44bcd39
 	}
 
 	/* setup handlers for instcmd and setvar functions */
@@ -393,17 +379,11 @@
 		/* update all dynamic info fields */
 		if (snmp_ups_walk(SU_WALKMODE_UPDATE)) {
 			dstate_dataok();
-<<<<<<< HEAD
 			comm_status = COMM_OK;
 		}
 		else {
 			dstate_datastale();
 			comm_status = COMM_LOST;
-=======
-		}
-		else {
-			dstate_datastale();
->>>>>>> b44bcd39
 		}
 
 		/* Commit status first, otherwise in daisychain mode, "device.0" may
@@ -419,16 +399,11 @@
 		lastpoll = time(NULL);
 	}
 	else {
-<<<<<<< HEAD
 		/* Just tell the same status to upsd */
 		if (comm_status == COMM_OK)
 			dstate_dataok();
 		else
 			dstate_datastale();
-=======
-		/* Just tell everything is ok to upsd */
-		dstate_dataok();
->>>>>>> b44bcd39
 	}
 }
 
@@ -2800,7 +2775,6 @@
 
 		/* Loop through all mapping entries for the current_device_number */
 		for (su_info_p = &snmp_info[0]; su_info_p->info_type != NULL ; su_info_p++) {
-<<<<<<< HEAD
 #if WITH_DMF_FUNCTIONS
 			if(su_info_p->flags & SU_FLAG_FUNCTION){
 				if(su_info_p->function_code) {
@@ -2853,8 +2827,6 @@
 				continue;
 			} /* if(su_info_p->flags & SU_FLAG_FUNCTION) - otherwise fall through to static data */
 #endif /* WITH_DMF_FUNCTIONS */
-=======
->>>>>>> b44bcd39
 
 			/* FIXME:
 			 * switch(current_device_number) {
@@ -2920,12 +2892,8 @@
 			 * Not applicable to outlets (need SU_FLAG_STATIC tagging) */
 			if ((su_info_p->flags & SU_FLAG_ABSENT)
 				&& !(su_info_p->flags & SU_OUTLET)
-<<<<<<< HEAD
 				&& !(su_info_p->flags & SU_OUTLET_GROUP)
 				&& !(su_info_p->flags & SU_AMBIENT_TEMPLATE))
-=======
-				&& !(su_info_p->flags & SU_OUTLET_GROUP))
->>>>>>> b44bcd39
 			{
 				if (mode == SU_WALKMODE_INIT)
 				{
