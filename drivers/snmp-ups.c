/*  snmp-ups.c - NUT Generic SNMP driver core (supports different MIBs)
 *  Can be compiled with built-in or loadable (DMF) MIB-to-NUT mapping tables
 *
 *  Based on NetSNMP API (Simple Network Management Protocol v1-2c-3)
 *
 *  Copyright (C)
 *	2002 - 2014	Arnaud Quette <arnaud.quette@free.fr>
 *	2015 - 2021	Eaton (author: Arnaud Quette <ArnaudQuette@Eaton.com>)
 *	2016 - 2021	Eaton (author: Jim Klimov <EvgenyKlimov@Eaton.com>)
 *	2016		Eaton (author: Carlos Dominguez <CarlosDominguez@Eaton.com>)
 *	2002 - 2006	Dmitry Frolov <frolov@riss-telecom.ru>
 *			J.W. Hoogervorst <jeroen@hoogervorst.net>
 *			Niels Baggesen <niels@baggesen.net>
 *	2009 - 2010	Arjen de Korte <adkorte-guest@alioth.debian.org>
 *
 *  Sponsored by Eaton <http://www.eaton.com>
 *   and originally by MGE UPS SYSTEMS <http://www.mgeups.com/>
 *
 *  This program is free software; you can redistribute it and/or modify
 *  it under the terms of the GNU General Public License as published by
 *  the Free Software Foundation; either version 2 of the License, or
 *  (at your option) any later version.
 *
 *  This program is distributed in the hope that it will be useful,
 *  but WITHOUT ANY WARRANTY; without even the implied warranty of
 *  MERCHANTABILITY or FITNESS FOR A PARTICULAR PURPOSE.  See the
 *  GNU General Public License for more details.
 *
 *
 *  You should have received a copy of the GNU General Public License
 *  along with this program; if not, write to the Free Software
 *  Foundation, Inc., 59 Temple Place, Suite 330, Boston, MA 02111-1307 USA
 *
 */

/* NUT SNMP common functions */
#include "main.h"	/* includes "config.h" which must be the first header */
#include "nut_float.h"
#include "nut_stdint.h"
#include "snmp-ups.h"
#include "parseconf.h"

#include <ctype.h> /* for isprint() */

#if WITH_DMFMIB
# include "dmfsnmp.h"
# include "apc-iem-mib.h" /* For static builds, this one is    *
                           * included by "apc-mib.h", so there *
                           * is no explicit inclusion below    */
#else /* not WITH_DMFMIB */
/* include all known mib2nut lookup tables */
#include "apc-mib.h"
#include "mge-mib.h"
#include "netvision-mib.h"
#include "powerware-mib.h"
#include "eaton-pdu-genesis2-mib.h"
#include "eaton-pdu-marlin-mib.h"
#include "eaton-pdu-pulizzi-mib.h"
#include "eaton-pdu-revelation-mib.h"
#include "raritan-pdu-mib.h"
#include "raritan-px2-mib.h"
#include "baytech-mib.h"
#include "compaq-mib.h"
#include "bestpower-mib.h"
#include "cyberpower-mib.h"
#include "delta_ups-mib.h"
#include "huawei-mib.h"
#include "ietf-mib.h"
#include "xppc-mib.h"
#include "eaton-ats16-nmc-mib.h"
#include "eaton-ats16-nm2-mib.h"
#include "apc-ats-mib.h"
#include "apc-pdu-mib.h"
#include "eaton-ats30-mib.h"
#include "emerson-avocent-pdu-mib.h"
#include "hpe-pdu-mib.h"
#endif /* WITH_DMFMIB */

/* Address API change */
#if ( ! NUT_HAVE_LIBNETSNMP_usmAESPrivProtocol ) && ( ! defined usmAESPrivProtocol )
#define usmAESPrivProtocol usmAES128PrivProtocol
#endif

#ifdef USM_PRIV_PROTO_AES_LEN
# define NUT_securityPrivProtoLen USM_PRIV_PROTO_AES_LEN
#else
# ifdef USM_PRIV_PROTO_AES128_LEN
#  define NUT_securityPrivProtoLen USM_PRIV_PROTO_AES128_LEN
# else
/* FIXME: Find another way to get the size of array(?) to avoid:
 *   error: division 'sizeof (oid * {aka long unsigned int *}) / sizeof (oid {aka long unsigned int})' does not compute the number of array elements [-Werror=sizeof-pointer-div]
 * See also https://bugs.php.net/bug.php?id=37564 for context
 * which is due to most values in /usr/include/net-snmp/librarytransform_oids.h
 * being defined as "oid[10]" or similar arrays, and "backwards compatibility"
 * usmAESPrivProtocol name is an "oid *" pointer.
 */
#  define NUT_securityPrivProtoLen (sizeof(usmAESPrivProtocol)/sizeof(oid))
# endif
#endif

#if WITH_DMFMIB
// Array of pointers to singular instances of mib2nut_info_t
mib2nut_info_t **mib2nut = NULL;
mibdmf_parser_t *dmp = NULL;
char *dmf_dir = NULL;
char *dmf_file = NULL;
#else /* not WITH_DMFMIB */

# ifdef WITH_DMF_LUA
#  undef WITH_DMF_LUA
# endif
# define WITH_DMF_LUA 0

/* NOTE: In order for the DMF and non-DMF builds to match in behavior,
 * members of this array should be sorted same as mib2nut items in the
 * DMF files, including their end-user alphabetic sort in dmfsnmp.d/
 * directory. You can use this scriptlet to generate the contents below:
 *   cd scripts/DMF/dmfsnmp.d/ && grep '<mib2nut ' *.dmf | \
 *   sed 's,^.*S.._\(.*\)\.dmf:.* name="\([^"]*\).*$,\t\&\2\,\t// This struct comes from : \1.c,'
 * (note to keep "ietf" entry as the last one, manually) and copy-paste
 * them here in that resulting order.
 */
static mib2nut_info_t *mib2nut[] = {
	&apc_ats,			/* This struct comes from : apc-ats-mib.c */
	&apc_pdu_rpdu,		/* This struct comes from : apc-pdu-mib.c */
	&apc_pdu_rpdu2,		/* This struct comes from : apc-pdu-mib.c */
	&apc_pdu_msp,		/* This struct comes from : apc-pdu-mib.c */
	&apc,				/* This struct comes from : apc-mib.c */
	&baytech,			/* This struct comes from : baytech-mib.c */
	&bestpower,			/* This struct comes from : bestpower-mib.c */
	&compaq,			/* This struct comes from : compaq-mib.c */
	&cyberpower,		/* This struct comes from : cyberpower-mib.c */
	&delta_ups,			/* This struct comes from : delta_ups-mib.c */
	&eaton_ats16_nmc,		/* This struct comes from : eaton-ats16-nmc-mib.c */
	&eaton_ats16_nm2,	/* This struct comes from : eaton-ats16-nm2-mib.c */
	&eaton_ats30,		/* This struct comes from : eaton-ats30-mib.c */
	&eaton_marlin,		/* This struct comes from : eaton-mib.c */
	&emerson_avocent_pdu,	/* This struct comes from : emerson-avocent-pdu-mib.c */
	&aphel_revelation,	/* This struct comes from : eaton-mib.c */
	&aphel_genesisII,	/* This struct comes from : eaton-mib.c */
	&pulizzi_switched1,	/* This struct comes from : eaton-mib.c */
	&pulizzi_switched2,	/* This struct comes from : eaton-mib.c */
	&hpe_pdu,			/* This struct comes from : hpe-pdu-mib.c */
	&huawei,			/* This struct comes from : huawei-mib.c */
	&mge,				/* This struct comes from : mge-mib.c */
	&netvision,			/* This struct comes from : netvision-mib.c */
	&powerware,			/* This struct comes from : powerware-mib.c */
	&pxgx_ups,			/* This struct comes from : powerware-mib.c */
	&raritan,			/* This struct comes from : raritan-pdu-mib.c */
	&raritan_px2,		/* This struct comes from : raritan-px2-mib.c */
	&xppc,				/* This struct comes from : xppc-mib.c */
	/*
	 * Prepend vendor specific MIB mappings before IETF, so that
	 * if a device supports both IETF and vendor specific MIB,
	 * the vendor specific one takes precedence (when mibs=auto)
	 */
	&tripplite_ietf,	/* This struct comes from : ietf-mib.c */
	&ietf,				/* This struct comes from : ietf-mib.c */
	/* end of structure. */
	NULL
};
#endif /* not WITH_DMFMIB */

struct snmp_session g_snmp_sess, *g_snmp_sess_p;
const char *OID_pwr_status;
int g_pwr_battery;
int pollfreq; /* polling frequency */
int semistaticfreq; /* semistatic entry update frequency */
static int semistatic_countdown = 0;

static int quirk_symmetra_threephase = 0;

/* Number of device(s): standard is "1", but daisychain means more than 1 */
static long devices_count = 1;
static int current_device_number = 0;      /* global var to handle daisychain iterations - changed by loops in snmp_ups_walk() and su_addcmd() */
static bool_t daisychain_enabled = FALSE;  /* global var to handle daisychain iterations */
static daisychain_info_t **daisychain_info = NULL;

/* pointer to the Snmp2Nut lookup table */
mib2nut_info_t *mib2nut_info;
/* FIXME: to be trashed */
snmp_info_t *snmp_info;
alarms_info_t *alarms_info;
static const char *mibname;
static const char *mibvers;

#if WITH_DMFMIB
# define DRIVER_NAME	"Generic SNMP UPS driver (DMF)"
#else
# define DRIVER_NAME	"Generic SNMP UPS driver"
#endif /* WITH_DMFMIB */
#define DRIVER_VERSION		"1.17"

/* driver description structure */
upsdrv_info_t	upsdrv_info = {
	DRIVER_NAME,
	DRIVER_VERSION,
	"Arnaud Quette <arnaud.quette@free.fr>\n" \
	"Arnaud Quette <ArnaudQuette@Eaton.com>\n" \
	"Dmitry Frolov <frolov@riss-telecom.ru>\n" \
	"J.W. Hoogervorst <jeroen@hoogervorst.net>\n" \
	"Niels Baggesen <niels@baggesen.net>\n" \
	"Jim Klimov <EvgenyKlimov@Eaton.com>\n" \
	"Carlos Dominguez <CarlosDominguez@Eaton.com>\n" \
	"Arjen de Korte <adkorte-guest@alioth.debian.org>",
	DRV_STABLE,
	{ NULL }
};
/* FIXME: integrate MIBs info? do the same as for usbhid-ups! */

static time_t lastpoll = 0;

/* Communication status handling */
#define COMM_UNKNOWN 0
#define COMM_OK      1
#define COMM_LOST    2
int comm_status = COMM_UNKNOWN;

/* template OIDs index start with 0 or 1 (estimated stable for a MIB),
 * automatically guessed at the first pass */
static int template_index_base = -1;
/* Not that stable in the end... */
static int device_template_index_base = -1; /* OID index of the 1rst daisychained device */
static int outlet_template_index_base = -1;
static int outletgroup_template_index_base = -1;
static int ambient_template_index_base = -1;
static int device_template_offset = -1;

/* sysOID location */
#define SYSOID_OID	".1.3.6.1.2.1.1.2.0"

/* Forward functions declarations */
static void disable_transfer_oids(void);
bool_t get_and_process_data(int mode, snmp_info_t *su_info_p);
int extract_template_number(snmp_info_flags_t template_type, const char* varname);
snmp_info_flags_t get_template_type(const char* varname);

/* ---------------------------------------------
 * driver functions implementations
 * --------------------------------------------- */
void upsdrv_initinfo(void)
{
	snmp_info_t *su_info_p;

	upsdebugx(1, "SNMP UPS driver: entering %s()", __func__);

	dstate_setinfo("driver.version.data", "%s MIB %s", mibname, mibvers);

	if (snmp_info == NULL) {
		fatalx(EXIT_FAILURE, "%s: snmp_info is not initialized", __func__);
	}

	if (snmp_info[0].info_type == NULL) {
		upsdebugx(1, "%s: WARNING: snmp_info is empty", __func__);
	}

	/* add instant commands to the info database.
	 * outlet (and groups) commands are processed later, during initial walk */
	for (su_info_p = &snmp_info[0]; (su_info_p != NULL && su_info_p->info_type != NULL) ; su_info_p++)
	{
		su_info_p->flags |= SU_FLAG_OK;
		if ((SU_TYPE(su_info_p) == SU_TYPE_CMD)
			&& !(su_info_p->flags & SU_OUTLET)
			&& !(su_info_p->flags & SU_OUTLET_GROUP))
		{
			/* first check that this OID actually exists */

			/* FIXME: daisychain commands support! */
			su_addcmd(su_info_p);

/*
			if (nut_snmp_get(su_info_p->OID) != NULL) {
				dstate_addcmd(su_info_p->info_type);
				upsdebugx(1, "upsdrv_initinfo(): adding command '%s'", su_info_p->info_type);
			}
*/
		}
	}

	if (testvar("notransferoids"))
		disable_transfer_oids();

	if (testvar("symmetrathreephase"))
		quirk_symmetra_threephase = 1;
	else
		quirk_symmetra_threephase = 0;

	/* initialize all other INFO_ fields from list */
	if (snmp_ups_walk(SU_WALKMODE_INIT) == TRUE) {
		dstate_dataok();
		comm_status = COMM_OK;
	}
	else {
		dstate_datastale();
		comm_status = COMM_LOST;
	}

	/* setup handlers for instcmd and setvar functions */
	upsh.setvar = su_setvar;
	upsh.instcmd = su_instcmd;
}

void upsdrv_updateinfo(void)
{
	upsdebugx(1,"SNMP UPS driver: entering %s()", __func__);

	/* only update every pollfreq */
	/* FIXME: only update status (SU_STATUS_*), à la usbhid-ups, in between */
	if (time(NULL) > (lastpoll + pollfreq)) {

		alarm_init();
		status_init();

		/* update all dynamic info fields */
		if (snmp_ups_walk(SU_WALKMODE_UPDATE)) {
			dstate_dataok();
			comm_status = COMM_OK;
		}
		else {
			dstate_datastale();
			comm_status = COMM_LOST;
		}

		/* Commit status first, otherwise in daisychain mode, "device.0" may
		 * clear the alarm count since it has an empty alarm buffer and if there
		 * is only one device that has alarms! */
		if (daisychain_enabled == FALSE)
			alarm_commit();
		status_commit();
		if (daisychain_enabled == TRUE)
			alarm_commit();

		/* store timestamp */
		lastpoll = time(NULL);
	}
	else {
		/* Just tell the same status to upsd */
		if (comm_status == COMM_OK)
			dstate_dataok();
		else
			dstate_datastale();
	}
}

void upsdrv_shutdown(void)
{
	/*
	This driver will probably never support this. In order to
	be any use, the driver should be called near the end of
	the system halt script. By that time we in all likelyhood
	we won't have network capabilities anymore, so we could
	never send this command to the UPS. This is not an error,
	but a limitation of the interface used.
	*/

	upsdebugx(1, "%s...", __func__);

	/* set shutdown and autostart delay */
	set_delays();
	
	/* Try to shutdown with delay */
	if (su_instcmd("shutdown.return", NULL) == STAT_INSTCMD_HANDLED) {
		/* Shutdown successful */
		return;
	}

	/* If the above doesn't work, try shutdown.reboot */
	if (su_instcmd("shutdown.reboot", NULL) == STAT_INSTCMD_HANDLED) {
		/* Shutdown successful */
		return;
	}

	/* If the above doesn't work, try load.off.delay */
	if (su_instcmd("load.off.delay", NULL) == STAT_INSTCMD_HANDLED) {
		/* Shutdown successful */
		return;
	}

	fatalx(EXIT_FAILURE, "Shutdown failed!");
}

void upsdrv_help(void)
{
	upsdebugx(1, "entering %s", __func__);
}

/* list flags and values that you want to receive via -x */
void upsdrv_makevartable(void)
{
	upsdebugx(1, "entering %s()", __func__);

	addvar(VAR_VALUE, SU_VAR_MIBS,
		"NOTE: You can run the driver binary with '-x mibs=--list' for an up to date listing)\n"
		"Set MIB compliance (default=ietf, allowed: mge,apcc,netvision,pw,cpqpower,...)");
	addvar(VAR_VALUE | VAR_SENSITIVE, SU_VAR_COMMUNITY,
		"Set community name (default=public)");
	addvar(VAR_VALUE, SU_VAR_VERSION,
		"Set SNMP version (default=v1, allowed: v2c,v3)");
	addvar(VAR_VALUE, SU_VAR_POLLFREQ,
		"Set polling frequency in seconds, to reduce network flow (default=30)");
	addvar(VAR_VALUE, SU_VAR_SEMISTATICFREQ,
		"Set semistatic value update frequency in update cycles, to reduce network flow (default=10)");
	addvar(VAR_VALUE, SU_VAR_RETRIES,
		"Specifies the number of Net-SNMP retries to be used in the requests (default=5)");
	addvar(VAR_VALUE, SU_VAR_TIMEOUT,
		"Specifies the Net-SNMP timeout in seconds between retries (default=1)");
	addvar(VAR_FLAG, "notransferoids",
		"Disable transfer OIDs (use on APCC Symmetras)");
	addvar(VAR_FLAG, "symmetrathreephase",
		"Enable APCC three phase Symmetra quirks (use on APCC three phase Symmetras)");
	addvar(VAR_VALUE, SU_VAR_SECLEVEL,
		"Set the securityLevel used for SNMPv3 messages (default=noAuthNoPriv, allowed: authNoPriv,authPriv)");
	addvar(VAR_VALUE | VAR_SENSITIVE, SU_VAR_SECNAME,
		"Set the securityName used for authenticated SNMPv3 messages (no default)");
	addvar(VAR_VALUE | VAR_SENSITIVE, SU_VAR_AUTHPASSWD,
		"Set the authentication pass phrase used for authenticated SNMPv3 messages (no default)");
	addvar(VAR_VALUE | VAR_SENSITIVE, SU_VAR_PRIVPASSWD,
		"Set the privacy pass phrase used for encrypted SNMPv3 messages (no default)");

	/* Construct addvar() for SU_VAR_AUTHPROT: */
	{ int comma = 0;
	char tmp_buf[SU_LARGEBUF];
	char *p = tmp_buf;
	char *pn; /* proto name to add */
	size_t remain = sizeof(tmp_buf) - 1;
	int ret;
	NUT_UNUSED_VARIABLE(comma); /* potentially, if no protocols are available */

	tmp_buf[0] = '\0';

	ret = snprintf(p, remain, "%s",
		"Set the authentication protocol (");
	if (ret < 0 || (uintmax_t)ret > (uintmax_t)remain || (uintmax_t)ret > SIZE_MAX) {
		fatalx(EXIT_FAILURE, "Could not addvar()");
	}
	p += ret;
	remain -= (size_t)ret;

#if NUT_HAVE_LIBNETSNMP_usmHMACMD5AuthProtocol
	pn = "MD5";
	ret = snprintf(p, remain, "%s%s", (comma++ ? ", " : ""), pn );
	if (ret < 0 || (uintmax_t)ret > (uintmax_t)remain || (uintmax_t)ret > SIZE_MAX) {
		fatalx(EXIT_FAILURE, "Could not addvar(%s)", pn);
	}
	p += ret;
	remain -= (size_t)ret;
#endif
#if NUT_HAVE_LIBNETSNMP_usmHMACSHA1AuthProtocol
	pn = "SHA";
	ret = snprintf(p, remain, "%s%s", (comma++ ? ", " : ""), pn );
	if (ret < 0 || (uintmax_t)ret > (uintmax_t)remain || (uintmax_t)ret > SIZE_MAX) {
		fatalx(EXIT_FAILURE, "Could not addvar(%s)", pn);
	}
	p += ret;
	remain -= (size_t)ret;
#endif
#if NUT_HAVE_LIBNETSNMP_usmHMAC192SHA256AuthProtocol
	pn = "SHA256";
	ret = snprintf(p, remain, "%s%s", (comma++ ? ", " : ""), pn );
	if (ret < 0 || (uintmax_t)ret > (uintmax_t)remain || (uintmax_t)ret > SIZE_MAX) {
		fatalx(EXIT_FAILURE, "Could not addvar(%s)", pn);
	}
	p += ret;
	remain -= (size_t)ret;
#endif
#if NUT_HAVE_LIBNETSNMP_usmHMAC256SHA384AuthProtocol
	pn = "SHA384";
	ret = snprintf(p, remain, "%s%s", (comma++ ? ", " : ""), pn );
	if (ret < 0 || (uintmax_t)ret > (uintmax_t)remain || (uintmax_t)ret > SIZE_MAX) {
		fatalx(EXIT_FAILURE, "Could not addvar(%s)", pn);
	}
	p += ret;
	remain -= (size_t)ret;
#endif
#if NUT_HAVE_LIBNETSNMP_usmHMAC384SHA512AuthProtocol
	pn = "SHA512";
	ret = snprintf(p, remain, "%s%s", (comma++ ? ", " : ""), pn );
	if (ret < 0 || (uintmax_t)ret > (uintmax_t)remain || (uintmax_t)ret > SIZE_MAX) {
		fatalx(EXIT_FAILURE, "Could not addvar(%s)", pn);
	}
	p += ret;
	remain -= (size_t)ret;
#endif

	pn = "none supported";
	ret = snprintf(p, remain, "%s", (comma++ ? "" : pn) );
	if (ret < 0 || (uintmax_t)ret > (uintmax_t)remain || (uintmax_t)ret > SIZE_MAX) {
		fatalx(EXIT_FAILURE, "Could not addvar(%s)", pn);
	}
	p += ret;
	remain -= (size_t)ret;

	ret = snprintf(p, remain, "%s",
		") used for authenticated SNMPv3 messages (default=MD5 if available)");
	if (ret < 0 || (uintmax_t)ret > (uintmax_t)remain || (uintmax_t)ret > SIZE_MAX) {
		fatalx(EXIT_FAILURE, "Could not addvar()");
	}
	p += ret;
	remain -= (size_t)ret;

	addvar(VAR_VALUE, SU_VAR_AUTHPROT, tmp_buf);
	} /* Construct addvar() for AUTHPROTO */

	/* Construct addvar() for SU_VAR_PRIVPROT: */
	{ int comma = 0;
	char tmp_buf[SU_LARGEBUF];
	char *p = tmp_buf;
	char *pn; /* proto name to add */
	size_t remain = sizeof(tmp_buf) - 1;
	int ret;
	NUT_UNUSED_VARIABLE(comma); /* potentially, if no protocols are available */

	tmp_buf[0] = '\0';

	ret = snprintf(p, remain, "%s",
		"Set the privacy protocol (");
	if (ret < 0 || (uintmax_t)ret > (uintmax_t)remain || (uintmax_t)ret > SIZE_MAX) {
		fatalx(EXIT_FAILURE, "Could not addvar()");
	}
	p += ret;
	remain -= (size_t)ret;

#if NUT_HAVE_LIBNETSNMP_usmDESPrivProtocol
	pn = "DES";
	ret = snprintf(p, remain, "%s%s", (comma++ ? ", " : ""), pn );
	if (ret < 0 || (uintmax_t)ret > (uintmax_t)remain || (uintmax_t)ret > SIZE_MAX) {
		fatalx(EXIT_FAILURE, "Could not addvar(%s)", pn);
	}
	p += ret;
	remain -= (size_t)ret;
#endif
#if NUT_HAVE_LIBNETSNMP_usmAESPrivProtocol || NUT_HAVE_LIBNETSNMP_usmAES128PrivProtocol
	pn = "AES";
	ret = snprintf(p, remain, "%s%s", (comma++ ? ", " : ""), pn );
	if (ret < 0 || (uintmax_t)ret > (uintmax_t)remain || (uintmax_t)ret > SIZE_MAX) {
		fatalx(EXIT_FAILURE, "Could not addvar(%s)", pn);
	}
	p += ret;
	remain -= (size_t)ret;
#endif
#if NUT_HAVE_LIBNETSNMP_DRAFT_BLUMENTHAL_AES_04
# if NUT_HAVE_LIBNETSNMP_usmAES192PrivProtocol
	pn = "AES192";
	ret = snprintf(p, remain, "%s%s", (comma++ ? ", " : ""), pn );
	if (ret < 0 || (uintmax_t)ret > (uintmax_t)remain || (uintmax_t)ret > SIZE_MAX) {
		fatalx(EXIT_FAILURE, "Could not addvar(%s)", pn);
	}
	p += ret;
	remain -= (size_t)ret;
# endif
# if NUT_HAVE_LIBNETSNMP_usmAES256PrivProtocol
	pn = "AES256";
	ret = snprintf(p, remain, "%s%s", (comma++ ? ", " : ""), pn );
	if (ret < 0 || (uintmax_t)ret > (uintmax_t)remain || (uintmax_t)ret > SIZE_MAX) {
		fatalx(EXIT_FAILURE, "Could not addvar(%s)", pn);
	}
	p += ret;
	remain -= (size_t)ret;
# endif
#endif /* NUT_HAVE_LIBNETSNMP_DRAFT_BLUMENTHAL_AES_04 */

	pn = "none supported";
	ret = snprintf(p, remain, "%s", (comma++ ? "" : pn) );
	if (ret < 0 || (uintmax_t)ret > (uintmax_t)remain || (uintmax_t)ret > SIZE_MAX) {
		fatalx(EXIT_FAILURE, "Could not addvar(%s)", pn);
	}
	p += ret;
	remain -= (size_t)ret;

	ret = snprintf(p, remain, "%s",
		") used for encrypted SNMPv3 messages (default=DES if available)");
	if (ret < 0 || (uintmax_t)ret > (uintmax_t)remain || (uintmax_t)ret > SIZE_MAX) {
		fatalx(EXIT_FAILURE, "Could not addvar()");
	}
	p += ret;
	remain -= (size_t)ret;

	addvar(VAR_VALUE, SU_VAR_PRIVPROT, tmp_buf);
	} /* Construct addvar() for PRIVPROTO */

#if WITH_DMFMIB
	addvar(VAR_VALUE, SU_VAR_DMFFILE,
		"Set path to the Data Mapping Format file to use");
	addvar(VAR_VALUE, SU_VAR_DMFDIR,
		"Set path to the directory of Data Mapping Format files to use");
#endif

	addvar(VAR_VALUE, SU_VAR_ONDELAY,
		"Set start delay time after shutdown");
	addvar(VAR_VALUE, SU_VAR_OFFDELAY,
		"Set delay time before shutdown ");
}

void upsdrv_initups(void)
{
	snmp_info_t *su_info_p, *cur_info_p;
	char model[SU_INFOSIZE];
	bool_t status= FALSE;
	const char *mibs;
	int curdev = 0;

	upsdebugx(1, "SNMP UPS driver: entering %s()", __func__);

#if WITH_DMFMIB
	upsdebugx(1, "SNMP UPS driver: preparing to load dynamic MIB-to-NUT mappings from DMF");

	dmp = mibdmf_parser_new();
	if (!dmp)
		fatalx(EXIT_FAILURE, "FATAL: Can not allocate the DMF parsing structures");

	/* NOTE: If both `dmffile` and `dmfdir` are specified, the `dmffile` wins */
	/* Otherwise try the built-in fallbacks (configure-time or hardcoded) */
	if ( (dmf_dir == NULL) && (testvar(SU_VAR_DMFDIR)) ) {
		dmf_dir = getval(SU_VAR_DMFDIR);
	}
	if ( (dmf_file == NULL) && (testvar(SU_VAR_DMFFILE)) ) {
		dmf_file = getval(SU_VAR_DMFFILE);
	}

	if (dmf_file) {
		mibdmf_parse_file(dmf_file, dmp);
	} else {
		if (dmf_dir) {
			mibdmf_parse_dir(dmf_dir, dmp);
		} else {
# ifdef DEFAULT_DMFSNMP_DIR
			mibdmf_parse_dir(DEFAULT_DMFSNMP_DIR, dmp);
# else /* not defined DEFAULT_DMFSNMP_DIR */
			/* Use some reasonable hardcoded fallback default(s) */
			if (! mibdmf_parse_dir("/usr/share/nut/dmfsnmp.d/", dmp) ) {
				mibdmf_parse_dir("./", dmp);
			}
# endif /* DEFAULT_DMFSNMP_DIR */
		}
	}

	upsdebugx(2,"Trying to access the mib2nut table parsed from DMF library");
	if ( !(mibdmf_get_mib2nut_table(dmp)) )
	{
		upsdebugx(1,"FATAL: Can not access the mib2nut table parsed from DMF library");
		return;
	}
	{ /* scope the table loop vars */
		/* TODO: Change size detection to loop over array until NULLed sentinels? */
		int tablength = mibdmf_get_device_table_counter(dmp);
		upsdebugx(2,"Got access to the mib2nut table with %d entries parsed from DMF library",
			tablength);
		if (tablength<=1) {
			fatalx(EXIT_FAILURE, "FATAL: Did not find any DMF library data");
			return;
		}
		if ( mib2nut != NULL ) {
			upsdebugx(1,"mib2nut not NULL when expected to be...");
			free(mib2nut);
		}
		mib2nut = *(mibdmf_get_mib2nut_table_ptr)(dmp);
		if ( mib2nut == NULL ) {
			upsdebugx(1,"FATAL: Could not access the mib2nut index table");
			return;
		}
	} // scope the table loop vars
#else
	upsdebugx(1, "SNMP UPS driver: using built-in MIB-to-NUT mappings");
#endif /* WITH_DMFMIB */

	/* Retrieve user's parameters */
	mibs = testvar(SU_VAR_MIBS) ? getval(SU_VAR_MIBS) : "auto";
	if (!strcmp(mibs, "--list")) {
		printf("The 'mibs' argument is '%s', so just listing the mappings this driver knows,\n"
		       "and for 'mibs=auto' these mappings will be tried in the following order until\n"
		       "the first one matches your device\n\n", mibs);
		int i;
		printf("%7s\t%-23s\t%-7s\t%-31s\t%-s\n",
			"NUMBER", "MAPPING NAME", "VERSION",
			"ENTRY POINT OID", "AUTO CHECK OID");
		for (i=0; mib2nut[i] != NULL; i++) {
			printf(" %4d \t%-23s\t%7s\t%-31s\t%-s\n", (i+1),
				mib2nut[i]->mib_name		? mib2nut[i]->mib_name : "<NULL>" ,
				mib2nut[i]->mib_version 	? mib2nut[i]->mib_version : "<NULL>" ,
				mib2nut[i]->sysOID  		? mib2nut[i]->sysOID : "<NULL>" ,
				mib2nut[i]->oid_auto_check	? mib2nut[i]->oid_auto_check : "<NULL>" );
		}
		printf("\nOverall this driver has loaded %d MIB-to-NUT mapping tables\n", i);
		exit(EXIT_SUCCESS);
		/* fatalx(EXIT_FAILURE, "Marking the exit code as failure since the driver is not started now"); */
	}

	/* init SNMP library, etc... */
	nut_snmp_init(progname, device_path);

	/* FIXME: first test if the device is reachable to avoid timeouts! */

	/* Load the SNMP to NUT translation data */
	load_mib2nut(mibs);

	/* init polling frequency */
	if (getval(SU_VAR_POLLFREQ))
		pollfreq = atoi(getval(SU_VAR_POLLFREQ));
	else
		pollfreq = DEFAULT_POLLFREQ;

	/* init semistatic update frequency */
	if (getval(SU_VAR_SEMISTATICFREQ))
		semistaticfreq = atoi(getval(SU_VAR_SEMISTATICFREQ));
	else
		semistaticfreq = DEFAULT_SEMISTATICFREQ;
	if (semistaticfreq < 1) {
		upsdebugx(1, "Bad %s value provided, setting to default", SU_VAR_SEMISTATICFREQ);
		semistaticfreq = DEFAULT_SEMISTATICFREQ;
	}
	semistatic_countdown = semistaticfreq;

	/* Get UPS Model node to see if there's a MIB */
/* FIXME: extend and use match_model_OID(char *model) */
	su_info_p = su_find_info("ups.model");
	/* Try to get device.model if ups.model is not available */
	if (su_info_p == NULL)
		su_info_p = su_find_info("device.model");

	if (su_info_p != NULL) {
		/* Daisychain specific: we may have a template (including formatting
		 * string) that needs to be adapted! */
		if (strchr(su_info_p->OID, '%') != NULL)
		{
			upsdebugx(2, "Found template, need to be adapted");
			cur_info_p = (snmp_info_t *)malloc(sizeof(snmp_info_t));
			cur_info_p->info_type = (char *)xmalloc(SU_INFOSIZE);
			cur_info_p->OID = (char *)xmalloc(SU_INFOSIZE);
			snprintf((char*)cur_info_p->info_type, SU_INFOSIZE, "%s", su_info_p->info_type);
			/* Use the daisychain master (0) / 1rst device index */
#ifdef HAVE_PRAGMAS_FOR_GCC_DIAGNOSTIC_IGNORED_FORMAT_NONLITERAL
#pragma GCC diagnostic push
#endif
#ifdef HAVE_PRAGMA_GCC_DIAGNOSTIC_IGNORED_FORMAT_NONLITERAL
#pragma GCC diagnostic ignored "-Wformat-nonliteral"
#endif
#ifdef HAVE_PRAGMA_GCC_DIAGNOSTIC_IGNORED_FORMAT_SECURITY
#pragma GCC diagnostic ignored "-Wformat-security"
#endif
			snprintf((char*)cur_info_p->OID, SU_INFOSIZE, su_info_p->OID, 0);
#ifdef HAVE_PRAGMAS_FOR_GCC_DIAGNOSTIC_IGNORED_FORMAT_NONLITERAL
#pragma GCC diagnostic pop
#endif
		}
		else {
			upsdebugx(2, "Found entry, not a template %s", su_info_p->OID);
			/* Otherwise, just point at what we found */
			cur_info_p = su_info_p;
		}

		/* Actually get the data */
		status = nut_snmp_get_str(cur_info_p->OID, model, sizeof(model), NULL);

		/* Free our malloc, if it was dynamic */
		if (strchr(su_info_p->OID, '%') != NULL) {
			if (cur_info_p->info_type != NULL)
				free((char*)cur_info_p->info_type);
			if (cur_info_p->OID != NULL)
				free((char*)cur_info_p->OID);
			if (cur_info_p != NULL)
				free((char*)cur_info_p);
		}
	}

	if (status == TRUE)
		upslogx(0, "Detected %s on host %s (mib: %s %s)",
			 model, device_path, mibname, mibvers);
	else
		fatalx(EXIT_FAILURE, "%s MIB wasn't found on %s", mibs, g_snmp_sess.peername);
		/* FIXME: "No supported device detected" */

	/* Init daisychain and check if support is required */
	daisychain_init();

	/* Allocate / init the daisychain info structure (for phases only for now)
	 * daisychain_info[0] is the whole chain! (added +1) */
	daisychain_info = (daisychain_info_t**)malloc(
		sizeof(daisychain_info_t) * (size_t)(devices_count + 1)
		);
	for (curdev = 0 ; curdev <= devices_count ; curdev++) {
		daisychain_info[curdev] = (daisychain_info_t*)malloc(sizeof(daisychain_info_t));
		daisychain_info[curdev]->input_phases = (long)-1;
		daisychain_info[curdev]->output_phases = (long)-1;
		daisychain_info[curdev]->bypass_phases = (long)-1;
	}

	/* FIXME: also need daisychain awareness (so init)!
	 * i.e load.off.delay+load.off + device.1.load.off.delay+device.1.load.off + ... */
/* FIXME: daisychain commands support! */
	if (su_find_info("load.off.delay")) {
		/* Adds default with a delay value of '0' (= immediate) */
		dstate_addcmd("load.off");
	}

	if (su_find_info("load.on.delay")) {
		/* Adds default with a delay value of '0' (= immediate) */
		dstate_addcmd("load.on");
	}

	if (su_find_info("load.off.delay") && su_find_info("load.on.delay")) {
		/* Add composite instcmds (require setting multiple OID values) */
		dstate_addcmd("shutdown.return");
		dstate_addcmd("shutdown.stayoff");
	}

	/* Publish sysContact and sysLocation for all subdrivers */
	/* sysContact.0 */
	if (nut_snmp_get_str(".1.3.6.1.2.1.1.4.0", model, sizeof(model), NULL) == TRUE)
		dstate_setinfo("device.contact", "%s", model);
	else
		upsdebugx(2, "Can't get and publish sysContact for device.contact");

	/* sysLocation.0 */
	if (nut_snmp_get_str(".1.3.6.1.2.1.1.6.0", model, sizeof(model), NULL) == TRUE)
		dstate_setinfo("device.location", "%s", model);
	else
		upsdebugx(2, "Can't get and publish sysLocation for device.location");

	/* set shutdown and autostart delay */
	set_delays();
}

void upsdrv_cleanup(void)
{
	/* General cleanup */
	if (daisychain_info)
		free(daisychain_info);

	/* Net-SNMP specific cleanup */
	nut_snmp_cleanup();

#if WITH_DMFMIB
	/* DMF specific cleanup */
	mibdmf_parser_destroy(&dmp);
	mib2nut = NULL;
#endif
}

/* -----------------------------------------------------------
 * SNMP functions.
 * ----------------------------------------------------------- */

void nut_snmp_init(const char *type, const char *hostname)
{
	char *ns_options = NULL;
	const char *community, *version;
	const char *secLevel = NULL, *authPassword, *privPassword;
	const char *authProtocol, *privProtocol;
	int snmp_retries = DEFAULT_NETSNMP_RETRIES;
	long snmp_timeout = DEFAULT_NETSNMP_TIMEOUT;

	upsdebugx(2, "SNMP UPS driver: entering %s(%s)", __func__, type);

	/* Force numeric OIDs resolution (ie, do not resolve to textual names)
	 * This is mostly for the convenience of debug output */
	ns_options = snmp_out_toggle_options("n");
	if (ns_options != NULL) {
		upsdebugx(2, "Failed to enable numeric OIDs resolution");
	}

	/* Initialize the SNMP library */
	init_snmp(type);

	/* Initialize session */
	snmp_sess_init(&g_snmp_sess);

	g_snmp_sess.peername = xstrdup(hostname);

	/* Net-SNMP timeout and retries */
	if (testvar(SU_VAR_RETRIES)) {
		snmp_retries = atoi(getval(SU_VAR_RETRIES));
	}
	g_snmp_sess.retries = snmp_retries;
	upsdebugx(2, "Setting SNMP retries to %i", snmp_retries);

	if (testvar(SU_VAR_TIMEOUT)) {
		snmp_timeout = atol(getval(SU_VAR_TIMEOUT));
	}
	/* We have to convert from seconds to microseconds */
	g_snmp_sess.timeout = snmp_timeout * ONE_SEC;
	upsdebugx(2, "Setting SNMP timeout to %ld second(s)", snmp_timeout);

	/* Retrieve user parameters */
	version = testvar(SU_VAR_VERSION) ? getval(SU_VAR_VERSION) : "v1";

/* Older CLANG (e.g. clang-3.4) sees short strings in str{n}cmp()
 * arguments as arrays and claims out-of-bounds accesses
 */
#if (defined HAVE_PRAGMA_GCC_DIAGNOSTIC_PUSH_POP) && (defined HAVE_PRAGMA_GCC_DIAGNOSTIC_IGNORED_ARRAY_BOUNDS)
# pragma GCC diagnostic push
# pragma GCC diagnostic ignored "-Warray-bounds"
#endif
#ifdef __clang__
# pragma clang diagnostic push
# pragma clang diagnostic ignored "-Warray-bounds"
#endif
	if ((strncmp(version, "v1", 2) == 0) || (strncmp(version, "v2c", 3) == 0)) {
		g_snmp_sess.version = (strncmp(version, "v1", 2) == 0) ? SNMP_VERSION_1 : SNMP_VERSION_2c;
		community = testvar(SU_VAR_COMMUNITY) ? getval(SU_VAR_COMMUNITY) : "public";
		g_snmp_sess.community = (unsigned char *)xstrdup(community);
		g_snmp_sess.community_len = strlen(community);
	}
	else if (strncmp(version, "v3", 2) == 0) {
#ifdef __clang__
# pragma clang diagnostic pop
#endif
#if (defined HAVE_PRAGMA_GCC_DIAGNOSTIC_PUSH_POP) && (defined HAVE_PRAGMA_GCC_DIAGNOSTIC_IGNORED_ARRAY_BOUNDS)
# pragma GCC diagnostic pop
#endif
		/* SNMP v3 related init */
		g_snmp_sess.version = SNMP_VERSION_3;

		/* Security level */
		if (testvar(SU_VAR_SECLEVEL)) {
			secLevel = getval(SU_VAR_SECLEVEL);

			if (strcmp(secLevel, "noAuthNoPriv") == 0)
				g_snmp_sess.securityLevel = SNMP_SEC_LEVEL_NOAUTH;
			else if (strcmp(secLevel, "authNoPriv") == 0)
				g_snmp_sess.securityLevel = SNMP_SEC_LEVEL_AUTHNOPRIV;
			else if (strcmp(secLevel, "authPriv") == 0)
				g_snmp_sess.securityLevel = SNMP_SEC_LEVEL_AUTHPRIV;
			else
				fatalx(EXIT_FAILURE, "Bad SNMPv3 securityLevel: %s", secLevel);
		}
		else
			g_snmp_sess.securityLevel = SNMP_SEC_LEVEL_NOAUTH;

		/* Security name */
		if (testvar(SU_VAR_SECNAME)) {
			g_snmp_sess.securityName = xstrdup(getval(SU_VAR_SECNAME));
			g_snmp_sess.securityNameLen = strlen(g_snmp_sess.securityName);
		}
		else
			fatalx(EXIT_FAILURE, "securityName is required for SNMPv3");

		/* Process mandatory fields, based on the security level */
		authPassword = testvar(SU_VAR_AUTHPASSWD) ? getval(SU_VAR_AUTHPASSWD) : NULL;
		privPassword = testvar(SU_VAR_PRIVPASSWD) ? getval(SU_VAR_PRIVPASSWD) : NULL;

		switch (g_snmp_sess.securityLevel) {
			case SNMP_SEC_LEVEL_AUTHNOPRIV:
				if (authPassword == NULL)
					fatalx(EXIT_FAILURE, "authPassword is required for SNMPv3 in %s mode", secLevel);
				break;
			case SNMP_SEC_LEVEL_AUTHPRIV:
				if ((authPassword == NULL) || (privPassword == NULL))
					fatalx(EXIT_FAILURE, "authPassword and privPassword are required for SNMPv3 in %s mode", secLevel);
				break;
			default:
			case SNMP_SEC_LEVEL_NOAUTH:
				/* nothing else needed */
				break;
		}

		/* Process authentication protocol and key */
		g_snmp_sess.securityAuthKeyLen = USM_AUTH_KU_LEN;
		authProtocol = testvar(SU_VAR_AUTHPROT) ? getval(SU_VAR_AUTHPROT) : "MD5";

		/* Note: start with strcmp of the longer strings,
		 * or explicitly check the length (end of string),
		 * to avoid matching everything as e.g. "SHA" by
		 * strncmp() below - that was needed for platforms
		 * where strcmp() is a built-in/macro which offends
		 * alignment checks with short strings... */
#if NUT_HAVE_LIBNETSNMP_usmHMACMD5AuthProtocol
		if (strncmp(authProtocol, "MD5", 3) == 0 && authProtocol[3] == '\0') {
			g_snmp_sess.securityAuthProto = usmHMACMD5AuthProtocol;
			g_snmp_sess.securityAuthProtoLen = sizeof(usmHMACMD5AuthProtocol)/sizeof(oid);
		}
		else
#endif
#if NUT_HAVE_LIBNETSNMP_usmHMACSHA1AuthProtocol
		if (strncmp(authProtocol, "SHA", 3) == 0 && authProtocol[3] == '\0') {
			g_snmp_sess.securityAuthProto = usmHMACSHA1AuthProtocol;
			g_snmp_sess.securityAuthProtoLen = sizeof(usmHMACSHA1AuthProtocol)/sizeof(oid);
		}
		else
#endif
#if NUT_HAVE_LIBNETSNMP_usmHMAC192SHA256AuthProtocol
		if (strcmp(authProtocol, "SHA256") == 0) {
			g_snmp_sess.securityAuthProto = usmHMAC192SHA256AuthProtocol;
			g_snmp_sess.securityAuthProtoLen = sizeof(usmHMAC192SHA256AuthProtocol)/sizeof(oid);
		}
		else
#endif
#if NUT_HAVE_LIBNETSNMP_usmHMAC256SHA384AuthProtocol
		if (strcmp(authProtocol, "SHA384") == 0) {
			g_snmp_sess.securityAuthProto = usmHMAC256SHA384AuthProtocol;
			g_snmp_sess.securityAuthProtoLen = sizeof(usmHMAC256SHA384AuthProtocol)/sizeof(oid);
		}
		else
#endif
#if NUT_HAVE_LIBNETSNMP_usmHMAC384SHA512AuthProtocol
		if (strcmp(authProtocol, "SHA512") == 0) {
			g_snmp_sess.securityAuthProto = usmHMAC384SHA512AuthProtocol;
			g_snmp_sess.securityAuthProtoLen = sizeof(usmHMAC384SHA512AuthProtocol)/sizeof(oid);
		}
		else
#endif
			fatalx(EXIT_FAILURE, "Bad SNMPv3 authProtocol: %s", authProtocol);

		/* set the authentication key to a MD5/SHA1 hashed version of our
		 * passphrase (must be at least 8 characters long) */
		if (g_snmp_sess.securityLevel != SNMP_SEC_LEVEL_NOAUTH) {
#if (defined HAVE_PRAGMA_GCC_DIAGNOSTIC_PUSH_POP) && ( (defined HAVE_PRAGMA_GCC_DIAGNOSTIC_IGNORED_TYPE_LIMITS) || (defined HAVE_PRAGMA_GCC_DIAGNOSTIC_IGNORED_TAUTOLOGICAL_CONSTANT_OUT_OF_RANGE_COMPARE) )
# pragma GCC diagnostic push
#endif
#ifdef HAVE_PRAGMA_GCC_DIAGNOSTIC_IGNORED_TYPE_LIMITS
# pragma GCC diagnostic ignored "-Wtype-limits"
#endif
#ifdef HAVE_PRAGMA_GCC_DIAGNOSTIC_IGNORED_TAUTOLOGICAL_CONSTANT_OUT_OF_RANGE_COMPARE
# pragma GCC diagnostic ignored "-Wtautological-constant-out-of-range-compare"
#endif

/* NOTE: Net-SNMP headers just are weird like that, in the same release:
net-snmp/types.h:              size_t securityAuthProtoLen;
net-snmp/library/keytools.h:   int    generate_Ku(const oid * hashtype, u_int hashtype_len, ...
 * Should we match in configure like for "getnameinfo()" arg types?
 * Currently we cast one to another, below (detecting target type could help).
 */
			if ((uintmax_t)g_snmp_sess.securityAuthProtoLen > UINT_MAX) {
#if (defined HAVE_PRAGMA_GCC_DIAGNOSTIC_PUSH_POP) && ( (defined HAVE_PRAGMA_GCC_DIAGNOSTIC_IGNORED_TYPE_LIMITS) || (defined HAVE_PRAGMA_GCC_DIAGNOSTIC_IGNORED_TAUTOLOGICAL_CONSTANT_OUT_OF_RANGE_COMPARE) )
# pragma GCC diagnostic pop
#endif
				fatalx(EXIT_FAILURE,
					"Bad SNMPv3 securityAuthProtoLen: %zu",
					g_snmp_sess.securityAuthProtoLen);
			}

			if (generate_Ku(g_snmp_sess.securityAuthProto,
				(u_int)g_snmp_sess.securityAuthProtoLen,
				(const unsigned char *) authPassword, strlen(authPassword),
				g_snmp_sess.securityAuthKey,
				&g_snmp_sess.securityAuthKeyLen) !=
				SNMPERR_SUCCESS) {
				fatalx(EXIT_FAILURE, "Error generating Ku from authentication pass phrase");
			}
		}

		privProtocol = testvar(SU_VAR_PRIVPROT) ? getval(SU_VAR_PRIVPROT) : "DES";

		/* Note: start with strcmp of the longer strings, or check string
		 * lengths explicitly, to avoid matching everything as e.g. "AES"! */
#if NUT_HAVE_LIBNETSNMP_usmDESPrivProtocol
		if (strncmp(privProtocol, "DES", 3) == 0 && privProtocol[3] == '\0') {
			g_snmp_sess.securityPrivProto = usmDESPrivProtocol;
			g_snmp_sess.securityPrivProtoLen =  sizeof(usmDESPrivProtocol)/sizeof(oid);
		}
		else
#endif
#if NUT_HAVE_LIBNETSNMP_usmAESPrivProtocol || NUT_HAVE_LIBNETSNMP_usmAES128PrivProtocol
		if (strncmp(privProtocol, "AES", 3) == 0 && privProtocol[3] == '\0') {
			g_snmp_sess.securityPrivProto = usmAESPrivProtocol;
			g_snmp_sess.securityPrivProtoLen = NUT_securityPrivProtoLen;
		}
		else
#endif
#if NUT_HAVE_LIBNETSNMP_DRAFT_BLUMENTHAL_AES_04
# if NUT_HAVE_LIBNETSNMP_usmAES192PrivProtocol
		if (strcmp(privProtocol, "AES192") == 0) {
			g_snmp_sess.securityPrivProto = usmAES192PrivProtocol;
			g_snmp_sess.securityPrivProtoLen = (sizeof(usmAES192PrivProtocol)/sizeof(oid));
		}
		else
# endif
# if NUT_HAVE_LIBNETSNMP_usmAES256PrivProtocol
		if (strcmp(privProtocol, "AES256") == 0) {
			g_snmp_sess.securityPrivProto = usmAES256PrivProtocol;
			g_snmp_sess.securityPrivProtoLen = (sizeof(usmAES256PrivProtocol)/sizeof(oid));
		}
		else
# endif
#endif /* NUT_HAVE_LIBNETSNMP_DRAFT_BLUMENTHAL_AES_04 */
			fatalx(EXIT_FAILURE, "Bad SNMPv3 privProtocol: %s", privProtocol);

		/* set the privacy key to a MD5/SHA1 hashed version of our
		 * passphrase (must be at least 8 characters long) */
		if (g_snmp_sess.securityLevel == SNMP_SEC_LEVEL_AUTHPRIV) {
			g_snmp_sess.securityPrivKeyLen = USM_PRIV_KU_LEN;

#if (defined HAVE_PRAGMA_GCC_DIAGNOSTIC_PUSH_POP) && ( (defined HAVE_PRAGMA_GCC_DIAGNOSTIC_IGNORED_TYPE_LIMITS) || (defined HAVE_PRAGMA_GCC_DIAGNOSTIC_IGNORED_TAUTOLOGICAL_CONSTANT_OUT_OF_RANGE_COMPARE) )
# pragma GCC diagnostic push
#endif
#ifdef HAVE_PRAGMA_GCC_DIAGNOSTIC_IGNORED_TYPE_LIMITS
# pragma GCC diagnostic ignored "-Wtype-limits"
#endif
#ifdef HAVE_PRAGMA_GCC_DIAGNOSTIC_IGNORED_TAUTOLOGICAL_CONSTANT_OUT_OF_RANGE_COMPARE
# pragma GCC diagnostic ignored "-Wtautological-constant-out-of-range-compare"
#endif
			/* See comment on generate_Ku() a few dozen lines above */
			if ((uintmax_t)g_snmp_sess.securityAuthProtoLen > UINT_MAX) {
#if (defined HAVE_PRAGMA_GCC_DIAGNOSTIC_PUSH_POP) && ( (defined HAVE_PRAGMA_GCC_DIAGNOSTIC_IGNORED_TYPE_LIMITS) || (defined HAVE_PRAGMA_GCC_DIAGNOSTIC_IGNORED_TAUTOLOGICAL_CONSTANT_OUT_OF_RANGE_COMPARE) )
# pragma GCC diagnostic pop
#endif
				fatalx(EXIT_FAILURE,
					"Bad SNMPv3 securityAuthProtoLen: %zu",
					g_snmp_sess.securityAuthProtoLen);
			}

			if (generate_Ku(g_snmp_sess.securityAuthProto,
				(u_int)g_snmp_sess.securityAuthProtoLen,
				(const unsigned char *) privPassword, strlen(privPassword),
				g_snmp_sess.securityPrivKey,
				&g_snmp_sess.securityPrivKeyLen) !=
				SNMPERR_SUCCESS) {
				fatalx(EXIT_FAILURE, "Error generating Ku from privacy pass phrase");
			}
		}
	}
	else
		fatalx(EXIT_FAILURE, "Bad SNMP version: %s", version);

	/* Open the session */
	SOCK_STARTUP; /* MS Windows wrapper, not really needed on Unix! */
	g_snmp_sess_p = snmp_open(&g_snmp_sess);	/* establish the session */
	if (g_snmp_sess_p == NULL) {
		nut_snmp_perror(&g_snmp_sess, 0, NULL, "nut_snmp_init: snmp_open");
		fatalx(EXIT_FAILURE, "Unable to establish communication");
	}
}

void nut_snmp_cleanup(void)
{
	/* close snmp session. */
	if (g_snmp_sess_p) {
		snmp_close(g_snmp_sess_p);
		g_snmp_sess_p = NULL;
	}
	SOCK_CLEANUP; /* wrapper not needed on Unix! */
}

/* Free a struct snmp_pdu * returned by nut_snmp_walk */
static void nut_snmp_free(struct snmp_pdu ** array_to_free)
{
	struct snmp_pdu ** current_element;

	if (array_to_free != NULL) {
		current_element = array_to_free;

		while (*current_element != NULL) {
			snmp_free_pdu(*current_element);
			current_element++;
		}

		free( array_to_free );
	}
}

/* Return a NULL terminated array of snmp_pdu * */
static struct snmp_pdu **nut_snmp_walk(const char *OID, int max_iteration)
{
	int status;
	struct snmp_pdu *pdu, *response = NULL;
	oid name[MAX_OID_LEN];
	size_t name_len = MAX_OID_LEN;
	oid * current_name;
	size_t current_name_len;
	static unsigned int numerr = 0;
	int nb_iteration = 0;
	struct snmp_pdu ** ret_array = NULL;
	int type = SNMP_MSG_GET;

	upsdebugx(3, "%s(%s)", __func__, OID);
	upsdebugx(4, "%s: max. iteration = %i", __func__, max_iteration);

	/* create and send request. */
	if (!snmp_parse_oid(OID, name, &name_len)) {
		upsdebugx(2, "[%s] %s: %s: %s",
			upsname?upsname:device_name, __func__, OID, snmp_api_errstring(snmp_errno));
		return NULL;
	}

	current_name = name;
	current_name_len = name_len;

	while( nb_iteration < max_iteration ) {
		/* Going to a shorter OID means we are outside our sub-tree */
		if( current_name_len < name_len ) {
			break;
		}

		pdu = snmp_pdu_create(type);

		if (pdu == NULL) {
			fatalx(EXIT_FAILURE, "Not enough memory");
		}

		snmp_add_null_var(pdu, current_name, current_name_len);

		status = snmp_synch_response(g_snmp_sess_p, pdu, &response);

		if (!response) {
			break;
		}

		if (!((status == STAT_SUCCESS) && (response->errstat == SNMP_ERR_NOERROR))) {
			if (mibname == NULL) {
				/* We are probing for proper mib - ignore errors */
				snmp_free_pdu(response);
				nut_snmp_free(ret_array);
				return NULL;
			}

			numerr++;

			if ((numerr == SU_ERR_LIMIT) || ((numerr % SU_ERR_RATE) == 0)) {
				upslogx(LOG_WARNING, "[%s] Warning: excessive poll "
						"failures, limiting error reporting (OID = %s)",
						upsname?upsname:device_name, OID);
			}

			if ((numerr < SU_ERR_LIMIT) || ((numerr % SU_ERR_RATE) == 0)) {
				if (type == SNMP_MSG_GETNEXT) {
					upsdebugx(2, "=> No more OID, walk complete");
				}
				else {
					nut_snmp_perror(g_snmp_sess_p, status, response,
							"%s: %s", __func__, OID);
				}
			}

			snmp_free_pdu(response);
			break;
		} else {
			numerr = 0;
		}

		nb_iteration++;
		/* +1 is for the terminating NULL */
		struct snmp_pdu ** new_ret_array = realloc(
			ret_array,
			sizeof(struct snmp_pdu*) * ((size_t)nb_iteration+1)
			);
		if (new_ret_array == NULL) {
			upsdebugx(1, "%s: Failed to realloc thread", __func__);
			break;
		}
		else {
			ret_array = new_ret_array;
		}
		ret_array[nb_iteration-1] = response;
		ret_array[nb_iteration]=NULL;

		current_name = response->variables->name;
		current_name_len = response->variables->name_length;

		type = SNMP_MSG_GETNEXT;
	}

	return ret_array;
}

struct snmp_pdu *nut_snmp_get(const char *OID)
{
	struct snmp_pdu ** pdu_array;
	struct snmp_pdu * ret_pdu;

	if (OID == NULL)
		return NULL;

	upsdebugx(3, "%s(%s)", __func__, OID);

	pdu_array = nut_snmp_walk(OID,1);

	if(pdu_array == NULL) {
		return NULL;
	}

	ret_pdu = snmp_clone_pdu(*pdu_array);

	nut_snmp_free(pdu_array);

	return ret_pdu;
}

static bool_t decode_str(struct snmp_pdu *pdu, char *buf, size_t buf_len, info_lkp_t *oid2info)
{
	size_t len = 0;
	char tmp_buf[SU_LARGEBUF];

	/* zero out buffer. */
	memset(buf, 0, buf_len);

	switch (pdu->variables->type) {
	case ASN_OCTET_STR:
	case ASN_OPAQUE:
		len = pdu->variables->val_len > buf_len - 1 ?
			buf_len - 1 : pdu->variables->val_len;
		/* Test for hexadecimal values */
		int hex = 0, x;
		unsigned char *cp;
		for(cp = pdu->variables->val.string, x = 0; x < (int)pdu->variables->val_len; x++, cp++) {
			if (!(isprint(*cp) || isspace(*cp))) {
				hex = 1;
			}
		}
		if (hex)
			snprint_hexstring(buf, buf_len, pdu->variables->val.string, pdu->variables->val_len);
		else {
			memcpy(buf, pdu->variables->val.string, len);
			buf[len] = '\0';
		}
		break;
	case ASN_INTEGER:
	case ASN_COUNTER:
	case ASN_GAUGE:
		if(oid2info) {
			const char *str;
			/* See union netsnmp_vardata in net-snmp/types.h: "integer" is a "long*" */
			assert(sizeof(pdu->variables->val.integer) == sizeof(long*));
			/* If in future net-snmp headers val becomes not-a-pointer,
			 * compiler should complain about (void*) arg casting here */
			if((str = su_find_infoval(oid2info, pdu->variables->val.integer))) {
				strncpy(buf, str, buf_len-1);
			}
			/* when oid2info returns NULL, don't publish the variable! */
			else {
				/* strncpy(buf, "UNKNOWN", buf_len-1); */
				return FALSE;
			}
			buf[buf_len-1]='\0';
		}
		else {
			int ret = snprintf(buf, buf_len, "%ld", *pdu->variables->val.integer);
			if (ret < 0)
				upsdebugx(3, "Failed to retrieve ASN_GAUGE");
			else
				len = (size_t)ret;
		}
		break;
	case ASN_TIMETICKS:
		/* convert timeticks to seconds */
		{
			int ret = snprintf(buf, buf_len, "%ld", *pdu->variables->val.integer / 100);
			if (ret < 0)
				upsdebugx(3, "Failed to retrieve ASN_TIMETICKS");
			else
				len = (size_t)ret;
		}
		break;
	case ASN_OBJECT_ID:
		snprint_objid (tmp_buf, sizeof(tmp_buf), pdu->variables->val.objid, pdu->variables->val_len / sizeof(oid));
		upsdebugx(2, "Received an OID value: %s", tmp_buf);
		/* Try to get the value of the pointed OID */
		if (nut_snmp_get_str(tmp_buf, buf, buf_len, oid2info) == FALSE) {
			upsdebugx(3, "Failed to retrieve OID value, using fallback");
			/* Otherwise return the last part of the returned OID (ex: 1.2.3 => 3) */
			char *oid_leaf = strrchr(tmp_buf, '.');
			snprintf(buf, buf_len, "%s", oid_leaf+1);
			upsdebugx(3, "Fallback value: %s", buf);
		}
		break;
	default:
		return FALSE;
	}

	return TRUE;
}

bool_t nut_snmp_get_str(const char *OID, char *buf, size_t buf_len, info_lkp_t *oid2info)
{
	struct snmp_pdu *pdu;
	bool_t ret;

	upsdebugx(3, "Entering %s()", __func__);

	pdu = nut_snmp_get(OID);
	if (pdu == NULL)
		return FALSE;

	ret = decode_str(pdu,buf,buf_len,oid2info);

	if(ret == FALSE) {
		upsdebugx(2, "[%s] unhandled ASN 0x%x received from %s",
			upsname?upsname:device_name, pdu->variables->type, OID);
	}

	snmp_free_pdu(pdu);

	return ret;
}


static bool_t decode_oid(struct snmp_pdu *pdu, char *buf, size_t buf_len)
{
	/* zero out buffer. */
	memset(buf, 0, buf_len);

	switch (pdu->variables->type) {
		case ASN_OBJECT_ID:
			snprint_objid (buf, buf_len, pdu->variables->val.objid,
				pdu->variables->val_len / sizeof(oid));
			upsdebugx(2, "OID value: %s", buf);
			break;
		default:
			return FALSE;
	}

	return TRUE;
}

/* Return the value stored in OID, which is an OID (sysOID for example)
 * and don't try to get the value pointed by this OID (no follow).
 * To achieve the latter behavior, use standard nut_snmp_get_{str,int}() */
bool_t nut_snmp_get_oid(const char *OID, char *buf, size_t buf_len)
{
	struct snmp_pdu *pdu;
	bool_t ret = FALSE;

	/* zero out buffer. */
	memset(buf, 0, buf_len);

	upsdebugx(3, "Entering %s()", __func__);

	pdu = nut_snmp_get(OID);
	if (pdu == NULL)
		return FALSE;

	ret = decode_oid(pdu, buf, buf_len);

	if(ret == FALSE) {
		upsdebugx(2, "[%s] unhandled ASN 0x%x received from %s",
			upsname?upsname:device_name, pdu->variables->type, OID);
	}

	snmp_free_pdu(pdu);

	return ret;
}

bool_t nut_snmp_get_int(const char *OID, long *pval)
{
	char tmp_buf[SU_LARGEBUF];
	struct snmp_pdu *pdu;
	long value;
	char *buf;

	upsdebugx(3, "Entering %s()", __func__);

	pdu = nut_snmp_get(OID);
	if (pdu == NULL)
		return FALSE;

	switch (pdu->variables->type) {
	case ASN_OCTET_STR:
	case ASN_OPAQUE:
		buf = xmalloc(pdu->variables->val_len + 1);
		memcpy(buf, pdu->variables->val.string, pdu->variables->val_len);
		buf[pdu->variables->val_len] = '\0';
		value = strtol(buf, NULL, 0);
		free(buf);
		break;
	case ASN_INTEGER:
	case ASN_COUNTER:
	case ASN_GAUGE:
		value = *pdu->variables->val.integer;
		break;
	case ASN_TIMETICKS:
		/* convert timeticks to seconds */
		value = *pdu->variables->val.integer / 100;
		break;
	case ASN_OBJECT_ID:
		snprint_objid (tmp_buf, sizeof(tmp_buf), pdu->variables->val.objid, pdu->variables->val_len / sizeof(oid));
		upsdebugx(2, "Received an OID value: %s", tmp_buf);
		/* Try to get the value of the pointed OID */
		if (nut_snmp_get_int(tmp_buf, &value) == FALSE) {
			upsdebugx(3, "Failed to retrieve OID value, using fallback");
			/* Otherwise return the last part of the returned OID (ex: 1.2.3 => 3) */
			char *oid_leaf = strrchr(tmp_buf, '.');
			value = strtol(oid_leaf+1, NULL, 0);
			upsdebugx(3, "Fallback value: %ld", value);
		}
		break;
	default:
		upslogx(LOG_ERR, "[%s] unhandled ASN 0x%x received from %s",
			upsname?upsname:device_name, pdu->variables->type, OID);
		return FALSE;
	}

	snmp_free_pdu(pdu);

	if (pval != NULL)
		*pval = value;

	return TRUE;
}

bool_t nut_snmp_set(const char *OID, char type, const char *value)
{
	int status;
	bool_t ret = FALSE;
	struct snmp_pdu *pdu, *response = NULL;
	oid name[MAX_OID_LEN];
	size_t name_len = MAX_OID_LEN;

	upsdebugx(1, "entering %s(%s, %c, %s)", __func__, OID, type, value);

	if (!snmp_parse_oid(OID, name, &name_len)) {
		upslogx(LOG_ERR, "[%s] %s: %s: %s",
			upsname?upsname:device_name, __func__, OID, snmp_api_errstring(snmp_errno));
		return FALSE;
	}

	pdu = snmp_pdu_create(SNMP_MSG_SET);
	if (pdu == NULL)
		fatalx(EXIT_FAILURE, "Not enough memory");

	if (snmp_add_var(pdu, name, name_len, type, value)) {
		upslogx(LOG_ERR, "[%s] %s: %s: %s",
			upsname?upsname:device_name, __func__, OID, snmp_api_errstring(snmp_errno));

		return FALSE;
	}

	status = snmp_synch_response(g_snmp_sess_p, pdu, &response);

	if ((status == STAT_SUCCESS) && (response->errstat == SNMP_ERR_NOERROR))
		ret = TRUE;
	else
		nut_snmp_perror(g_snmp_sess_p, status, response,
			"%s: can't set %s", __func__, OID);

	snmp_free_pdu(response);
	return ret;
}

bool_t nut_snmp_set_str(const char *OID, const char *value)
{
	return nut_snmp_set(OID, 's', value);
}

bool_t nut_snmp_set_int(const char *OID, long value)
{
	char buf[SU_BUFSIZE];

	snprintf(buf, sizeof(buf), "%ld", value);
	return nut_snmp_set(OID, 'i', buf);
}

bool_t nut_snmp_set_time(const char *OID, long value)
{
	char buf[SU_BUFSIZE];

	snprintf(buf, SU_BUFSIZE, "%ld", value * 100);
	return nut_snmp_set(OID, 't', buf);
}

/* log descriptive SNMP error message. */
void nut_snmp_perror(struct snmp_session *sess, int status,
	struct snmp_pdu *response, const char *fmt, ...)
{
	va_list va;
	int cliberr, snmperr;
	char *snmperrstr;
	char buf[SU_LARGEBUF];

	va_start(va, fmt);
	vsnprintf(buf, sizeof(buf), fmt, va);
	va_end(va);

	if (response == NULL) {
		snmp_error(sess, &cliberr, &snmperr, &snmperrstr);
		upslogx(LOG_ERR, "[%s] %s: %s",
			upsname?upsname:device_name, buf, snmperrstr);
		free(snmperrstr);
	} else if (status == STAT_SUCCESS) {
/* Net-SNMP headers provide and consume errstat with different types:
net-snmp/output_api.h:    const char     *snmp_errstring(int snmp_errorno);
net-snmp/types.h:    long            errstat;
 * Should we match in configure like for "getnameinfo()" arg types?
 * Currently we cast one to another, below (detecting target type could help).
 */
		switch (response->errstat)
		{
		case SNMP_ERR_NOERROR:
			break;
		case SNMP_ERR_NOSUCHNAME:	/* harmless */
			upsdebugx(2, "[%s] %s: %s",
				upsname?upsname:device_name,
				buf,
				(response->errstat > INT_MAX
				    ? "(Net-SNMP errstat value is out of range)"
				    : snmp_errstring((int)response->errstat)
				));
			break;
		default:
			upslogx(LOG_ERR, "[%s] %s: Error in packet: %s",
				upsname?upsname:device_name,
				buf,
				(response->errstat > INT_MAX
				    ? "(Net-SNMP errstat value is out of range)"
				    : snmp_errstring((int)response->errstat)
				));
			break;
		}
	} else if (status == STAT_TIMEOUT) {
		upslogx(LOG_ERR, "[%s] %s: Timeout: no response from %s",
			upsname?upsname:device_name, buf, sess->peername);
	} else {
		snmp_sess_error(sess, &cliberr, &snmperr, &snmperrstr);
		upslogx(LOG_ERR, "[%s] %s: %s",
			upsname?upsname:device_name, buf, snmperrstr);
		free(snmperrstr);
	}
}

/* -----------------------------------------------------------
 * utility functions.
 * ----------------------------------------------------------- */

/* deal with APCC weirdness on Symmetras */
static void disable_transfer_oids(void)
{
	snmp_info_t *su_info_p;

	upslogx(LOG_INFO, "Disabling transfer OIDs");

	if (snmp_info == NULL) {
		fatalx(EXIT_FAILURE, "%s: snmp_info is not initialized", __func__);
	}

	if (snmp_info[0].info_type == NULL) {
		upsdebugx(1, "%s: WARNING: snmp_info is empty", __func__);
	}

	for (su_info_p = &snmp_info[0]; (su_info_p != NULL && su_info_p->info_type != NULL) ; su_info_p++) {
		if (!strcasecmp(su_info_p->info_type, "input.transfer.low")) {
			su_info_p->flags &= ~SU_FLAG_OK;
			continue;
		}

		if (!strcasecmp(su_info_p->info_type, "input.transfer.high")) {
			su_info_p->flags &= ~SU_FLAG_OK;
			continue;
		}
	}
}

/* Universal function to add or update info element.
 * If value is NULL, use the default one (su_info_p->dfl) if provided */
void su_setinfo(snmp_info_t *su_info_p, const char *value)
{
	info_lkp_t	*info_lkp;
	char info_type[128]; /* We tweak incoming "su_info_p->info_type" value in some cases */

/* FIXME: Replace hardcoded 128 with a macro above (use {SU_}LARGEBUF?),
 *and same macro or sizeof(info_type) below? */

	upsdebugx(1, "entering %s(%s, %s)", __func__, su_info_p->info_type, (value)?value:"");

/* FIXME: This 20 seems very wrong (should be "128", macro or sizeof? see above) */
	memset(info_type, 0, 20);
	/* pre-fill with the device name for checking */
	snprintf(info_type, 128, "device.%i", current_device_number);

	if ((daisychain_enabled == TRUE) && (devices_count > 1)) {
		/* Only append "device.X" for master and slaves, if not already done! */
		if ((current_device_number > 0) && (strstr(su_info_p->info_type, info_type) == NULL)) {
			/* Special case: we remove "device" from the device collection not to
			 * get "device.X.device.<something>", but "device.X.<something>" */
			if (!strncmp(su_info_p->info_type, "device.", 7)) {
				snprintf(info_type, 128, "device.%i.%s",
					current_device_number, su_info_p->info_type + 7);
			}
			else {
				snprintf(info_type, 128, "device.%i.%s",
					current_device_number, su_info_p->info_type);
			}
		}
		else
			snprintf(info_type, 128, "%s", su_info_p->info_type);
	}
	else
		snprintf(info_type, 128, "%s", su_info_p->info_type);

	upsdebugx(1, "%s: using info_type '%s'", __func__, info_type);

	if (SU_TYPE(su_info_p) == SU_TYPE_CMD)
		return;

	/* ups.status and {ups, Lx, outlet, outlet.group}.alarm have special
	 * handling, not here! */
	if ((strcasecmp(su_info_p->info_type, "ups.status"))
		&& (strcasecmp(strrchr(su_info_p->info_type, '.'), ".alarm")))
	{
		if (value != NULL)
			dstate_setinfo(info_type, "%s", value);
		else if (su_info_p->dfl != NULL)
			dstate_setinfo(info_type, "%s", su_info_p->dfl);
		else {
			upsdebugx(3, "%s: no value nor default provided, aborting...", __func__);
			return;
		}

		dstate_setflags(info_type, su_info_p->info_flags);
		dstate_setaux(info_type, su_info_p->info_len);

		/* Set enumerated values, only if the data has ST_FLAG_RW and there
		 * are lookup values */
/* FIXME: daisychain settings support: check if applicable */
		if ((su_info_p->info_flags & ST_FLAG_RW) && su_info_p->oid2info) {

			upsdebugx(3, "%s: adding enumerated values", __func__);

			/* Loop on all existing values */
			for (info_lkp = su_info_p->oid2info; info_lkp != NULL
				&& info_lkp->info_value != NULL; info_lkp++) {
					dstate_addenum(info_type, "%s", info_lkp->info_value);
			}
		}

		/* Commit the current value, to avoid staleness with huge
		 * data collections on slow devices */
		 dstate_dataok();
	}
}

void su_status_set(snmp_info_t *su_info_p, long value)
{
	const char *info_value = NULL;

	upsdebugx(2, "SNMP UPS driver: entering %s()", __func__);

	if ((info_value = su_find_infoval(su_info_p->oid2info, &value)) != NULL)
	{
		if (info_value[0] != '\0') {
			status_set(info_value);
		}
	}
	/* TODO: else */
}

void su_alarm_set(snmp_info_t *su_info_p, long value)
{
	const char *info_value = NULL;
	const char *info_type = NULL;
	char alarm_info_value[SU_LARGEBUF];
	/* number of the outlet or phase */
	int item_number = -1;

	upsdebugx(2, "SNMP UPS driver: entering %s(%s)", __func__, su_info_p->info_type);

	/* daisychain handling
	 * extract the template part to get the relevant 'info_type' part
	 * ex: device.6.L1.alarm => L1.alarm
	 * ex: device.6.outlet.1.alarm => outlet.1.alarm */
	if (!strncmp(su_info_p->info_type, "device.", 7)) {
		info_type = strchr(su_info_p->info_type + 7, '.') + 1;
	}
	else
		info_type = su_info_p->info_type;

	upsdebugx(2, "%s: using definition %s", __func__, info_type);

	if ((info_value = su_find_infoval(su_info_p->oid2info, &value)) != NULL
		&& info_value[0] != 0)
	{
		/* Special handling for outlet & outlet groups alarms */
		if ((su_info_p->flags & SU_OUTLET)
			|| (su_info_p->flags & SU_OUTLET_GROUP)) {
			/* Extract template number */
			item_number = extract_template_number(su_info_p->flags, info_type);

			upsdebugx(2, "%s: appending %s %i", __func__,
				(su_info_p->flags & SU_OUTLET_GROUP) ? "outlet group" : "outlet", item_number);

			/* Inject in the alarm string */
			snprintf(alarm_info_value, sizeof(alarm_info_value),
				"outlet%s %i %s", (su_info_p->flags & SU_OUTLET_GROUP) ? " group" : "",
				item_number, info_value);
			info_value = &alarm_info_value[0];
		}
		/* Special handling for phase alarms
		 * Note that SU_*PHASE flags are cleared, so match the 'Lx'
		 * start of path */
		if (info_type[0] == 'L') {
			/* Extract phase number */
			item_number = atoi(info_type+1);
			char alarm_info_value_more[SU_LARGEBUF + 32]; /* can sprintf() SU_LARGEBUF plus markup into here */

			upsdebugx(2, "%s: appending phase L%i", __func__, item_number);

			/* Inject in the alarm string */
			snprintf(alarm_info_value_more, sizeof(alarm_info_value_more),
				"phase L%i %s", item_number, info_value);
			info_value = &alarm_info_value_more[0];
		}

		/* Set the alarm value */
		alarm_set(info_value);
	}
	/* TODO: else */
}

/* find info element definition in my info array. */
snmp_info_t *su_find_info(const char *type)
{
	snmp_info_t *su_info_p;

	if (snmp_info == NULL) {
		fatalx(EXIT_FAILURE, "%s: snmp_info is not initialized", __func__);
	}

	if (snmp_info[0].info_type == NULL) {
		upsdebugx(1, "%s: WARNING: snmp_info is empty", __func__);
	}

	for (su_info_p = &snmp_info[0]; (su_info_p != NULL && su_info_p->info_type != NULL) ; su_info_p++)
		if (!strcasecmp(su_info_p->info_type, type)) {
			upsdebugx(3, "%s: \"%s\" found", __func__, type);
			return su_info_p;
		}

	upsdebugx(3, "%s: unknown info type (%s)", __func__, type);
	return NULL;
}

/* Counter match the sysOID using {device,ups}.model OID
 * Return TRUE if this OID can be retrieved, FALSE otherwise */
static bool_t match_model_OID()
{
	bool_t retCode = FALSE;
	snmp_info_t *su_info_p, *cur_info_p;
	char testOID_buf[LARGEBUF];

	/* Try to get device.model first */
	su_info_p = su_find_info("device.model");
	/* Otherwise, try to get ups.model */
	if (su_info_p == NULL)
		su_info_p = su_find_info("ups.model");

	if (su_info_p != NULL) {
		/* Daisychain specific: we may have a template (including formatting
		 * string) that needs to be adapted! */
		if (strchr(su_info_p->OID, '%') != NULL)
		{
			upsdebugx(2, "Found template, need to be adapted");
			cur_info_p = (snmp_info_t *)malloc(sizeof(snmp_info_t));
			cur_info_p->info_type = (char *)xmalloc(SU_INFOSIZE);
			cur_info_p->OID = (char *)xmalloc(SU_INFOSIZE);
			snprintf((char*)cur_info_p->info_type, SU_INFOSIZE, "%s", su_info_p->info_type);
			/* Use the daisychain master (0) / 1rst device index */
#ifdef HAVE_PRAGMAS_FOR_GCC_DIAGNOSTIC_IGNORED_FORMAT_NONLITERAL
#pragma GCC diagnostic push
#endif
#ifdef HAVE_PRAGMA_GCC_DIAGNOSTIC_IGNORED_FORMAT_NONLITERAL
#pragma GCC diagnostic ignored "-Wformat-nonliteral"
#endif
#ifdef HAVE_PRAGMA_GCC_DIAGNOSTIC_IGNORED_FORMAT_SECURITY
#pragma GCC diagnostic ignored "-Wformat-security"
#endif
			snprintf((char*)cur_info_p->OID, SU_INFOSIZE, su_info_p->OID, 0);
#ifdef HAVE_PRAGMAS_FOR_GCC_DIAGNOSTIC_IGNORED_FORMAT_NONLITERAL
#pragma GCC diagnostic pop
#endif
		}
		else {
			upsdebugx(2, "Found entry, not a template %s", su_info_p->OID);
			/* Otherwise, just point at what we found */
			cur_info_p = su_info_p;
		}

		upsdebugx(2, "Testing %s using OID %s", cur_info_p->info_type, cur_info_p->OID);
		retCode = nut_snmp_get_str(cur_info_p->OID, testOID_buf, LARGEBUF, NULL);

		/* Free our malloc, if it was dynamic */
		if (strchr(su_info_p->OID, '%') != NULL) {
			if (cur_info_p->info_type != NULL)
				free((char*)cur_info_p->info_type);
			if (cur_info_p->OID != NULL)
				free((char*)cur_info_p->OID);
			if (cur_info_p != NULL)
				free((char*)cur_info_p);
		}
	}

	return retCode;
}

/* Try to find the MIB using sysOID matching.
 * Return a pointer to a mib2nut definition if found, NULL otherwise */
static mib2nut_info_t *match_sysoid()
{
	char sysOID_buf[LARGEBUF];
	oid device_sysOID[MAX_OID_LEN];
	size_t device_sysOID_len = MAX_OID_LEN;
	oid mib2nut_sysOID[MAX_OID_LEN];
	size_t mib2nut_sysOID_len = MAX_OID_LEN;
	int i;

	/* Retrieve sysOID value of this device */
	if (nut_snmp_get_oid(SYSOID_OID, sysOID_buf, sizeof(sysOID_buf)) == TRUE)
	{
		upsdebugx(1, "%s: device sysOID value = %s", __func__, sysOID_buf);

		/* Build OIDs for comparison */
		if (!read_objid(sysOID_buf, device_sysOID, &device_sysOID_len))
		{
			upsdebugx(2, "%s: can't build device_sysOID %s: %s",
				__func__, sysOID_buf, snmp_api_errstring(snmp_errno));

			return NULL;
		}

		/* Now, iterate on mib2nut definitions */
		for (i = 0; mib2nut[i] != NULL; i++)
		{
			upsdebugx(1, "%s: checking MIB %s", __func__, mib2nut[i]->mib_name);

			if (mib2nut[i]->sysOID == NULL)
				continue;

			/* Clear variables */
			memset(mib2nut_sysOID, 0, sizeof(mib2nut_sysOID));
			mib2nut_sysOID_len = MAX_OID_LEN;

			if (!read_objid(mib2nut[i]->sysOID, mib2nut_sysOID, &mib2nut_sysOID_len))
			{
				upsdebugx(2, "%s: can't build OID %s: %s",
					__func__, sysOID_buf, snmp_api_errstring(snmp_errno));

				/* Try to continue anyway! */
				continue;
			}

			/* Now compare these */
			upsdebugx(1, "%s: comparing %s with %s", __func__, sysOID_buf, mib2nut[i]->sysOID);
			if (!netsnmp_oid_equals(device_sysOID, device_sysOID_len, mib2nut_sysOID, mib2nut_sysOID_len))
			{
				upsdebugx(2, "%s: sysOID matches MIB '%s'!", __func__, mib2nut[i]->mib_name);
				/* Counter verify, using {ups,device}.model */
				snmp_info = mib2nut[i]->snmp_info;

				if (snmp_info == NULL) {
					upsdebugx(0, "%s: WARNING: snmp_info is not initialized "
						"for mapping table entry #%d \"%s\"",
						__func__, i, mib2nut[i]->mib_name
						);
					continue;
				}
				else if (snmp_info[0].info_type == NULL) {
					upsdebugx(1, "%s: WARNING: snmp_info is empty "
						"for mapping table entry #%d \"%s\"",
						__func__, i, mib2nut[i]->mib_name);
				}

				if (match_model_OID() != TRUE)
				{
					upsdebugx(2, "%s: testOID provided and doesn't match MIB '%s'!", __func__, mib2nut[i]->mib_name);
					snmp_info = NULL;
					continue;
				}
				else
					upsdebugx(2, "%s: testOID provided and matches MIB '%s'!", __func__, mib2nut[i]->mib_name);

				return mib2nut[i];
			}
		}

		/* Yell all to call for user report */
		upslogx(LOG_ERR, "No matching MIB found for sysOID '%s'!\n" \
			"Please report it to NUT developers, with an 'upsc' output for your device.\n" \
			"Going back to the classic MIB detection method.",
			sysOID_buf);
	}
	else
		upsdebugx(2, "Can't get sysOID value");

	return NULL;
}

/* Load the right snmp_info_t structure matching mib parameter */
bool_t load_mib2nut(const char *mib)
{
	int	i;
	mib2nut_info_t *m2n = NULL;
	/* Below we have many checks for "auto"; avoid redundant string walks: */
	bool_t mibIsAuto = (0 == strcmp(mib, "auto"));
	bool_t mibSeen = FALSE; /* Did we see the MIB name while walking mib2nut[]? */

	upsdebugx(1, "SNMP UPS driver: entering %s(%s) to detect "
		"proper MIB for device [%s] (host %s)",
		__func__, mib,
		upsname ? upsname : device_name,
		device_path /* the "port" from config section is hostname/IP for networked drivers */
		);

	/* First, try to match against sysOID, if no MIB was provided.
	 * This should speed up init stage
	 * (Note: sysOID points the device main MIB entry point) */
	if (mibIsAuto)
	{
		upsdebugx(2, "%s: trying the new match_sysoid() method with %s",
			__func__, mib);
		/* Retry at most 3 times, to maximise chances */
		for (i = 0; i < 3 ; i++) {
			upsdebugx(3, "%s: trying the new match_sysoid() method: attempt #%d",
				__func__, (i+1));
			if ((m2n = match_sysoid()) != NULL)
				break;

			if (m2n == NULL)
				upsdebugx(3, "%s: failed with new match_sysoid() method",
					__func__);
			else
				upsdebugx(3, "%s: found something with new match_sysoid() method",
					__func__);
		}
	}

	/* Otherwise, revert to the classic method */
	if (m2n == NULL)
	{
		for (i = 0; mib2nut[i] != NULL; i++) {
			/* Is there already a MIB name provided? */
			upsdebugx(4, "%s: checking against mapping table entry #%d \"%s\"",
				__func__, i, mib2nut[i]->mib_name);
			if (!mibIsAuto && strcmp(mib, mib2nut[i]->mib_name)) {
				/* "mib" is neither "auto" nor the name in mapping table */
				upsdebugx(2, "%s: skip the \"%s\" entry which "
					"is neither \"auto\" nor a valid name in the mapping table",
					__func__, mib);
				continue;
			}
			upsdebugx(2, "%s: trying classic sysOID matching method with '%s' mib",
				__func__, mib2nut[i]->mib_name);

			/* Classic method: test an OID specific to this MIB */
			snmp_info = mib2nut[i]->snmp_info;

			if (snmp_info == NULL) {
				upsdebugx(0, "%s: WARNING: snmp_info is not initialized "
					"for mapping table entry #%d \"%s\"",
					__func__, i, mib2nut[i]->mib_name
					);
				continue;
			}
			else if (snmp_info[0].info_type == NULL) {
				upsdebugx(1, "%s: WARNING: snmp_info is empty "
					"for mapping table entry #%d \"%s\"",
					__func__, i, mib2nut[i]->mib_name);
			}

			/* Device might not support this MIB, but we want to
			 * track that the name string is valid for diags below
			 */
			if (!mibIsAuto) {
				mibSeen = TRUE;
			}

			if (match_model_OID() != TRUE)
			{
				upsdebugx(3, "%s: testOID provided and doesn't match MIB '%s'!",
					__func__, mib2nut[i]->mib_name);
				snmp_info = NULL;
				continue;
			}
			else
				upsdebugx(3, "%s: testOID provided and matches MIB '%s'!",
					__func__, mib2nut[i]->mib_name);

			/* MIB found */
			m2n = mib2nut[i];
			break;
		}
	}

	/* Store the result, if any */
	if (m2n != NULL)
	{
		snmp_info = m2n->snmp_info;
		OID_pwr_status = m2n->oid_pwr_status;
		mibname = m2n->mib_name;
		mibvers = m2n->mib_version;
		alarms_info = m2n->alarms_info;
		upsdebugx(1, "%s: using %s MIB for device [%s] (host %s)",
			__func__, mibname,
			upsname ? upsname : device_name, device_path);
		return TRUE;
	}

	/* Did we find something or is it really an unknown mib */
	if (!mibIsAuto) {
		if (mibSeen) {
			fatalx(EXIT_FAILURE, "Requested 'mibs' value '%s' "
				"did not match this device [%s] (host %s)",
				mib, upsname ? upsname : device_name, device_path);
		} else {
			/* String not seen during mib2nut[] walk -
			 * and if we had no hits, we walked it all
			 */
			fatalx(EXIT_FAILURE, "Unknown 'mibs' value: %s", mib);
		}
	} else {
		fatalx(EXIT_FAILURE, "No supported device detected at [%s] (host %s)",
			upsname ? upsname : device_name, device_path);
	}

	/* Should not get here thanks to fatalx() above, but need to silence a warning */
	return FALSE;
}

/* find the OID value matching that INFO_* value */
long su_find_valinfo(info_lkp_t *oid2info, const char* value)
{
	info_lkp_t *info_lkp;

	for (info_lkp = oid2info; (info_lkp != NULL) &&
		(strcmp(info_lkp->info_value, "NULL")); info_lkp++) {

		if (!(strcmp(info_lkp->info_value, value))) {
			upsdebugx(1, "%s: found %s (value: %s)",
					__func__, info_lkp->info_value, value);

			return info_lkp->oid_value;
		}
	}
	upsdebugx(1, "%s: no matching INFO_* value for this OID value (%s)", __func__, value);
	return -1;
}

/* String reformating function */
const char *su_find_strval(info_lkp_t *oid2info, void *value)
{
#if WITH_SNMP_LKP_FUN
	/* First test if we have a generic lookup function */
	if ( (oid2info != NULL) && (oid2info->fun_vp2s != NULL) ) {
		upsdebugx(2, "%s: using generic lookup function (string reformatting)", __func__);
		const char * retvalue = oid2info->fun_vp2s(value);
		upsdebugx(2, "%s: got value '%s'", __func__, retvalue);
		return retvalue;
	}
	upsdebugx(1, "%s: no result value for this OID string value (%s)", __func__, (char*)value);
#else
	NUT_UNUSED_VARIABLE(oid2info);
	upsdebugx(1, "%s: no mapping function for this OID string value (%s)", __func__, (char*)value);
#endif // WITH_SNMP_LKP_FUN
	return NULL;
}

/* find the INFO_* value matching that OID numeric (long) value */
const char *su_find_infoval(info_lkp_t *oid2info, void *raw_value)
{
	info_lkp_t *info_lkp;
	long value = *((long *)raw_value);

#if WITH_SNMP_LKP_FUN
	/* First test if we have a generic lookup function */
	if ( (oid2info != NULL) && (oid2info->fun_vp2s != NULL) ) {
		upsdebugx(2, "%s: using generic lookup function", __func__);
		const char * retvalue = oid2info->fun_vp2s(raw_value);
		upsdebugx(2, "%s: got value '%s'", __func__, retvalue);
		return retvalue;
	}
#endif // WITH_SNMP_LKP_FUN

	/* Otherwise, use the simple values mapping */
	for (info_lkp = oid2info; (info_lkp != NULL) &&
		 (info_lkp->info_value != NULL) && (strcmp(info_lkp->info_value, "NULL")); info_lkp++) {

		if (info_lkp->oid_value == value) {
			upsdebugx(1, "%s: found %s (value: %ld)",
					__func__, info_lkp->info_value, value);

			return info_lkp->info_value;
		}
	}
	upsdebugx(1, "%s: no matching INFO_* value for this OID value (%ld)", __func__, value);
	return NULL;
}

/* FIXME: doesn't work with templates! */
static void disable_competition(snmp_info_t *entry)
{
	snmp_info_t	*p;

	if (snmp_info == NULL) {
		fatalx(EXIT_FAILURE, "%s: snmp_info is not initialized", __func__);
	}

	if (snmp_info[0].info_type == NULL) {
		upsdebugx(1, "%s: WARNING: snmp_info is empty", __func__);
	}

	for(p = snmp_info; (p != NULL && p->info_type != NULL) ; p++) {
		if(p!=entry && !strcmp(p->info_type, entry->info_type)) {
			upsdebugx(2, "%s: disabling %s %s",
					__func__, p->info_type, p->OID);
			p->flags &= ~SU_FLAG_OK;
		}
	}
}

/* set shutdown and/or start delays */
void set_delays(void)
{
	int ondelay, offdelay;
	char su_scratch_buf[255];

	if (getval(SU_VAR_ONDELAY))
		ondelay = atoi(getval(SU_VAR_ONDELAY));
	else
		ondelay = -1;

	if (getval(SU_VAR_OFFDELAY))
		offdelay = atoi(getval(SU_VAR_OFFDELAY));
	else
		offdelay = -1;

	if (ondelay >= 0) {
		sprintf(su_scratch_buf, "%d", ondelay);
		su_setvar("ups.delay.start", su_scratch_buf);
	}

	if (offdelay >= 0) {
		sprintf(su_scratch_buf, "%d", offdelay);
		su_setvar("ups.delay.shutdown", su_scratch_buf);
	}
}

/***********************************************************************
 * Template handling functions
 **********************************************************************/

/* Test if the template is a multiple one, i.e. with a formatting string that
 * contains multiple "%i".
 * Return TRUE if yes (multiple "%i" found), FALSE otherwise */
static bool_t is_multiple_template(const char *OID_template)
{
	bool_t retCode = FALSE;
	char *format_char = NULL;

	if (OID_template) {
		format_char = strchr(OID_template, '%');
		upsdebugx(4, "%s(%s)", __func__, OID_template);
	}
	else
		upsdebugx(4, "%s(NULL)", __func__);

	if (format_char != NULL) {
		if (strchr(format_char + 1, '%') != NULL) {
			retCode = TRUE;
		}
	}

	upsdebugx(4, "%s: has %smultiple template definition",
		__func__, (retCode == FALSE)?"not ":"");

	return retCode;
}

/* Instantiate an snmp_info_t from a template.
 * Useful for device, outlet, outlet.group and ambient templates.
 * Note: remember to adapt info_type, OID and optionaly dfl */
static snmp_info_t *instantiate_info(snmp_info_t *info_template, snmp_info_t *new_instance)
{
	upsdebugx(1, "%s(%s)", __func__, info_template ? info_template->info_type : "n/a");

	/* sanity check */
	if (info_template == NULL)
		return NULL;

	if (new_instance == NULL)
		new_instance = (snmp_info_t *)xmalloc(sizeof(snmp_info_t));

	new_instance->info_type = (char *)xmalloc(SU_INFOSIZE);
	if (new_instance->info_type)
		memset((char *)new_instance->info_type, 0, SU_INFOSIZE);
	if (info_template->OID != NULL) {
		new_instance->OID = (char *)xmalloc(SU_INFOSIZE);
		if (new_instance->OID)
			memset((char *)new_instance->OID, 0, SU_INFOSIZE);
	}
	else
		new_instance->OID = NULL;
	new_instance->info_flags = info_template->info_flags;
	new_instance->info_len = info_template->info_len;
	/* FIXME: check if we need to adapt this one... */
	new_instance->dfl = info_template->dfl;
	new_instance->flags = info_template->flags;
	new_instance->oid2info = info_template->oid2info;

	upsdebugx(2, "instantiate_info: template instantiated");
	return new_instance;
}

/* Free a dynamically allocated snmp_info_t.
 * Useful for outlet and outlet.group templates */
static void free_info(snmp_info_t *su_info_p)
{
	/* sanity check */
	if (su_info_p == NULL)
		return;

	if (su_info_p->info_type != NULL)
		free ((char *)su_info_p->info_type);

	if (su_info_p->OID != NULL)
		free ((char *)su_info_p->OID);

	free (su_info_p);
}

/* return the base SNMP index (0 or 1) to start template iteration on
 * the MIB, based on a test using a template OID */
static int base_snmp_template_index(const snmp_info_t *su_info_p)
{
	if (!su_info_p)
		return -1;

	int base_index = -1;
	char test_OID[SU_INFOSIZE];
	snmp_info_flags_t template_type = get_template_type(su_info_p->info_type);

	if (!su_info_p->OID)
		return base_index;

	upsdebugx(3, "%s: OID template = %s", __func__, su_info_p->OID);

	/* Try to differentiate between template types which may have
	 * different indexes ; and store it to not redo it again */
	switch (template_type) {
		case SU_OUTLET:
			template_index_base = outlet_template_index_base;
			break;
		case SU_OUTLET_GROUP:
			template_index_base = outletgroup_template_index_base;
			break;
		case SU_DAISY:
			template_index_base = device_template_index_base;
			break;
		case SU_AMBIENT_TEMPLATE:
			template_index_base = ambient_template_index_base;
			break;
		default:
			/* we should never fall here! */
			upsdebugx(3, "%s: unknown template type '%" PRI_SU_FLAGS "' for %s",
				__func__, template_type, su_info_p->info_type);
	}
	base_index = template_index_base;

	if (template_index_base == -1)
	{
		/* not initialised yet */
		for (base_index = 0 ; base_index < 2 ; base_index++) {
#ifdef HAVE_PRAGMAS_FOR_GCC_DIAGNOSTIC_IGNORED_FORMAT_NONLITERAL
#pragma GCC diagnostic push
#endif
#ifdef HAVE_PRAGMA_GCC_DIAGNOSTIC_IGNORED_FORMAT_NONLITERAL
#pragma GCC diagnostic ignored "-Wformat-nonliteral"
#endif
#ifdef HAVE_PRAGMA_GCC_DIAGNOSTIC_IGNORED_FORMAT_SECURITY
#pragma GCC diagnostic ignored "-Wformat-security"
#endif
			/* Test if this template also includes daisychain, in which case
			 * we just use the current device index */
			if (is_multiple_template(su_info_p->OID) == TRUE) {
				if (su_info_p->flags & SU_TYPE_DAISY_1) {
					snprintf(test_OID, sizeof(test_OID), su_info_p->OID,
						current_device_number + device_template_offset, base_index);
				}
				else {
					snprintf(test_OID, sizeof(test_OID), su_info_p->OID,
						base_index, current_device_number + device_template_offset);
				}
			}
			else {
				snprintf(test_OID, sizeof(test_OID), su_info_p->OID, base_index);
			}
#ifdef HAVE_PRAGMAS_FOR_GCC_DIAGNOSTIC_IGNORED_FORMAT_NONLITERAL
#pragma GCC diagnostic pop
#endif

			if (nut_snmp_get(test_OID) != NULL) {
				if (su_info_p->flags & SU_FLAG_ZEROINVALID) {
					long value;
					if ((nut_snmp_get_int(test_OID, &value)) && (value!=0)) {
						break;
					}
				}
				else if (su_info_p->flags & SU_FLAG_NAINVALID) {
					char value[SU_BUFSIZE];
					if ((nut_snmp_get_str(test_OID, value, SU_BUFSIZE, NULL))
						&& (strncmp(value, "N/A", 3))) {
						break;
					}
				}
				else {
					break;
				}
			}
		}
		/* Only store if it's a template for outlets or outlets groups,
		 * not for daisychain (which has different index) */
		if (su_info_p->flags & SU_OUTLET)
			outlet_template_index_base = base_index;
		else if (su_info_p->flags & SU_OUTLET_GROUP)
			outletgroup_template_index_base = base_index;
		else if (su_info_p->flags & SU_AMBIENT_TEMPLATE)
			ambient_template_index_base = base_index;
		else
			device_template_index_base = base_index;
	}
	upsdebugx(3, "%s: template_index_base = %i", __func__, base_index);
	return base_index;
}

/* Try to determine the number of items (outlets, outlet groups, ...),
 * using a template definition. Walk through the template until we can't
 * get anymore values. I.e., if we can iterate up to 8 item, return 8 */
static int guestimate_template_count(snmp_info_t *su_info_p)
{
	int base_index = 0;
	char test_OID[SU_INFOSIZE];
	int base_count;
	const char *OID_template = su_info_p->OID;

	upsdebugx(1, "%s(%s)", __func__, OID_template);

	/* Determine if OID index starts from 0 or 1? */
#ifdef HAVE_PRAGMAS_FOR_GCC_DIAGNOSTIC_IGNORED_FORMAT_NONLITERAL
#pragma GCC diagnostic push
#endif
#ifdef HAVE_PRAGMA_GCC_DIAGNOSTIC_IGNORED_FORMAT_NONLITERAL
#pragma GCC diagnostic ignored "-Wformat-nonliteral"
#endif
#ifdef HAVE_PRAGMA_GCC_DIAGNOSTIC_IGNORED_FORMAT_SECURITY
#pragma GCC diagnostic ignored "-Wformat-security"
#endif
	snprintf(test_OID, sizeof(test_OID), OID_template, base_index);
#ifdef HAVE_PRAGMAS_FOR_GCC_DIAGNOSTIC_IGNORED_FORMAT_NONLITERAL
#pragma GCC diagnostic pop
#endif
	if (nut_snmp_get(test_OID) == NULL) {
		base_index++;
	}
	else {
		if (su_info_p->flags & SU_FLAG_ZEROINVALID) {
			long value;
			if ((nut_snmp_get_int(test_OID, &value)) && (value==0)) {
				base_index++;
			}
		}
	}

	/* Now, actually iterate */
	for (base_count = 0 ;  ; base_count++) {
#ifdef HAVE_PRAGMAS_FOR_GCC_DIAGNOSTIC_IGNORED_FORMAT_NONLITERAL
#pragma GCC diagnostic push
#endif
#ifdef HAVE_PRAGMA_GCC_DIAGNOSTIC_IGNORED_FORMAT_NONLITERAL
#pragma GCC diagnostic ignored "-Wformat-nonliteral"
#endif
#ifdef HAVE_PRAGMA_GCC_DIAGNOSTIC_IGNORED_FORMAT_SECURITY
#pragma GCC diagnostic ignored "-Wformat-security"
#endif
		snprintf(test_OID, sizeof(test_OID), OID_template, base_index + base_count);
#ifdef HAVE_PRAGMAS_FOR_GCC_DIAGNOSTIC_IGNORED_FORMAT_NONLITERAL
#pragma GCC diagnostic pop
#endif
		if (nut_snmp_get(test_OID) == NULL)
			break;
	}

	upsdebugx(3, "%s: %i", __func__, base_count);
	return base_count;
}

/* Process template definition, instantiate and get data or register
 * command
 * type: outlet, outlet.group, device */
static bool_t process_template(int mode, const char* type, snmp_info_t *su_info_p)
{
	/* Default to TRUE, and leave to get_and_process_data() to set
	 * to FALSE when actually getting data from devices, to avoid false
	 * negative with server side data */
	bool_t status = TRUE;
	int cur_template_number = 1;
	int cur_nut_index = 0;
	int template_count = 0;
	int base_snmp_index = 0;
	snmp_info_t cur_info_p;
	char template_count_var[SU_BUFSIZE * 2];
	/* Needed *2 to fit a max size_t in snprintf() below,
	 * even if that should never happen */
	char tmp_buf[SU_INFOSIZE];

	upsdebugx(1, "%s template definition found (%s)...", type, su_info_p->info_type);

	if ((strncmp(type, "device", 6)) && (devices_count > 1) && (current_device_number > 0)) {
		snprintf(template_count_var, sizeof(template_count_var), "device.%i.%s.count", current_device_number, type);
	} else {
		snprintf(template_count_var, sizeof(template_count_var), "%s.count", type);
	}

	if(dstate_getinfo(template_count_var) == NULL) {
		/* FIXME: should we disable it?
		 * su_info_p->flags &= ~SU_FLAG_OK;
		 * or rely on guestimation? */
		template_count = guestimate_template_count(su_info_p);
		/* Publish the count estimation */
		if (template_count > 0) {
			dstate_setinfo(template_count_var, "%i", template_count);
		}
	}
	else {
		template_count = atoi(dstate_getinfo(template_count_var));
	}
	upsdebugx(1, "%i instances found...", template_count);

	/* Only instantiate templates if needed! */
	if (template_count > 0) {
		/* general init of data using the template */
		instantiate_info(su_info_p, &cur_info_p);

		base_snmp_index = base_snmp_template_index(su_info_p);

		for (cur_template_number = base_snmp_index ;
				cur_template_number < (template_count + base_snmp_index) ;
				cur_template_number++)
		{
			upsdebugx(1, "Processing instance %i/%i...", cur_template_number, template_count);
			/* Special processing for daisychain:
			 * append 'device.x' to the NUT variable name, except for the
			 * whole daisychain ("device.0") */
			if (!strncmp(type, "device", 6))
			{
				/* Device(s) 1-N (master + slave(s)) need to append 'device.x' */
				if (current_device_number > 0) {
					char *ptr = NULL;
					/* Another special processing for daisychain
					 * device collection needs special appending */
					if (!strncmp(su_info_p->info_type, "device.", 7))
						ptr = (char*)&su_info_p->info_type[7];
					else
						ptr = (char*)su_info_p->info_type;

					snprintf((char*)cur_info_p.info_type, SU_INFOSIZE,
							"device.%i.%s", current_device_number, ptr);
				}
				else
				{
					/* Device 1 ("device.0", whole daisychain) needs no
					 * special processing */
					cur_nut_index = cur_template_number;
#ifdef HAVE_PRAGMAS_FOR_GCC_DIAGNOSTIC_IGNORED_FORMAT_NONLITERAL
#pragma GCC diagnostic push
#endif
#ifdef HAVE_PRAGMA_GCC_DIAGNOSTIC_IGNORED_FORMAT_NONLITERAL
#pragma GCC diagnostic ignored "-Wformat-nonliteral"
#endif
#ifdef HAVE_PRAGMA_GCC_DIAGNOSTIC_IGNORED_FORMAT_SECURITY
#pragma GCC diagnostic ignored "-Wformat-security"
#endif
					snprintf((char*)cur_info_p.info_type, SU_INFOSIZE,
							su_info_p->info_type, cur_nut_index);
#ifdef HAVE_PRAGMAS_FOR_GCC_DIAGNOSTIC_IGNORED_FORMAT_NONLITERAL
#pragma GCC diagnostic pop
#endif
				}
			}
			else if (!strncmp(type, "outlet", 6)) /* Outlet and outlet groups templates */
			{
				/* Get the index of the current template instance */
				cur_nut_index = cur_template_number;

#ifdef HAVE_PRAGMAS_FOR_GCC_DIAGNOSTIC_IGNORED_FORMAT_NONLITERAL
#pragma GCC diagnostic push
#endif
#ifdef HAVE_PRAGMA_GCC_DIAGNOSTIC_IGNORED_FORMAT_NONLITERAL
#pragma GCC diagnostic ignored "-Wformat-nonliteral"
#endif
#ifdef HAVE_PRAGMA_GCC_DIAGNOSTIC_IGNORED_FORMAT_SECURITY
#pragma GCC diagnostic ignored "-Wformat-security"
#endif
				/* Special processing for daisychain */
				if (daisychain_enabled == TRUE) {
					/* Device(s) 1-N (master + slave(s)) need to append 'device.x' */
					if ((devices_count > 1) && (current_device_number > 0)) {
						memset(&tmp_buf[0], 0, SU_INFOSIZE);
						strcat(&tmp_buf[0], "device.%i.");
						strcat(&tmp_buf[0], su_info_p->info_type);

						upsdebugx(4, "FORMATTING STRING = %s", &tmp_buf[0]);
						snprintf((char*)cur_info_p.info_type, SU_INFOSIZE,
							&tmp_buf[0], current_device_number, cur_nut_index);
					}
					else {
						/* FIXME: daisychain-whole, what to do? */
						snprintf((char*)cur_info_p.info_type, SU_INFOSIZE,
							su_info_p->info_type, cur_nut_index);
					}
				}
				else {
					snprintf((char*)cur_info_p.info_type, SU_INFOSIZE,
						su_info_p->info_type, cur_nut_index);
				}
			}
			else if (!strncmp(type, "ambient", 7))
			{
				/* FIXME: can be grouped with outlet* above */
				/* Get the index of the current template instance */
				cur_nut_index = cur_template_number;

				/* Special processing for daisychain */
				if (daisychain_enabled == TRUE) {
					/* Only publish on the daisychain host */
					if ( (su_info_p->flags & SU_TYPE_DAISY_MASTER_ONLY)
						&& (current_device_number != 1) ) {
							upsdebugx(2, "discarding variable due to daisychain master flag");
							continue;
						}

					/* Device(s) 1-N (master + slave(s)) need to append 'device.x' */
					if ((devices_count > 1) && (current_device_number > 0)) {
						memset(&tmp_buf[0], 0, SU_INFOSIZE);
						strcat(&tmp_buf[0], "device.%i.");
						strcat(&tmp_buf[0], su_info_p->info_type);

						upsdebugx(4, "FORMATTING STRING = %s", &tmp_buf[0]);
							snprintf((char*)cur_info_p.info_type, SU_INFOSIZE,
								&tmp_buf[0], current_device_number, cur_nut_index);
					}
					else {
						/* FIXME: daisychain-whole, what to do? */
						snprintf((char*)cur_info_p.info_type, SU_INFOSIZE,
							su_info_p->info_type, cur_nut_index);
					}
				}
				else {
					snprintf((char*)cur_info_p.info_type, SU_INFOSIZE,
						su_info_p->info_type, cur_nut_index);
				}
			}
			else
				upsdebugx(4, "Error: unknown template type '%s", type);

			/* check if default value is also a template */
			if ((cur_info_p.dfl != NULL) &&
				(strstr(su_info_p->dfl, "%i") != NULL)) {
				cur_info_p.dfl = (char *)xmalloc(SU_INFOSIZE);
				snprintf((char *)cur_info_p.dfl, SU_INFOSIZE, su_info_p->dfl, cur_nut_index);
			}

			if (cur_info_p.OID != NULL) {
				/* Special processing for daisychain */
				if (!strncmp(type, "device", 6)) {
					if (current_device_number > 0) {
						snprintf((char *)cur_info_p.OID, SU_INFOSIZE, su_info_p->OID, current_device_number + device_template_offset);
					}
					/*else
					 * FIXME: daisychain-whole, what to do?
					 */
				}
				else {
					/* Special processing for daisychain:
					 * these outlet | outlet groups also include formatting info,
					 * so we have to check if the daisychain is enabled, and if
					 * the formatting info for it are in 1rst or 2nd position */
					if (daisychain_enabled == TRUE) {
						if (su_info_p->flags & SU_TYPE_DAISY_1) {
							snprintf((char *)cur_info_p.OID, SU_INFOSIZE,
								su_info_p->OID, current_device_number + device_template_offset, cur_template_number);
						}
						else if (su_info_p->flags & SU_TYPE_DAISY_2) {
							snprintf((char *)cur_info_p.OID, SU_INFOSIZE,
								su_info_p->OID, cur_template_number + device_template_offset,
								current_device_number - device_template_offset);
						}
						else {
							/* Note: no device daisychain templating (SU_TYPE_DAISY_MASTER_ONLY)! */
							snprintf((char *)cur_info_p.OID, SU_INFOSIZE, su_info_p->OID, cur_template_number);
						}
					}
					else {
						snprintf((char *)cur_info_p.OID, SU_INFOSIZE, su_info_p->OID, cur_template_number);
					}
				}
#ifdef HAVE_PRAGMAS_FOR_GCC_DIAGNOSTIC_IGNORED_FORMAT_NONLITERAL
#pragma GCC diagnostic pop
#endif

				/* add instant commands to the info database. */
				if (SU_TYPE(su_info_p) == SU_TYPE_CMD) {
					upsdebugx(1, "Adding template command %s", cur_info_p.info_type);
					/* FIXME: only add if "su_ups_get(cur_info_p) == TRUE" */
					if (mode == SU_WALKMODE_INIT)
						dstate_addcmd(cur_info_p.info_type);
				}
				else /* get and process this data */
					status = get_and_process_data(mode, &cur_info_p);
			} else {
				/* server side (ABSENT) data */
				su_setinfo(&cur_info_p, NULL);
			}
			/* set back the flag */
			su_info_p->flags = cur_info_p.flags;
		}
		free((char*)cur_info_p.info_type);
		if (cur_info_p.OID != NULL)
			free((char*)cur_info_p.OID);
		if ((cur_info_p.dfl != NULL) &&
			(strstr(su_info_p->dfl, "%i") != NULL))
			free((char*)cur_info_p.dfl);
	}
	else {
		upsdebugx(1, "No %s present, discarding template definition...", type);
	}
	return status;
}

/* Return the type of template, according to a variable name.
 * Return: SU_OUTLET_GROUP, SU_OUTLET or 0 if not a template */
snmp_info_flags_t get_template_type(const char* varname)
{
	if (!strncmp(varname, "outlet.group", 12)) {
		upsdebugx(4, "outlet.group template");
		return SU_OUTLET_GROUP;
	}
	else if (!strncmp(varname, "outlet", 6)) {
		upsdebugx(4, "outlet template");
		return SU_OUTLET;
	}
	else if (!strncmp(varname, "device", 6)) {
		upsdebugx(4, "device template");
		return SU_DAISY;
	}
	else if (!strncmp(varname, "ambient", 7)) {
		upsdebugx(4, "ambient template");
		return SU_AMBIENT_TEMPLATE;
	}
	else {
		upsdebugx(2, "Unknown template type: %s", varname);
		return 0;
	}
}

/* Extract the id number of an instantiated template.
 * Example: return '1' for type = 'outlet.1.desc', -1 if unknown */
int extract_template_number(snmp_info_flags_t template_type, const char* varname)
{
	const char* item_number_ptr = NULL;
	int item_number = -1;

	if (template_type & SU_OUTLET_GROUP)
		item_number_ptr = &varname[12];
	else if (template_type & SU_OUTLET)
		item_number_ptr = &varname[6];
	else if (template_type & SU_DAISY)
		item_number_ptr = &varname[6];
	else if (template_type & SU_AMBIENT_TEMPLATE)
		item_number_ptr = &varname[7];
	else
		return -1;

	item_number = atoi(++item_number_ptr);
	upsdebugx(3, "%s: item %i", __func__, item_number);
	return item_number;
}

/* Extract the id number of a template from a variable name.
 * Example: return '1' for type = 'outlet.1.desc' */
static int extract_template_number_from_snmp_info_t(const char* varname)
{
	return extract_template_number(get_template_type(varname), varname);
}

/* end of template functions */


/* process a single data from a walk */
bool_t get_and_process_data(int mode, snmp_info_t *su_info_p)
{
	bool_t status = FALSE;

	upsdebugx(1, "%s: %s (%s)", __func__, su_info_p->info_type, su_info_p->OID);

	/* ok, update this element. */
	status = su_ups_get(su_info_p);

	/* set stale flag if data is stale, clear if not. */
	if (status == TRUE) {
		if (su_info_p->flags & SU_FLAG_STALE) {
			upslogx(LOG_INFO, "[%s] %s: data resumed for %s",
				upsname?upsname:device_name, __func__, su_info_p->info_type);
			su_info_p->flags &= ~SU_FLAG_STALE;
		}
		if(su_info_p->flags & SU_FLAG_UNIQUE) {
			/* We should be the only provider of this */
			disable_competition(su_info_p);
			su_info_p->flags &= ~SU_FLAG_UNIQUE;
		}
		dstate_dataok();
	} else {
		if (mode == SU_WALKMODE_INIT) {
			/* handle unsupported vars */
			su_info_p->flags &= ~SU_FLAG_OK;
		} else	{
			if (!(su_info_p->flags & SU_FLAG_STALE)) {
				upslogx(LOG_INFO, "[%s] snmp_ups_walk: data stale for %s",
					upsname?upsname:device_name, su_info_p->info_type);
				su_info_p->flags |= SU_FLAG_STALE;
			}
			dstate_datastale();
		}
	}
	return status;
}

/***********************************************************************
 * Daisychain handling functions
 **********************************************************************/

/*!
 * Daisychained devices support init:
 * Determine the number of device(s) and if daisychain support has to be enabled
 * Set the values of devices_count (internal) and "device.count" (public)
 * Return TRUE if daisychain support is enabled, FALSE otherwise */
bool_t daisychain_init()
{
	snmp_info_t *su_info_p = NULL;

	upsdebugx(1, "Checking if daisychain support has to be enabled");

	su_info_p = su_find_info("device.count");

	if (su_info_p != NULL)
	{
		upsdebugx(1, "Found device.count entry...");

		/* Enable daisychain if there is a device.count entry.
		 * This means that will have templates for entries */
		daisychain_enabled = TRUE;

		/* Try to get the OID value, if it's not a template */
		if ((su_info_p->OID != NULL) &&
			(strstr(su_info_p->OID, "%i") == NULL))
		{
#if WITH_SNMP_LKP_FUN
			devices_count = -1;
			/* First test if we have a generic lookup function */
			if ( (su_info_p->oid2info != NULL) && (su_info_p->oid2info->fun_s2l != NULL) ) {
				char buf[1024];
				upsdebugx(2, "%s: using generic string-to-long lookup function", __func__);
				if (TRUE == nut_snmp_get_str(su_info_p->OID, buf, sizeof(buf), su_info_p->oid2info)) {
					devices_count = su_info_p->oid2info->fun_s2l(buf);
					upsdebugx(2, "%s: got value '%ld'", __func__, devices_count);
				}
			}

			if (devices_count == -1) {
#endif // WITH_SNMP_LKP_FUN

			if (nut_snmp_get_int(su_info_p->OID, &devices_count) == TRUE)
				upsdebugx(1, "There are %ld device(s) present", devices_count);
			else
			{
				upsdebugx(1, "Error: can't get the number of device(s) present!");
				upsdebugx(1, "Falling back to 1 device!");
				devices_count = 1;
			}
#if WITH_SNMP_LKP_FUN
			}
#endif // WITH_SNMP_LKP_FUN
		}
		/* Otherwise (template), use the guesstimation function to get
		 * the number of devices present */
		else
		{
			devices_count = guestimate_template_count(su_info_p);
			upsdebugx(1, "Guesstimation: there are %ld device(s) present", devices_count);
		}

		/* Sanity check before data publication */

		if (devices_count < 1) {
			devices_count = 1;
			daisychain_enabled = FALSE;
			upsdebugx(1, "Devices count is less than 1!");
			upsdebugx(1, "Falling back to 1 device and disabling daisychain support!");
		} else {
			/* Publish the device(s) count - even if just one
			 * device was recognized at this moment */
			dstate_setinfo("device.count", "%ld", devices_count);

			/* Also publish the default value for mfr and a forged model
			 * for device.0 (whole daisychain) */
			su_info_p = su_find_info("device.mfr");
			if (su_info_p != NULL) {
				su_info_p = su_find_info("ups.mfr");
				if (su_info_p != NULL) {
					su_setinfo(su_info_p, NULL);
				}
			}
			/* Forge model using device.type and number */
			su_info_p = su_find_info("device.type");
			if ((su_info_p != NULL) && (su_info_p->dfl != NULL)) {
				dstate_setinfo("device.model", "daisychain %s (1+%ld)",
					su_info_p->dfl, devices_count - 1);
				dstate_setinfo("device.type", "%s", su_info_p->dfl);
			}
			else {
				dstate_setinfo("device.model", "daisychain (1+%ld)", devices_count - 1);
			}
		}
	}
	else {
		daisychain_enabled = FALSE;
		upsdebugx(1, "No device.count entry found, daisychain support not needed");
	}

	/* Finally, compute and store the base OID index and NUT offset */
	su_info_p = su_find_info("device.model");
	if (su_info_p != NULL) {
		device_template_index_base = base_snmp_template_index(su_info_p);
		upsdebugx(1, "%s: device_template_index_base = %i", __func__, device_template_index_base);
		device_template_offset = device_template_index_base - 1;
		upsdebugx(1, "%s: device_template_offset = %i", __func__, device_template_offset);
	}
	else {
		upsdebugx(1, "%s: No device.model entry found.", __func__);
	}

	upsdebugx(1, "%s: daisychain support is %s", __func__,
		(daisychain_enabled==TRUE)?"enabled":"disabled");

	return daisychain_enabled;
}

/***********************************************************************
 * SNMP handling functions
 **********************************************************************/

/* Process a data with regard to SU_OUTPHASES, SU_INPHASES and SU_BYPPHASES.
 * 3phases related data are disabled if the unit is 1ph, and conversely.
 * If the related phases data (input, output, bypass) is not yet valued,
 * retrieve it first.
 *
 * type: input, output, bypass
 * su_info_p: variable to process flags on
 * Return 0 if OK, 1 if the caller needs to "continue" the walk loop (i.e.
 * skip the present data)
 */
static int process_phase_data(const char* type, long *nb_phases, snmp_info_t *su_info_p)
{
	snmp_info_t *tmp_info_p;
	char tmpOID[SU_INFOSIZE];
	char tmpInfo[SU_INFOSIZE];
	long tmpValue;
	snmp_info_flags_t phases_flag = 0, single_phase_flag = 0, three_phase_flag = 0;

	/* Phase specific data */
	if (!strncmp(type, "input", 5)) {
		phases_flag = SU_INPHASES;
		single_phase_flag = SU_INPUT_1;
		three_phase_flag = SU_INPUT_3;
	}
	else if (!strncmp(type, "output", 6)) {
		phases_flag = SU_OUTPHASES;
		single_phase_flag = SU_OUTPUT_1;
		three_phase_flag = SU_OUTPUT_3;
	}
	else if (!strncmp(type, "input.bypass", 12)) {
		phases_flag = SU_BYPPHASES;
		single_phase_flag = SU_BYPASS_1;
		three_phase_flag = SU_BYPASS_3;
	}
	else {
		upsdebugx(2, "%s: unknown type '%s'", __func__, type);
		return 1;
	}

	/* Init the phase(s) info for this device, if not already done */
	if (*nb_phases == -1) {
		upsdebugx(2, "%s phases information not initialized for device %i",
			type, current_device_number);

		memset(tmpInfo, 0, SU_INFOSIZE);

		/* daisychain specifics... */
		if ( (daisychain_enabled == TRUE) && (current_device_number > 0) ) {
			/* Device(s) 2-N (slave(s)) need to append 'device.x' */
			snprintf(tmpInfo, SU_INFOSIZE,
					"device.%i.%s.phases", current_device_number, type);
		}
		else {
			snprintf(tmpInfo, SU_INFOSIZE, "%s.phases", type);
		}

		if (dstate_getinfo(tmpInfo) == NULL) {
			/* {input,output,bypass}.phases is not yet published,
			 * try to get the template for it */
			snprintf(tmpInfo, SU_INFOSIZE, "%s.phases", type);
			tmp_info_p = su_find_info(tmpInfo);
			if (tmp_info_p != NULL) {
				memset(tmpOID, 0, SU_INFOSIZE);

				/* Daisychain specific: we may have a template (including
				 * formatting string) that needs to be adapted! */
				if (strchr(tmp_info_p->OID, '%') != NULL) {
					upsdebugx(2, "Found template, need to be adapted");
#ifdef HAVE_PRAGMAS_FOR_GCC_DIAGNOSTIC_IGNORED_FORMAT_NONLITERAL
#pragma GCC diagnostic push
#endif
#ifdef HAVE_PRAGMA_GCC_DIAGNOSTIC_IGNORED_FORMAT_NONLITERAL
#pragma GCC diagnostic ignored "-Wformat-nonliteral"
#endif
#ifdef HAVE_PRAGMA_GCC_DIAGNOSTIC_IGNORED_FORMAT_SECURITY
#pragma GCC diagnostic ignored "-Wformat-security"
#endif
					snprintf((char*)tmpOID, SU_INFOSIZE, tmp_info_p->OID, current_device_number + device_template_offset);
#ifdef HAVE_PRAGMAS_FOR_GCC_DIAGNOSTIC_IGNORED_FORMAT_NONLITERAL
#pragma GCC diagnostic pop
#endif
				}
				else {
					/* Otherwise, just point at what we found */
					upsdebugx(2, "Found entry, not a template %s", tmp_info_p->OID);
					snprintf((char*)tmpOID, SU_INFOSIZE, "%s", tmp_info_p->OID);
				}
				/* Actually get the data */
				if (nut_snmp_get_int(tmpOID, &tmpValue) == TRUE) {
					*nb_phases = tmpValue;
				}
				else {
					upsdebugx(2, "Can't get %s value. Defaulting to 1 %s.phase", tmpInfo, type);
					*nb_phases = 1;
					/* FIXME: return something or process using default?! */
				}
			}
			else {
				upsdebugx(2, "No %s entry. Defaulting to 1 %s.phase", tmpInfo, type);
				*nb_phases = 1;
				/* FIXME: return something or process using default?! */
			}
		}
		else {
			*nb_phases = atoi(dstate_getinfo(tmpInfo));
		}
		/* Publish the number of phase(s) */
		dstate_setinfo(tmpInfo, "%ld", *nb_phases);
		upsdebugx(2, "device %i has %ld %s.phases", current_device_number, *nb_phases, type);
	}
	/* FIXME: what to do here?
	else if (*nb_phases == 0) {
		return 1;
	} */


	/* Actual processing of phases related data */
/* FIXME: don't clear SU_INPHASES in daisychain mode!!! ??? */
	if (su_info_p->flags & single_phase_flag) {
		if (*nb_phases == 1) {
			upsdebugx(1, "%s_phases is 1", type);
			su_info_p->flags &= ~phases_flag;
		} else {
			upsdebugx(1, "%s_phases is not 1", type);
			su_info_p->flags &= ~SU_FLAG_OK;
			return 1;
		}
	} else if (su_info_p->flags & three_phase_flag) {
		if (*nb_phases == 3) {
			upsdebugx(1, "%s_phases is 3", type);
			su_info_p->flags &= ~phases_flag;
		} else {
			upsdebugx(1, "%s_phases is not 3", type);
			su_info_p->flags &= ~SU_FLAG_OK;
			return 1;
		}
	} else {
		upsdebugx(1, "%s_phases is %ld", type, *nb_phases);
	}
	return 0; /* FIXME: remap EXIT_SUCCESS to RETURN_SUCCESS */
}

#if WITH_DMF_LUA
int publish_Lua_dstate(lua_State *L){
	const char *info_type = lua_tostring(L, 1);
	const char *value = lua_tostring(L, 2);

	if((info_type) && (value))
		dstate_setinfo(info_type, "%s", value);
	return 0;
}

int lua_C_gateway(lua_State *L){
	/* get number of arguments */
	const char *info_type = lua_tostring(L, 1);
	int current_device_number = lua_tointeger(L, 2);

	char *buf = (char *) malloc((strlen(info_type)+12) * sizeof(char));

	if(current_device_number > 0)
		sprintf(buf, "device.%d.%s", current_device_number, info_type);
	else
		sprintf(buf, "device.%s", info_type);

	const char *value = dstate_getinfo(buf);

	if(value)
		lua_pushstring(L, value);

	/* return the number of results */
	free(buf);
	return 1;
}
#endif /* WITH_DMF_LUA */

/* walk ups variables and set elements of the info array. */
bool_t snmp_ups_walk(int mode)
{
	long *walked_input_phases, *walked_output_phases, *walked_bypass_phases;
	static unsigned long iterations = 0;
	snmp_info_t *su_info_p;
	bool_t status = FALSE;

	if (mode == SU_WALKMODE_UPDATE) {
		semistatic_countdown--;
		if (semistatic_countdown < 0)
			semistatic_countdown = semistaticfreq;
	}

	/* Loop through all device(s) */
	/* Note: considering "unitary" and "daisy-chained" devices, we have
	 * several variables (and their values) that can come into play:
	 *  devices_count == 1 (default) AND daisychain_enabled == FALSE => unitary
	 *  devices_count > 1 (AND/OR?) daisychain_enabled == TRUE => a daisy-chain
	 * The current_device_number == 0 in context of daisy-chain means the
	 * "whole device" with composite or summary values that refer to the
	 * chain as a virtual power device (e.g. might be a sum of outlet counts).
	 * If daisychain_enabled == TRUE and current_device_number == 1 then we
	 * are looking at the "master" device (one that we have direct/networked
	 * connectivity to; the current_device_number > 1 is a slave (chained by
	 * some proprietary link not visible from the outside) and represented
	 * through the master - the slaves are not addressable directly. If the
	 * master dies/reboots, connection to the whole chain is interrupted.
	 * The dstate string names for daisychained sub-devices have the prefix
	 * "device." and number embedded (e.g. "device.3.input.phases") except
	 * for the whole (#0) virtual device, so it *seems* similar to unitary.
	 */

	for (current_device_number = 0 ; current_device_number <= devices_count ; current_device_number++)
	{
		/* reinit the alarm buffer, before */
		if (devices_count > 1)
			device_alarm_init();

		/* better safe than sorry, check sanity on every loop cycle */
		if (snmp_info == NULL) {
			fatalx(EXIT_FAILURE, "%s: snmp_info is not initialized", __func__);
		}

		if (snmp_info[0].info_type == NULL) {
			upsdebugx(1, "%s: WARNING: snmp_info is empty", __func__);
		}

		/* Loop through all mapping entries for the current_device_number */
<<<<<<< HEAD
		for (su_info_p = &snmp_info[0]; su_info_p->info_type != NULL ; su_info_p++) {
#if WITH_DMF_FUNCTIONS
			if(su_info_p->flags & SU_FLAG_FUNCTION){
				if(su_info_p->function_code) {
					if( (su_info_p->function_language==NULL)
					    || (su_info_p->function_language[0]=='\0')
					    || (strcmp("lua-5.1", su_info_p->function_language)==0)
					    || (strcmp("lua", su_info_p->function_language)==0)
					) {
#if WITH_DMF_LUA
						if (su_info_p->luaContext){
							char *result = NULL;

							lua_register(su_info_p->luaContext, "lua_C_gateway", lua_C_gateway);
							lua_register(su_info_p->luaContext, "publish_Lua_dstate", publish_Lua_dstate);

							char *funcname = snmp_info_type_to_main_function_name(su_info_p->info_type);
							upsdebugx(4, "DMF-LUA: Going to call Lua funcname:\n%s\n", funcname ? funcname : "<null>" );
							upsdebugx(5, "DMF-LUA: Lua code block being interpreted:\n%s\n", su_info_p->function_code );
							lua_getglobal(su_info_p->luaContext, funcname);
							lua_pushnumber(su_info_p->luaContext, current_device_number);
							lua_pcall(su_info_p->luaContext,1,1,0);
							result = (char *) lua_tostring(su_info_p->luaContext, -1);
							upsdebugx(4, "Executing LUA for SNMP_INFO: %s\n\nResult: %s\n", funcname, result);
							free(funcname);

							if(result){
								char *buf = (char *) malloc((strlen(su_info_p->info_type)+3) * sizeof(char));
								int i = 0;
								while((su_info_p->info_type[i]) && (su_info_p->info_type[i]) != '.') i++;

								if(current_device_number > 0)
									sprintf(buf, "%.*s.%d%s",i , su_info_p->info_type, current_device_number, su_info_p->info_type + i);
								else
									sprintf(buf, "%s", su_info_p->info_type);

								dstate_setinfo(buf, "%s", result);
								free(buf);
							}
						} /* if (su_info_p->luaContext) */
#else
						upsdebugx(1, "SNMP_INFO entry backed by dynamic code in '%s' was skipped because support for this language is not compiled in",
							su_info_p->function_language ? su_info_p->function_language : "LUA");
#endif /* WITH_DMF_LUA */
					} /* if function_language resolved to "lua*" */
					else {
						upsdebugx(1, "SNMP_INFO entry backed by dynamic code in '%s' was skipped because support for this language is not compiled in",
							su_info_p->function_language);
					} /* no known function_language here */
				} /* if(su_info_p->function_code) was present */
				continue;
			} /* if(su_info_p->flags & SU_FLAG_FUNCTION) - otherwise fall through to static data */
#endif /* WITH_DMF_FUNCTIONS */
=======
		for (su_info_p = &snmp_info[0]; (su_info_p != NULL && su_info_p->info_type != NULL) ; su_info_p++) {
>>>>>>> 2bd17f54

			/* FIXME:
			 * switch(current_device_number) {
			 * case 0: devtype = "daisychain whole"
			 * case 1: devtype = "daisychain master"
			 * default: devtype = "daisychain slave"
			 */
			if (daisychain_enabled == TRUE) {
				upsdebugx(1, "%s: processing device %i (%s)", __func__,
					current_device_number,
					(current_device_number == 1)?"master":"slave"); /* FIXME: daisychain */
			}

			/* Check if we are asked to stop (reactivity++) */
			if (exit_flag != 0) {
				upsdebugx(1, "%s: aborting because exit_flag was set", __func__);
				return TRUE;
			}

			/* Skip daisychain data count */
			if (mode == SU_WALKMODE_INIT &&
				(!strncmp(su_info_p->info_type, "device.count", 12)))
			{
				su_info_p->flags &= ~SU_FLAG_OK;
				continue;
			}

/* FIXME: daisychain-whole, what to do? */
/* Note that when addressing the FIXME above,
 *   if (current_device_number == 0 && daisychain_enabled == FALSE)
 * then we'd skip it still (unitary device is at current_device_number == 1)...
 */
			/* skip the whole-daisychain for now */
			if (current_device_number == 0) {
				upsdebugx(1, "Skipping daisychain device.0 for now...");
				continue;
			}

			/* skip instcmd, not linked to outlets */
			if ((SU_TYPE(su_info_p) == SU_TYPE_CMD)
				&& !(su_info_p->flags & SU_OUTLET)
				&& !(su_info_p->flags & SU_OUTLET_GROUP)) {
				upsdebugx(1, "SU_CMD_MASK => %s", su_info_p->OID);
				continue;
			}
			/* skip elements we shouldn't show in update mode */
			if ((mode == SU_WALKMODE_UPDATE) && !(su_info_p->flags & SU_FLAG_OK))
				continue;

			/* skip semi-static elements in update mode: only parse when countdown reaches 0 */
			if ((mode == SU_WALKMODE_UPDATE) && (su_info_p->flags & SU_FLAG_SEMI_STATIC)) {
				if (semistatic_countdown != 0)
					continue;
				upsdebugx(1, "Refreshing semi-static entry %s", su_info_p->OID);
			}

			/* skip static elements in update mode */
			if ((mode == SU_WALKMODE_UPDATE) && (su_info_p->flags & SU_FLAG_STATIC))
				continue;

			/* Set default value if we cannot fetch it */
			/* and set static flag on this element.
			 * Not applicable to outlets (need SU_FLAG_STATIC tagging) */
			if ((su_info_p->flags & SU_FLAG_ABSENT)
				&& !(su_info_p->flags & SU_OUTLET)
				&& !(su_info_p->flags & SU_OUTLET_GROUP)
				&& !(su_info_p->flags & SU_AMBIENT_TEMPLATE))
			{
				if (mode == SU_WALKMODE_INIT)
				{
					if (su_info_p->dfl)
					{
						if ((daisychain_enabled == TRUE) && (devices_count > 1))
						{
							if (current_device_number == 0)
							{
								su_setinfo(su_info_p, NULL); /* FIXME: daisychain-whole, what to do? */
							} else {
								status = process_template(mode, "device", su_info_p);
							}
						}
						else {
							/* Set default value if we cannot fetch it from ups. */
							su_setinfo(su_info_p, NULL);
						}
					}
					su_info_p->flags |= SU_FLAG_STATIC;
				}
				continue;
			}

			/* check stale elements only on each PN_STALE_RETRY iteration. */
	/*		if ((su_info_p->flags & SU_FLAG_STALE) &&
					(iterations % SU_STALE_RETRY) != 0)
				continue;
	*/
			/* Filter 1-phase Vs 3-phase according to {input,output,bypass}.phase.
			 * Non matching items are disabled, and flags are cleared at init
			 * time */
			/* Process input phases information */
			walked_input_phases = &daisychain_info[current_device_number]->input_phases;
			if (su_info_p->flags & SU_INPHASES) {
				upsdebugx(1, "Check input_phases (%ld)", *walked_input_phases);
				if (process_phase_data("input", walked_input_phases, su_info_p) == 1)
					continue;
			}

			/* Process output phases information */
			walked_output_phases = &daisychain_info[current_device_number]->output_phases;
			if (su_info_p->flags & SU_OUTPHASES) {
				upsdebugx(1, "Check output_phases (%ld)", *walked_output_phases);
				if (process_phase_data("output", walked_output_phases, su_info_p) == 1)
					continue;
			}

			/* Process bypass phases information */
			walked_bypass_phases = &daisychain_info[current_device_number]->bypass_phases;
			if (su_info_p->flags & SU_BYPPHASES) {
				upsdebugx(1, "Check bypass_phases (%ld)", *walked_bypass_phases);
				if (process_phase_data("input.bypass", walked_bypass_phases, su_info_p) == 1)
					continue;
			}

			/* process template (outlet, outlet group, inc. daisychain) definition */
			if (su_info_p->flags & SU_OUTLET) {
				/* Skip commands after init */
				if ((SU_TYPE(su_info_p) == SU_TYPE_CMD) && (mode == SU_WALKMODE_UPDATE))
					continue;
				else
					status = process_template(mode, "outlet", su_info_p);
			}
			else if (su_info_p->flags & SU_OUTLET_GROUP) {
				/* Skip commands after init */
				if ((SU_TYPE(su_info_p) == SU_TYPE_CMD) && (mode == SU_WALKMODE_UPDATE))
					continue;
				else
					status = process_template(mode, "outlet.group", su_info_p);
			}
			else if (su_info_p->flags & SU_AMBIENT_TEMPLATE) {
				/* Skip commands after init */
				if ((SU_TYPE(su_info_p) == SU_TYPE_CMD) && (mode == SU_WALKMODE_UPDATE))
					continue;
				else
					status = process_template(mode, "ambient", su_info_p);
			}
			else {
/*				if (daisychain_enabled == TRUE) {
					status = process_template(mode, "device", su_info_p);
				}
				else {
*/					/* get and process this data, including daisychain adaptation */
					status = get_and_process_data(mode, su_info_p);
/*
				}
*/
			}
		}	/* for (su_info_p... */

		if (devices_count > 1) {
			/* commit the device alarm buffer */
			device_alarm_commit(current_device_number);

			/* reinit the alarm buffer, after, not to pollute "device.0" */
			device_alarm_init();
		}
	}
	iterations++;
	return status;
}

bool_t su_ups_get(snmp_info_t *su_info_p)
{
	static char buf[SU_INFOSIZE];
	bool_t status;
	long value;
	double dvalue;
	const char *strValue = NULL;
	struct snmp_pdu ** pdu_array;
	struct snmp_pdu * current_pdu;
	alarms_info_t * alarms;
	int index = 0;
	char *format_char = NULL;
	snmp_info_t *tmp_info_p = NULL;

	upsdebugx(2, "%s: %s %s", __func__, su_info_p->info_type, su_info_p->OID);

	/* Check if this is a daisychain template */
	if (su_info_p->OID != NULL && (format_char = strchr(su_info_p->OID, '%')) != NULL) {
		tmp_info_p = instantiate_info(su_info_p, tmp_info_p);
		if (tmp_info_p != NULL) {
			/* adapt the OID */
			if (su_info_p->OID != NULL) {
#ifdef HAVE_PRAGMAS_FOR_GCC_DIAGNOSTIC_IGNORED_FORMAT_NONLITERAL
#pragma GCC diagnostic push
#endif
#ifdef HAVE_PRAGMA_GCC_DIAGNOSTIC_IGNORED_FORMAT_NONLITERAL
#pragma GCC diagnostic ignored "-Wformat-nonliteral"
#endif
#ifdef HAVE_PRAGMA_GCC_DIAGNOSTIC_IGNORED_FORMAT_SECURITY
#pragma GCC diagnostic ignored "-Wformat-security"
#endif
				snprintf((char *)tmp_info_p->OID, SU_INFOSIZE, su_info_p->OID,
					current_device_number + device_template_offset);
#ifdef HAVE_PRAGMAS_FOR_GCC_DIAGNOSTIC_IGNORED_FORMAT_NONLITERAL
#pragma GCC diagnostic pop
#endif
			}
			else {
				free_info(tmp_info_p);
				return FALSE;
			}

			/* adapt info_type */
			if (su_info_p->info_type != NULL) {
				snprintf((char *)tmp_info_p->info_type, SU_INFOSIZE, "%s", su_info_p->info_type);
			}
			else {
				free_info(tmp_info_p);
				return FALSE;
			}

			su_info_p = tmp_info_p;
		}
		else {
			upsdebugx(2, "%s: can't instantiate template", __func__);
			return FALSE;
		}
	}

	if (!strcasecmp(su_info_p->info_type, "ups.status")) {
/* FIXME: daisychain status support! */
		status = nut_snmp_get_int(su_info_p->OID, &value);
		if (status == TRUE)
		{
			su_status_set(su_info_p, value);
			upsdebugx(2, "=> value: %ld", value);
		}
		else
			upsdebugx(2, "=> Failed");

		free_info(tmp_info_p);
		return status;
	}

	/* Handle 'ups.alarm', 'outlet.n.alarm' and 3phase 'Lx.alarm',
	 * nothing else! */
	if (!strcmp(strrchr(su_info_p->info_type, '.'), ".alarm")) {

		upsdebugx(2, "Processing alarm: %s", su_info_p->info_type);

/* FIXME: daisychain alarms support! */
		status = nut_snmp_get_int(su_info_p->OID, &value);
		if (status == TRUE)
		{
			su_alarm_set(su_info_p, value);
			upsdebugx(2, "=> value: %ld", value);
		}
		else upsdebugx(2, "=> Failed");

		free_info(tmp_info_p);
		return status;
	}

	/* Walk a subtree (array) of alarms, composed of OID references.
	 * The object referenced should not be accessible, but rather when
	 * present, this means that the alarm condition is TRUE.
	 * Only present in powerware-mib.c for now */
	if (!strcasecmp(su_info_p->info_type, "ups.alarms")) {
		status = nut_snmp_get_int(su_info_p->OID, &value);
		if (status == TRUE) {
			upsdebugx(2, "=> %ld alarms present", value);
			if( value > 0 ) {
				pdu_array = nut_snmp_walk(su_info_p->OID, INT_MAX);
				if(pdu_array == NULL) {
					upsdebugx(2, "=> Walk failed");
					return FALSE;
				}

				current_pdu = pdu_array[index];
				while(current_pdu) {
					/* Retrieve the OID name, for comparison */
					if (decode_oid(current_pdu, buf, sizeof(buf)) == TRUE) {
						alarms = alarms_info;
						while( alarms->OID ) {
							if(!strcmp(buf, alarms->OID)) {
								upsdebugx(3, "Alarm OID found => %s", alarms->OID);
								/* Check for ups.status value */
								if (alarms->status_value) {
									upsdebugx(3, "Alarm value (status) found => %s", alarms->status_value);
									status_set(alarms->status_value);
								}
								/* Check for ups.alarm value */
								if (alarms->alarm_value) {
									upsdebugx(3, "Alarm value (alarm) found => %s", alarms->alarm_value);
									alarm_set(alarms->alarm_value);
								}
								break;
							}
							alarms++;
						}
					}
					index++;
					current_pdu = pdu_array[index];
				}
				nut_snmp_free(pdu_array);
			}
		}
		else {
			upsdebugx(2, "=> Failed");
		}

		free_info(tmp_info_p);
		return status;
	}

	/* another special case */
	if (!strcasecmp(su_info_p->info_type, "ambient.temperature")) {
		float temp=0;

		status = nut_snmp_get_int(su_info_p->OID, &value);

		if(status != TRUE) {
			free_info(tmp_info_p);
			return status;
		}

		/* only do this if using the IEM sensor */
		if (!strcmp(su_info_p->OID, APCC_OID_IEM_TEMP)) {
			int	su;
			long	units;

			su = nut_snmp_get_int(APCC_OID_IEM_TEMP_UNIT, &units);

			/* no response, or units == F */
			if ((su == FALSE) || (units == APCC_IEM_FAHRENHEIT))
				temp = (value - 32) / 1.8;
			else
				temp = value;
		}
		else {
			temp = value * su_info_p->info_len;
		}

		snprintf(buf, sizeof(buf), "%.1f", temp);
		su_setinfo(su_info_p, buf);

		free_info(tmp_info_p);
		return TRUE;
	}

	/* special treatment for element without oid but with default value */
	if (su_info_p->OID == NULL && su_info_p->dfl != NULL) {
		status = TRUE;
		strncpy(buf, su_info_p->dfl, sizeof(buf) - 1);
	}
	else if (su_info_p->info_flags & ST_FLAG_STRING) {
		status = nut_snmp_get_str(su_info_p->OID, buf, sizeof(buf), su_info_p->oid2info);
		if (status == TRUE) {
			if (quirk_symmetra_threephase) {
				if (!strcasecmp(su_info_p->info_type, "input.transfer.low")
				 || !strcasecmp(su_info_p->info_type, "input.transfer.high")) {
					/* Convert from three phase line-to-line voltage to line-to-neutral voltage */
					double tmp_dvalue = atof(buf);
					tmp_dvalue = tmp_dvalue * 0.707;
					snprintf(buf, sizeof(buf), "%.2f", tmp_dvalue);
				}
			}
			/* Check if there is a string reformating function */
			const char *fmt_buf = NULL;
			if ((fmt_buf = su_find_strval(su_info_p->oid2info, buf)) != NULL) {
				snprintf(buf, sizeof(buf), "%s", fmt_buf);
			}
		}
	} else {
		status = nut_snmp_get_int(su_info_p->OID, &value);
		if (status == TRUE) {
			if ((su_info_p->flags&SU_FLAG_NEGINVALID && value<0)
				|| (su_info_p->flags&SU_FLAG_ZEROINVALID && value==0)) {
				su_info_p->flags &= ~SU_FLAG_OK;
				if(su_info_p->flags&SU_FLAG_UNIQUE) {
					disable_competition(su_info_p);
					su_info_p->flags &= ~SU_FLAG_UNIQUE;
				}
				free_info(tmp_info_p);
				return FALSE;
			}
			/* Check if there is a value to be looked up */
			if ((strValue = su_find_infoval(su_info_p->oid2info, &value)) != NULL)
				snprintf(buf, sizeof(buf), "%s", strValue);
			else {
				/* Check if there is a need to publish decimal too,
				 * i.e. if switching to integer does not cause a
				 * loss of precision.
				 * FIXME: Use remainder? is (dvalue%1.0)>0 cleaner?
				 */
				dvalue = value * su_info_p->info_len;
				if (f_equal((int)dvalue, dvalue))
					snprintf(buf, sizeof(buf), "%i", (int)dvalue);
				else
					snprintf(buf, sizeof(buf), "%.2f", (float)dvalue);
			}
		}
	}

	if (status == TRUE) {
		su_setinfo(su_info_p, buf);
		upsdebugx(2, "=> value: %s", buf);
	}
	else
		upsdebugx(2, "=> Failed");

	free_info(tmp_info_p);
	return status;
}

/* Common function for setting OIDs, from a NUT variable name,
 * used by su_setvar() and su_instcmd()
 * Params:
 * @mode: SU_MODE_INSTCMD for instant commands, SU_MODE_SETVAR for settings
 * @varname: name of variable or command to set the OID from
 * @val: value for settings, NULL for commands

 * Returns
 *   STAT_SET_HANDLED if OK,
 *   STAT_SET_INVALID or STAT_SET_UNKNOWN if the command / setting is not supported
 *   STAT_SET_FAILED otherwise
 */
static int su_setOID(int mode, const char *varname, const char *val)
{
	snmp_info_t *su_info_p = NULL;
	bool_t status;
	int retval = STAT_SET_FAILED;
	int cmd_offset = 0;
	long value = -1;
	/* normal (default), outlet, or outlet group variable */
	snmp_info_flags_t vartype = 0;
	int daisychain_device_number = -1;
	/* variable without the potential "device.X" prefix, to find the template */
	char *tmp_varname = NULL;
	char setOID[SU_INFOSIZE];
	/* Used for potentially appending "device.X." to {outlet,outlet.group}.count */
	char template_count_var[SU_BUFSIZE];

	upsdebugx(2, "entering %s(%s, %s, %s)", __func__,
		(mode==SU_MODE_INSTCMD)?"instcmd":"setvar", varname, val);

	memset(setOID, 0, SU_INFOSIZE);
	memset(template_count_var, 0, SU_BUFSIZE);

	/* Check if it's a daisychain setting */
	if (!strncmp(varname, "device", 6)) {
		/* Extract the device number */
		daisychain_device_number = atoi(&varname[7]);
		/* Point at the command, without the "device.x" prefix */
		tmp_varname = strdup(&varname[9]);
		snprintf(template_count_var, 10, "%s", varname);

		upsdebugx(2, "%s: got a daisychain %s (%s) for device %i",
			__func__, (mode==SU_MODE_INSTCMD)?"command":"setting",
			tmp_varname, daisychain_device_number);

		if (daisychain_device_number > devices_count)
			upsdebugx(2, "%s: item is out of bound (%i / %ld)",
				__func__, daisychain_device_number, devices_count);
	}
	else {
		daisychain_device_number = 0;
		tmp_varname = strdup(varname);
	}

	/* skip the whole-daisychain for now:
	 * will send the settings to all devices in the daisychain */
	if ((daisychain_enabled == TRUE) && (devices_count > 1) && (daisychain_device_number == 0)) {
		upsdebugx(2, "daisychain %s for device.0 are not yet supported!",
			(mode==SU_MODE_INSTCMD)?"command":"setting");
		free(tmp_varname);
		return STAT_SET_INVALID;
	}

	/* Check if it is outlet / outlet.group, or standard variable */
	if (strncmp(tmp_varname, "outlet", 6))
		su_info_p = su_find_info(tmp_varname);
	else {
		snmp_info_t *tmp_info_p;
		/* Point the outlet or outlet group number in the string */
		const char *item_number_ptr = NULL;
		/* Store the target outlet or group number */
		int item_number = extract_template_number_from_snmp_info_t(tmp_varname);
		/* Store the total number of outlets or outlet groups */
		int total_items = -1;

		/* Check if it is outlet / outlet.group */
		vartype = get_template_type(tmp_varname);
		if (vartype == SU_OUTLET_GROUP) {
			snprintfcat(template_count_var, SU_BUFSIZE, "outlet.group.count");
			total_items = atoi(dstate_getinfo(template_count_var));
			item_number_ptr = &tmp_varname[12];
		}
		else {
			snprintfcat(template_count_var, SU_BUFSIZE, "outlet.count");
			total_items = atoi(dstate_getinfo(template_count_var));
			item_number_ptr = &tmp_varname[6];
		}
		upsdebugx(3, "Using count variable '%s'", template_count_var);
		item_number = atoi(++item_number_ptr);
		upsdebugx(3, "%s: item %i / %i", __func__, item_number, total_items);

		/* ensure the item number is supported (filtered upstream though)! */
		if (item_number > total_items) {
			/* out of bound item number */
			upsdebugx(2, "%s: item is out of bound (%i / %i)",
				__func__, item_number, total_items);
			return STAT_SET_INVALID;
		}
		/* find back the item template */
		char *item_varname = (char *)xmalloc(SU_INFOSIZE);
		snprintf(item_varname, SU_INFOSIZE, "%s.%s%s",
				(vartype == SU_OUTLET)?"outlet":"outlet.group",
				"%i", strchr(item_number_ptr++, '.'));

		upsdebugx(3, "%s: searching for template\"%s\"", __func__, item_varname);
		tmp_info_p = su_find_info(item_varname);
		free(item_varname);

		/* for an snmp_info_t instance */
		su_info_p = instantiate_info(tmp_info_p, su_info_p);

		/* check if default value is also a template */
		if ((su_info_p->dfl != NULL) &&
			(strstr(tmp_info_p->dfl, "%i") != NULL))
		{
			su_info_p->dfl = (char *)xmalloc(SU_INFOSIZE);
#ifdef HAVE_PRAGMAS_FOR_GCC_DIAGNOSTIC_IGNORED_FORMAT_NONLITERAL
#pragma GCC diagnostic push
#endif
#ifdef HAVE_PRAGMA_GCC_DIAGNOSTIC_IGNORED_FORMAT_NONLITERAL
#pragma GCC diagnostic ignored "-Wformat-nonliteral"
#endif
#ifdef HAVE_PRAGMA_GCC_DIAGNOSTIC_IGNORED_FORMAT_SECURITY
#pragma GCC diagnostic ignored "-Wformat-security"
#endif
			snprintf((char *)su_info_p->dfl, SU_INFOSIZE, tmp_info_p->dfl,
				item_number);
#ifdef HAVE_PRAGMAS_FOR_GCC_DIAGNOSTIC_IGNORED_FORMAT_NONLITERAL
#pragma GCC diagnostic pop
#endif
		}
		/* adapt the OID */
		if (su_info_p->OID != NULL) {
			if (mode==SU_MODE_INSTCMD) {
				/* Workaround buggy Eaton Pulizzi implementation
				 * which have different offsets index for data & commands! */
				if (su_info_p->flags & SU_CMD_OFFSET) {
					upsdebugx(3, "Adding command offset");
					cmd_offset++;
				}
			}

			/* Special processing for daisychain:
			 * these outlet | outlet groups also include formatting info,
			 * so we have to check if the daisychain is enabled, and if
			 * the formatting info for it are in 1rst or 2nd position */
#ifdef HAVE_PRAGMAS_FOR_GCC_DIAGNOSTIC_IGNORED_FORMAT_NONLITERAL
#pragma GCC diagnostic push
#endif
#ifdef HAVE_PRAGMA_GCC_DIAGNOSTIC_IGNORED_FORMAT_NONLITERAL
#pragma GCC diagnostic ignored "-Wformat-nonliteral"
#endif
#ifdef HAVE_PRAGMA_GCC_DIAGNOSTIC_IGNORED_FORMAT_SECURITY
#pragma GCC diagnostic ignored "-Wformat-security"
#endif
			if (daisychain_enabled == TRUE) {
				/* Note: daisychain_enabled == TRUE means that we have
				 * daisychain template. However:
				 * * when there are multiple devices, offset "-1" applies
				 *   since device.0 is a fake and actual devices start at
				 *   index 1
				 * * when there is only 1 device, offset doesn't apply since
				 *   the device index is "0"
				 */
				int daisychain_offset = 0;
				if (devices_count > 1)
					daisychain_offset = 1;

				if (su_info_p->flags & SU_TYPE_DAISY_1) {
					snprintf((char *)su_info_p->OID, SU_INFOSIZE, tmp_info_p->OID,
						daisychain_device_number - daisychain_offset, item_number);
				}
				else {
					snprintf((char *)su_info_p->OID, SU_INFOSIZE, tmp_info_p->OID,
						item_number, daisychain_device_number - daisychain_offset);
				}
			}
			else {
				snprintf((char *)su_info_p->OID, SU_INFOSIZE, tmp_info_p->OID, item_number);
			}
#ifdef HAVE_PRAGMAS_FOR_GCC_DIAGNOSTIC_IGNORED_FORMAT_NONLITERAL
#pragma GCC diagnostic pop
#endif
		}
		/* else, don't return STAT_SET_INVALID for mode==SU_MODE_SETVAR since we
		 * can be setting a server side variable! */
		else {
			if (mode==SU_MODE_INSTCMD) {
				free_info(su_info_p);
				return STAT_INSTCMD_UNKNOWN;
			}
			else {
				/* adapt info_type */
				if (su_info_p->info_type != NULL)
					snprintf((char *)su_info_p->info_type, SU_INFOSIZE, "%s", tmp_varname);
			}
		}
	}

	/* Sanity check */
	if (!su_info_p || !su_info_p->info_type || !(su_info_p->flags & SU_FLAG_OK)) {

		upsdebugx(2, "%s: info element unavailable %s", __func__, varname);

		/* Free template (outlet and outlet.group) */
		free_info(su_info_p);

		if (tmp_varname != NULL)
			free(tmp_varname);

		return STAT_SET_UNKNOWN;
	}

	/* set value into the device, using the provided one, or the default one otherwise */
	if (mode==SU_MODE_INSTCMD) {
		/* Sanity check: commands should either have a value or a default */
		if ( (val == NULL) && (su_info_p->dfl == NULL) ) {
			upsdebugx(1, "%s: cannot execute command '%s': a provided or default value is needed!", __func__, varname);
			return STAT_SET_INVALID;
		}
	}

	if (su_info_p->info_flags & ST_FLAG_STRING) {
		status = nut_snmp_set_str(su_info_p->OID, val ? val : su_info_p->dfl);
	}
	else {
		if (mode==SU_MODE_INSTCMD) {
			if ( !str_to_long(val ? val : su_info_p->dfl, &value, 10) ) {
				upsdebugx(1, "%s: cannot execute command '%s': value is not a number!", __func__, varname);
				return STAT_SET_INVALID;
			}
		}
		else {
			/* non string data may imply a value lookup */
			if (su_info_p->oid2info) {
				value = su_find_valinfo(su_info_p->oid2info, val ? val : su_info_p->dfl);
			}
			else {
				/* Convert value and apply multiplier */
				if ( !str_to_long(val, &value, 10) ) {
					upsdebugx(1, "%s: cannot set '%s': value is not a number!", __func__, varname);
					return STAT_SET_INVALID;
				}
				value = (long)((double)value / su_info_p->info_len);
			}
		}
		/* Actually apply the new value */
		if (SU_TYPE(su_info_p) == SU_TYPE_TIME) {
			status = nut_snmp_set_time(su_info_p->OID, value);
		}
		else {
			status = nut_snmp_set_int(su_info_p->OID, value);
		}
	}

	/* Process result */
	if (status == FALSE) {
		if (mode==SU_MODE_INSTCMD)
			upsdebugx(1, "%s: cannot execute command '%s'", __func__, varname);
		else
			upsdebugx(1, "%s: cannot set value %s on OID %s", __func__, val, su_info_p->OID);

		retval = STAT_SET_FAILED;
	}
	else {
		retval = STAT_SET_HANDLED;
		if (mode==SU_MODE_INSTCMD)
			upsdebugx(1, "%s: successfully sent command %s", __func__, varname);
		else {
			upsdebugx(1, "%s: successfully set %s to \"%s\"", __func__, varname, val);

			/* update info array: call dstate_setinfo, since flags and aux are
			 * already published, and this saves us some processing */
			dstate_setinfo(varname, "%s", val);
		}
	}

	/* Free template (outlet and outlet.group) */
	if (!strncmp(tmp_varname, "outlet", 6))
		free_info(su_info_p);
	free(tmp_varname);

	return retval;
}

/* set r/w INFO_ element to a value. */
int su_setvar(const char *varname, const char *val)
{
	return su_setOID(SU_MODE_SETVAR, varname, val);
}

/* Daisychain-aware function to add instant commands:
 * Every command that is valid for a device has to be added for device.0
 * This then allows to composite commands, called on device.0 and executed
 * on all devices of the daisychain */
int su_addcmd(snmp_info_t *su_info_p)
{
	upsdebugx(2, "entering %s(%s)", __func__, su_info_p->info_type);

	if (daisychain_enabled == TRUE) {
/* FIXME?: daisychain */
		for (current_device_number = 1 ; current_device_number <= devices_count ;
			current_device_number++)
		{
			process_template(SU_WALKMODE_INIT, "device", su_info_p);
		}
	}
	else {
		if (nut_snmp_get(su_info_p->OID) != NULL) {
			dstate_addcmd(su_info_p->info_type);
			upsdebugx(1, "%s: adding command '%s'", __func__, su_info_p->info_type);
		}
	}
	return 0;
}

/* process instant command and take action. */
int su_instcmd(const char *cmdname, const char *extradata)
{
	return su_setOID(SU_MODE_INSTCMD, cmdname, extradata);
}

/* FIXME: the below functions can be removed since these were for loading
 * the mib2nut information from a file instead of the .h definitions... */
/* return 1 if usable, 0 if not */
static int parse_mibconf_args(size_t numargs, char **arg)
{
	bool_t ret;

	/* everything below here uses up through arg[1] */
	if (numargs < 6)
		return 0;

	/* <info type> <info flags> <info len> <OID name> <default value> <value lookup> */

	/* special case for setting some OIDs value at driver startup */
	if (!strcmp(arg[0], "init")) {
		/* set value. */
		if (!strncmp(arg[1], "str", 3)) {
			ret = nut_snmp_set_str(arg[3], arg[4]);
		} else {
			ret = nut_snmp_set_int(arg[3], strtol(arg[4], NULL, 0));
		}

		if (ret == FALSE)
			upslogx(LOG_ERR, "%s: cannot set value %s for %s", __func__, arg[4], arg[3]);
		else
			upsdebugx(1, "%s: successfully set %s to \"%s\"", __func__, arg[0], arg[4]);

		return 1;
	}

	/* TODO: create the lookup table */
	upsdebugx(2, "%s, %s, %s, %s, %s, %s", arg[0], arg[1], arg[2], arg[3], arg[4], arg[5]);

	return 1;
}

/* called for fatal errors in parseconf like malloc failures */
static void mibconf_err(const char *errmsg)
{
	upslogx(LOG_ERR, "Fatal error in parseconf (*mib.conf): %s", errmsg);
}

/* load *mib.conf into an snmp_info_t structure */
void read_mibconf(char *mib)
{
	char	fn[SMALLBUF];
	PCONF_CTX_t	ctx;

	upsdebugx(2, "SNMP UPS driver: entering %s(%s)", __func__, mib);

	snprintf(fn, sizeof(fn), "%s/snmp/%s.conf", CONFPATH, mib);

	pconf_init(&ctx, mibconf_err);

	if (!pconf_file_begin(&ctx, fn))
		fatalx(EXIT_FAILURE, "%s", ctx.errmsg);

	while (pconf_file_next(&ctx)) {
		if (pconf_parse_error(&ctx)) {
			upslogx(LOG_ERR, "Parse error: %s:%d: %s",
				fn, ctx.linenum, ctx.errmsg);
			continue;
		}

		if (ctx.numargs < 1)
			continue;

		if (!parse_mibconf_args(ctx.numargs, ctx.arglist)) {
			unsigned int	i;
			char	errmsg[SMALLBUF];

			snprintf(errmsg, sizeof(errmsg),
				"mib.conf: invalid directive");

			for (i = 0; i < ctx.numargs; i++)
				snprintfcat(errmsg, sizeof(errmsg), " %s",
					ctx.arglist[i]);

			upslogx(LOG_WARNING, "%s", errmsg);
		}
	}
	pconf_finish(&ctx);
}<|MERGE_RESOLUTION|>--- conflicted
+++ resolved
@@ -3156,8 +3156,7 @@
 		}
 
 		/* Loop through all mapping entries for the current_device_number */
-<<<<<<< HEAD
-		for (su_info_p = &snmp_info[0]; su_info_p->info_type != NULL ; su_info_p++) {
+		for (su_info_p = &snmp_info[0]; (su_info_p != NULL && su_info_p->info_type != NULL) ; su_info_p++) {
 #if WITH_DMF_FUNCTIONS
 			if(su_info_p->flags & SU_FLAG_FUNCTION){
 				if(su_info_p->function_code) {
@@ -3210,9 +3209,6 @@
 				continue;
 			} /* if(su_info_p->flags & SU_FLAG_FUNCTION) - otherwise fall through to static data */
 #endif /* WITH_DMF_FUNCTIONS */
-=======
-		for (su_info_p = &snmp_info[0]; (su_info_p != NULL && su_info_p->info_type != NULL) ; su_info_p++) {
->>>>>>> 2bd17f54
 
 			/* FIXME:
 			 * switch(current_device_number) {
