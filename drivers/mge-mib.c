--- conflicted
+++ resolved
@@ -94,34 +94,11 @@
 	{ 0, NULL, NULL, NULL }
 };
 
-<<<<<<< HEAD
 /* Note: This is currently identical to ietf_test_result_info from IETF MIB
  * We rename it here to a) allow evolution that may become incompatible;
  * b) avoid namespace conflicts, especially with DMF loader of named objects
  */
 static info_lkp_t mge_test_result_info[] = {
-	{ 1, "done and passed" },
-	{ 2, "done and warning" },
-	{ 3, "done and error" },
-	{ 4, "aborted" },
-	{ 5, "in progress" },
-	{ 6, "no test initiated" },
-	{ 0, NULL }
-};
-
-static info_lkp_t mge_beeper_status_info[] = {
-	{ 1, "disabled" },
-	{ 2, "enabled" },
-	{ 3, "muted" },
-	{ 0, NULL }
-};
-
-static info_lkp_t mge_yes_no_info[] = {
-	{ 1, "yes" },
-	{ 2, "no" },
-	{ 0, NULL }
-=======
-static info_lkp_t ietf_test_result_info[] = {
 	{ 1, "done and passed", NULL, NULL },
 	{ 2, "done and warning", NULL, NULL },
 	{ 3, "done and error", NULL, NULL },
@@ -131,31 +108,24 @@
 	{ 0, NULL, NULL, NULL }
 };
 
-static info_lkp_t ietf_beeper_status_info[] = {
+static info_lkp_t mge_beeper_status_info[] = {
 	{ 1, "disabled", NULL, NULL },
 	{ 2, "enabled", NULL, NULL },
 	{ 3, "muted", NULL, NULL },
 	{ 0, NULL, NULL, NULL }
 };
 
-static info_lkp_t ietf_yes_no_info[] = {
+static info_lkp_t mge_yes_no_info[] = {
 	{ 1, "yes", NULL, NULL },
 	{ 2, "no", NULL, NULL },
 	{ 0, NULL, NULL, NULL }
->>>>>>> b263e476
 };
 
 /* FIXME: the below may introduce status redundancy, that needs to be
  * addressed by the driver, as for usbhid-ups! */
-<<<<<<< HEAD
 static info_lkp_t mge_power_source_info[] = {
-	{ 1, "" /* other */ },
-	{ 2, "OFF" /* none */ },
-=======
-static info_lkp_t ietf_power_source_info[] = {
 	{ 1, "" /* other */, NULL, NULL },
 	{ 2, "OFF" /* none */, NULL, NULL },
->>>>>>> b263e476
 #if 0
 	{ 3, "OL" /* normal */, NULL, NULL },
 #endif
