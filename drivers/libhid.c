--- conflicted
+++ resolved
@@ -279,15 +279,10 @@
  */
 void HIDDumpTree(hid_dev_handle_t udev, HIDDevice_t *hd, usage_tables_t *utab)
 {
-<<<<<<< HEAD
-	int	i;
+	size_t	i;
 #ifdef SHUT_MODE
 	NUT_UNUSED_VARIABLE(hd);
 #else
-=======
-	size_t	i;
-#ifndef SHUT_MODE
->>>>>>> 5ab91d2d
 	/* extract the VendorId for further testing */
 	int vendorID = hd->VendorID;
 	int productID = hd->ProductID;
