/*
 * blazer_usb.c: support for Megatec/Q1 USB protocol based UPSes
 *
 * OBSOLETION WARNING: Please to not base new development on this
 * codebase, instead create a new subdriver for nutdrv_qx which
 * generally covers all Megatec/Qx protocol family and aggregates
 * device support from such legacy drivers over time.
 *
 * A document describing the protocol implemented by this driver can be
 * found online at "http://www.networkupstools.org/protocols/megatec.html".
 *
 * Copyright (C) 2003-2009  Arjen de Korte <adkorte-guest@alioth.debian.org>
 * Copyright (C) 2011-2012  Arnaud Quette <arnaud.quette@free.fr>
 * Copyright (C) 2016       Eaton
 *
 * This program is free software; you can redistribute it and/or modify
 * it under the terms of the GNU General Public License as published by
 * the Free Software Foundation; either version 2 of the License, or
 * (at your option) any later version.
 *
 * This program is distributed in the hope that it will be useful,
 * but WITHOUT ANY WARRANTY; without even the implied warranty of
 * MERCHANTABILITY or FITNESS FOR A PARTICULAR PURPOSE.  See the
 * GNU General Public License for more details.
 *
 * You should have received a copy of the GNU General Public License
 * along with this program; if not, write to the Free Software
 * Foundation, Inc., 59 Temple Place, Suite 330, Boston, MA 02111-1307 USA
 */

#include "main.h"
#include "nut_libusb.h"
#include "usb-common.h"
#include "blazer.h"

#define DRIVER_NAME	"Megatec/Q1 protocol USB driver"
#define DRIVER_VERSION	"0.13"

/* driver description structure */
upsdrv_info_t upsdrv_info = {
	DRIVER_NAME,
	DRIVER_VERSION,
	"Arjen de Korte <adkorte-guest@alioth.debian.org>\n" \
	"Arnaud Quette <arnaud.quette@free.fr>",
	DRV_BETA,
	{ NULL }
};

#ifndef TESTING

static usb_communication_subdriver_t *usb = &usb_subdriver;
static usb_dev_handle		*udev = NULL;
static USBDevice_t		usbdevice;
static USBDeviceMatcher_t	*reopen_matcher = NULL;
static USBDeviceMatcher_t	*regex_matcher = NULL;
static int					langid_fix = -1;

static int (*subdriver_command)(const char *cmd, char *buf, size_t buflen) = NULL;


static int cypress_command(const char *cmd, char *buf, size_t buflen)
{
	char	tmp[SMALLBUF];
	int	ret;
	size_t	i;

	memset(tmp, 0, sizeof(tmp));
	snprintf(tmp, sizeof(tmp), "%s", cmd);

	for (i = 0; i < strlen(tmp); i += (size_t)ret) {

		/* Write data in 8-byte chunks */
		/* ret = usb->set_report(udev, 0, (unsigned char *)&tmp[i], 8); */
		ret = usb_control_msg(udev, USB_ENDPOINT_OUT + USB_TYPE_CLASS + USB_RECIP_INTERFACE,
			0x09, 0x200, 0, (usb_ctrl_charbuf)&tmp[i], 8, 5000);

		if (ret <= 0) {
			upsdebugx(3, "send: %s", ret ? nut_usb_strerror(ret) : "timeout");
			return ret;
		}
	}

	upsdebugx(3, "send: %.*s", (int)strcspn(tmp, "\r"), tmp);

	memset(buf, 0, buflen);

	for (i = 0; (i <= buflen-8) && (strchr(buf, '\r') == NULL); i += (size_t)ret) {

		/* Read data in 8-byte chunks */
		/* ret = usb->get_interrupt(udev, (unsigned char *)&buf[i], 8, 1000); */
		ret = usb_interrupt_read(udev,
			0x81,
<<<<<<< HEAD
			&buf[i], 8, 1000);
=======
			(usb_ctrl_charbuf)&buf[i], 8, 1000);
>>>>>>> d70124c0

		/*
		 * Any errors here mean that we are unable to read a reply (which
		 * will happen after successfully writing a command to the UPS)
		 */
		if (ret <= 0) {
			upsdebugx(3, "read: %s", ret ? nut_usb_strerror(ret) : "timeout");
			return ret;
		}
	}

	upsdebugx(3, "read: %.*s", (int)strcspn(buf, "\r"), buf);
	/* TODO: Range-check before cast */
	return (int)i;
}


static int phoenix_command(const char *cmd, char *buf, size_t buflen)
{
	char	tmp[SMALLBUF];
	int	ret;
	size_t	i;

	for (i = 0; i < 8; i++) {

		/* Read data in 8-byte chunks */
		/* ret = usb->get_interrupt(udev, (unsigned char *)tmp, 8, 1000); */
		ret = usb_interrupt_read(udev,
			0x81,
<<<<<<< HEAD
			(char *)&tmp, 8, 1000);
=======
			(usb_ctrl_charbuf)&tmp, 8, 1000);
>>>>>>> d70124c0

		/*
		 * This USB to serial implementation is crappy. In order to read correct
		 * replies we need to flush the output buffers of the converter until we
		 * get no more data (ie, it times out).
		 */
		switch (ret)
		{
		case ERROR_PIPE:    /** Pipe error or Broken pipe */
			usb_clear_halt(udev, 0x81);
			break;

		case ERROR_TIMEOUT: /** Operation or Connection timed out */
			break;
		}

		if (ret < 0) {
			upsdebugx(3, "flush: %s", nut_usb_strerror(ret));
			break;
		}

		upsdebug_hex(4, "dump", tmp, (size_t)ret);
	}

	memset(tmp, 0, sizeof(tmp));
	snprintf(tmp, sizeof(tmp), "%s", cmd);

	for (i = 0; i < strlen(tmp); i += (size_t)ret) {

		/* Write data in 8-byte chunks */
		/* ret = usb->set_report(udev, 0, (unsigned char *)&tmp[i], 8); */
		ret = usb_control_msg(udev, USB_ENDPOINT_OUT + USB_TYPE_CLASS + USB_RECIP_INTERFACE,
			0x09, 0x200, 0, (usb_ctrl_charbuf)&tmp[i], 8, 1000);

		if (ret <= 0) {
			upsdebugx(3, "send: %s", ret ? nut_usb_strerror(ret) : "timeout");
			return ret;
		}
	}

	upsdebugx(3, "send: %.*s", (int)strcspn(tmp, "\r"), tmp);

	memset(buf, 0, buflen);

	for (i = 0; (i <= buflen-8) && (strchr(buf, '\r') == NULL); i += (size_t)ret) {

		/* Read data in 8-byte chunks */
		/* ret = usb->get_interrupt(udev, (unsigned char *)&buf[i], 8, 1000); */
		ret = usb_interrupt_read(udev,
			0x81,
<<<<<<< HEAD
			&buf[i], 8, 1000);
=======
			(usb_ctrl_charbuf)&buf[i], 8, 1000);
>>>>>>> d70124c0

		/*
		 * Any errors here mean that we are unable to read a reply (which
		 * will happen after successfully writing a command to the UPS)
		 */
		if (ret <= 0) {
			upsdebugx(3, "read: %s", ret ? nut_usb_strerror(ret) : "timeout");
			return ret;
		}
	}

	upsdebugx(3, "read: %.*s", (int)strcspn(buf, "\r"), buf);
	/* TODO: Range-check before cast */
	return (int)i;
}


static int ippon_command(const char *cmd, char *buf, size_t buflen)
{
	char	tmp[64];
	int	ret, len;
	size_t	i;

	snprintf(tmp, sizeof(tmp), "%s", cmd);

	for (i = 0; i < strlen(tmp); i += (size_t)ret) {

		/* Write data in 8-byte chunks */
		ret = usb_control_msg(udev, USB_ENDPOINT_OUT + USB_TYPE_CLASS + USB_RECIP_INTERFACE,
			0x09, 0x2, 0, (usb_ctrl_charbuf)&tmp[i], 8, 1000);

		if (ret <= 0) {
			upsdebugx(3, "send: %s", (ret != ERROR_TIMEOUT) ? nut_usb_strerror(ret) : "Connection timed out");
			return ret;
		}
	}

	upsdebugx(3, "send: %.*s", (int)strcspn(tmp, "\r"), tmp);

	/* Read all 64 bytes of the reply in one large chunk */
	ret = usb_interrupt_read(udev,
		0x81,
<<<<<<< HEAD
		(char *)&tmp, sizeof(tmp), 1000);
=======
		(usb_ctrl_charbuf)&tmp, sizeof(tmp), 1000);
>>>>>>> d70124c0

	/*
	 * Any errors here mean that we are unable to read a reply (which
	 * will happen after successfully writing a command to the UPS)
	 */
	if (ret <= 0) {
		upsdebugx(3, "read: %s", (ret != ERROR_TIMEOUT) ? nut_usb_strerror(ret) : "Connection timed out");
		return ret;
	}

	/*
	 * As Ippon will always return 64 bytes in response, we have to
	 * calculate and return length of actual response data here.
	 * Empty response will look like 0x00 0x0D, otherwise it will be
	 * data string terminated by 0x0D.
	 */
	len = (int)strcspn(tmp, "\r");
	upsdebugx(3, "read: %.*s", len, tmp);
	if (len > 0) {
		len ++;
	}
	snprintf(buf, buflen, "%.*s", len, tmp);
	return len;
}


static int krauler_command(const char *cmd, char *buf, size_t buflen)
{
	/*
	 * Still not implemented:
	 * 0x6	T<n>	(don't know how to pass the parameter)
	 * 0x68 and 0x69 both cause shutdown after an undefined interval
	*/
	const struct {
		const char	*str;		/* Megatec command */
		const int	index;	/* Krauler string index for this command */
		const char	prefix;	/* character to replace the first byte in reply */
	}  command[] = {
		{ "Q1\r", 0x03, '(' },
		{ "F\r",  0x0d, '#' },
		{ "I\r",  0x0c, '#' },
		{ "T\r",  0x04, '\r' },
		{ "TL\r", 0x05, '\r' },
		{ "Q\r",  0x07, '\r' },
		{ "C\r",  0x0b, '\r' },
		{ "CT\r", 0x0b, '\r' },
		{ NULL, 0, '\0' }
	};

	int	i;

	upsdebugx(3, "send: %.*s", (int)strcspn(cmd, "\r"), cmd);

	for (i = 0; command[i].str; i++) {
		int	retry;

		if (strcmp(cmd, command[i].str)) {
			continue;
		}

		for (retry = 0; retry < 10; retry++) {
			int	ret;

			if (langid_fix != -1) {
				/* Apply langid_fix value */
				ret = usb_get_string(udev, command[i].index, langid_fix,
<<<<<<< HEAD
					buf, buflen);
			}
			else {
				ret = usb_get_string_simple(udev, command[i].index,
					buf, buflen);
=======
					(usb_ctrl_charbuf)buf, buflen);
			}
			else {
				ret = usb_get_string_simple(udev, command[i].index,
					(usb_ctrl_charbuf)buf, buflen);
>>>>>>> d70124c0
			}

			if (ret <= 0) {
				upsdebugx(3, "read: %s", ret ? nut_usb_strerror(ret) : "timeout");
				return ret;
			}

			/* this may serve in the future */
			upsdebugx(1, "received %d (%d)", ret, buf[0]);

			if (langid_fix != -1) {
				/* Limit this check, at least for now */
				/* Invalid receive size - message corrupted */
				if (ret != buf[0])
				{
					upsdebugx(1, "size mismatch: %d / %d", ret, buf[0]);
					continue;
				}

				/* Simple unicode -> ASCII inplace conversion
				 * FIXME: this code is at least shared with mge-shut/libshut
				 * Create a common function? */
				size_t di, si, size = (size_t)buf[0];
				for (di = 0, si = 2; si < size; si += 2) {
					if (di >= (buflen - 1))
						break;

					if (buf[si + 1]) /* high byte */
						buf[di++] = '?';
					else
						buf[di++] = buf[si];
				}
				buf[di] = 0;
				/* with buf a char* array, practical "size" limit and
				 * so "di" are small enough to cast to int */
				ret = (int)di;
			}

			/* "UPS No Ack" has a special meaning */
			if (!strcasecmp(buf, "UPS No Ack")) {
				upsdebugx(3, "read: %.*s", (int)strcspn(buf, "\r"), buf);
				continue;
			}

			/* Replace the first byte of what we received with the correct one */
			buf[0] = command[i].prefix;

			upsdebugx(3, "read: %.*s", (int)strcspn(buf, "\r"), buf);
			return ret;
		}

		return 0;
	}

	/* echo the unknown command back */
	upsdebugx(3, "read: %.*s", (int)strcspn(cmd, "\r"), cmd);
	return snprintf(buf, buflen, "%s", cmd);
}


static void *cypress_subdriver(USBDevice_t *device)
{
	NUT_UNUSED_VARIABLE(device);

	subdriver_command = &cypress_command;
	return NULL;
}


static void *ippon_subdriver(USBDevice_t *device)
{
	NUT_UNUSED_VARIABLE(device);

	subdriver_command = &ippon_command;
	return NULL;
}


static void *krauler_subdriver(USBDevice_t *device)
{
	NUT_UNUSED_VARIABLE(device);

	subdriver_command = &krauler_command;
	return NULL;
}


static void *phoenix_subdriver(USBDevice_t *device)
{
	NUT_UNUSED_VARIABLE(device);

	subdriver_command = &phoenix_command;
	return NULL;
}


static usb_device_id_t blazer_usb_id[] = {
	{ USB_DEVICE(0x05b8, 0x0000), &cypress_subdriver },	/* Agiler UPS */
	{ USB_DEVICE(0x0001, 0x0000), &krauler_subdriver },	/* Krauler UP-M500VA */
	{ USB_DEVICE(0xffff, 0x0000), &krauler_subdriver },	/* Ablerex 625L USB */
	{ USB_DEVICE(0x0665, 0x5161), &cypress_subdriver },	/* Belkin F6C1200-UNV */
	{ USB_DEVICE(0x06da, 0x0002), &cypress_subdriver },	/* Online Yunto YQ450 */
	{ USB_DEVICE(0x06da, 0x0003), &ippon_subdriver },	/* Mustek Powermust */
	{ USB_DEVICE(0x06da, 0x0004), &cypress_subdriver },	/* Phoenixtec Innova 3/1 T */
	{ USB_DEVICE(0x06da, 0x0005), &cypress_subdriver },	/* Phoenixtec Innova RT */
	{ USB_DEVICE(0x06da, 0x0201), &cypress_subdriver },	/* Phoenixtec Innova T */
	{ USB_DEVICE(0x06da, 0x0601), &phoenix_subdriver },	/* Online Zinto A */
	{ USB_DEVICE(0x0f03, 0x0001), &cypress_subdriver },	/* Unitek Alpha 1200Sx */
	{ USB_DEVICE(0x14f0, 0x00c9), &phoenix_subdriver },	/* GE EP series */

	/* Terminating entry */
	{ 0, 0, NULL }
};


static int device_match_func(USBDevice_t *hd, void *privdata)
{
	NUT_UNUSED_VARIABLE(privdata);

	if (subdriver_command) {
		return 1;
	}

	switch (is_usb_device_supported(blazer_usb_id, hd))
	{
	case SUPPORTED:
		return 1;

	case POSSIBLY_SUPPORTED:
	case NOT_SUPPORTED:
	default:
		return 0;
	}
}


static USBDeviceMatcher_t device_matcher = {
	&device_match_func,
	NULL,
	NULL
};

#endif	/* TESTING */


/*
 * Generic command processing function. Send a command and read a reply.
 * Returns < 0 on error, 0 on timeout and the number of bytes read on
 * success.
 */
ssize_t blazer_command(const char *cmd, char *buf, size_t buflen)
{
#ifndef TESTING
	ssize_t	ret;

	if (udev == NULL) {
		ret = usb->open(&udev, &usbdevice, reopen_matcher, NULL);

		if (ret < 1) {
			return ret;
		}
	}

	ret = (*subdriver_command)(cmd, buf, buflen);
	if (ret >= 0) {
		return ret;
	}

	switch (ret)
	{
	case ERROR_BUSY:		/* Device or resource busy */
		fatal_with_errno(EXIT_FAILURE, "Got disconnected by another driver");
#ifndef HAVE___ATTRIBUTE__NORETURN
		exit(EXIT_FAILURE);	/* Should not get here in practice, but compiler is afraid we can fall through */
#endif

#if WITH_LIBUSB_0_1 /* limit to libusb 0.1 implementation */
	case -EPERM:		/* Operation not permitted */
		fatal_with_errno(EXIT_FAILURE, "Permissions problem");
# ifndef HAVE___ATTRIBUTE__NORETURN
		exit(EXIT_FAILURE);	/* Should not get here in practice, but compiler is afraid we can fall through */
# endif
#endif /* WITH_LIBUSB_0_1 */

	case ERROR_PIPE:		/* Broken pipe */
		if (usb_clear_halt(udev, 0x81) == 0) {
			upsdebugx(1, "Stall condition cleared");
			break;
		}
#if (defined ETIME) && ETIME && WITH_LIBUSB_0_1
		goto fallthrough_case_etime;
	case -ETIME:		/* Timer expired */
	fallthrough_case_etime:
#endif
		if (usb_reset(udev) == 0) {
			upsdebugx(1, "Device reset handled");
		}
		goto fallthrough_case_reconnect;
	case ERROR_NO_DEVICE: /* No such device */
	case ERROR_ACCESS:    /* Permission denied */
	case ERROR_IO:        /* I/O error */
#if WITH_LIBUSB_0_1 /* limit to libusb 0.1 implementation */
	case -ENXIO:		/* No such device or address */
#endif
	case ERROR_NOT_FOUND:		/* No such file or directory */
	fallthrough_case_reconnect:
		/* Uh oh, got to reconnect! */
		usb->close(udev);
		udev = NULL;
		break;

	case ERROR_TIMEOUT:  /* Connection timed out */
	case ERROR_OVERFLOW: /* Value too large for defined data type */
#if EPROTO && WITH_LIBUSB_0_1
	case -EPROTO:		/* Protocol error */
#endif
	default:
		break;
	}

	return ret;
#else	/* if TESTING: */
	const struct {
		const char	*command;
		const char	*answer;
	} testing[] = {
		{ "Q1\r", "(215.0 195.0 230.0 014 49.0 2.27 30.0 00101000\r" },
		{ "F\r",  "#230.0 000 024.0 50.0\r" },
		{ "I\r",  "#-------------   ------     VT12046Q  \r" },
		{ NULL }
	};

	int	i;

	memset(buf, 0, buflen);

	for (i = 0; testing[i].command; i++) {

		if (strcasecmp(cmd, testing[i].command)) {
			continue;
		}

		/* TODO: Range-check int vs ssize_t values */
		return (ssize_t)snprintf(buf, buflen, "%s", testing[i].answer);
	}

	return (ssize_t)snprintf(buf, buflen, "%s", testing[i].command);
#endif	/* TESTING */
}

#ifndef TESTING
static const struct subdriver_t {
	const char	*name;
	int		(*command)(const char *cmd, char *buf, size_t buflen);
} subdriver[] = {
	{ "cypress", &cypress_command },
	{ "phoenix", &phoenix_command },
	{ "ippon", &ippon_command },
	{ "krauler", &krauler_command },
	{ NULL, NULL }
};
#endif	/* TESTING */

void upsdrv_help(void)
{
#ifndef TESTING
	printf("\nAcceptable values for 'subdriver' via -x or ups.conf in this driver: ");
	size_t i;

	for (i = 0; subdriver[i].name != NULL; i++) {
		if (i>0)
			printf(", ");
		printf("%s", subdriver[i].name);
	}
	printf("\n\n");
#endif	/* TESTING */

	printf("Read The Fine Manual ('man 8 blazer_usb')\n");
}


void upsdrv_makevartable(void)
{
	addvar(VAR_VALUE, "subdriver", "Serial-over-USB subdriver selection");
	nut_usb_addvars();

	addvar(VAR_VALUE, "langid_fix", "Apply the language ID workaround to the krauler subdriver (0x409 or 0x4095)");

	blazer_makevartable();
}


void upsdrv_initups(void)
{
#ifndef TESTING
	int	ret, langid;
	char	tbuf[255]; /* Some devices choke on size > 255 */
	char	*regex_array[7];

	char	*subdrv = getval("subdriver");

	regex_array[0] = getval("vendorid");
	regex_array[1] = getval("productid");
	regex_array[2] = getval("vendor");
	regex_array[3] = getval("product");
	regex_array[4] = getval("serial");
	regex_array[5] = getval("bus");
	regex_array[6] = getval("device");

	/* check for language ID workaround (#1) */
	if (getval("langid_fix")) {
		/* skip "0x" prefix and set back to hexadecimal */
		unsigned int u_langid_fix;
		if ( (sscanf(getval("langid_fix") + 2, "%x", &u_langid_fix) != 1) || (u_langid_fix > INT_MAX) ) {
			upslogx(LOG_NOTICE, "Error enabling language ID workaround");
		}
		else {
			langid_fix = (int)u_langid_fix;
			upsdebugx(2, "language ID workaround enabled (using '0x%x')", langid_fix);
		}
	}

	/* pick up the subdriver name if set explicitly */
	if (subdrv) {
		int	i;

		if (!regex_array[0] || !regex_array[1]) {
			fatalx(EXIT_FAILURE, "When specifying a subdriver, 'vendorid' and 'productid' are mandatory.");
		}

		for (i = 0; subdriver[i].name; i++) {

			if (strcasecmp(subdrv, subdriver[i].name)) {
				continue;
			}

			subdriver_command =  subdriver[i].command;
			break;
		}

		if (!subdriver_command) {
			fatalx(EXIT_FAILURE, "Subdriver \"%s\" not found!", subdrv);
		}
	}

	ret = USBNewRegexMatcher(&regex_matcher, regex_array, REG_ICASE | REG_EXTENDED);
	switch (ret)
	{
	case -1:
		fatal_with_errno(EXIT_FAILURE, "USBNewRegexMatcher");
	case 0:
		break;	/* all is well */
	default:
		fatalx(EXIT_FAILURE, "invalid regular expression: %s", regex_array[ret]);
	}


	/* link the matchers */
	regex_matcher->next = &device_matcher;

	ret = usb->open(&udev, &usbdevice, regex_matcher, NULL);
	if (ret < 0) {
		fatalx(EXIT_FAILURE,
			"No supported devices found. Please check your device availability with 'lsusb'\n"
			"and make sure you have an up-to-date version of NUT. If this does not help,\n"
			"try running the driver with at least 'subdriver', 'vendorid' and 'productid'\n"
			"options specified. Please refer to the man page for details about these options\n"
			"(man 8 blazer_usb).\n");
	}

	if (!subdriver_command) {
		fatalx(EXIT_FAILURE, "No subdriver selected");
	}

	/* create a new matcher for later reopening */
	ret = USBNewExactMatcher(&reopen_matcher, &usbdevice);
	if (ret) {
		fatal_with_errno(EXIT_FAILURE, "USBNewExactMatcher");
	}

	/* link the matchers */
	reopen_matcher->next = regex_matcher;

	dstate_setinfo("ups.vendorid", "%04x", usbdevice.VendorID);
	dstate_setinfo("ups.productid", "%04x", usbdevice.ProductID);

	/* check for language ID workaround (#2) */
	if (langid_fix != -1) {
		/* Future improvement:
		 *   Asking for the zero'th index is special - it returns a string
		 *   descriptor that contains all the language IDs supported by the
		 *   device. Typically there aren't many - often only one. The
		 *   language IDs are 16 bit numbers, and they start at the third byte
		 *   in the descriptor. See USB 2.0 specification, section 9.6.7, for
		 *   more information on this.
		 * This should allow automatic application of the workaround */
		ret = usb_get_string(udev, 0, 0, (usb_ctrl_charbuf)tbuf, sizeof(tbuf));
		if (ret >= 4) {
			langid = tbuf[2] | (tbuf[3] << 8);
			upsdebugx(1, "First supported language ID: 0x%x (please report to the NUT maintainer!)", langid);
		}
	}
#endif	/* TESTING */
	blazer_initups();
}


void upsdrv_initinfo(void)
{
	blazer_initinfo();
}


void upsdrv_cleanup(void)
{
#ifndef TESTING
	usb->close(udev);
	USBFreeExactMatcher(reopen_matcher);
	USBFreeRegexMatcher(regex_matcher);
	free(usbdevice.Vendor);
	free(usbdevice.Product);
	free(usbdevice.Serial);
	free(usbdevice.Bus);
	free(usbdevice.Device);
#endif	/* TESTING */
}<|MERGE_RESOLUTION|>--- conflicted
+++ resolved
@@ -90,11 +90,7 @@
 		/* ret = usb->get_interrupt(udev, (unsigned char *)&buf[i], 8, 1000); */
 		ret = usb_interrupt_read(udev,
 			0x81,
-<<<<<<< HEAD
-			&buf[i], 8, 1000);
-=======
 			(usb_ctrl_charbuf)&buf[i], 8, 1000);
->>>>>>> d70124c0
 
 		/*
 		 * Any errors here mean that we are unable to read a reply (which
@@ -124,11 +120,7 @@
 		/* ret = usb->get_interrupt(udev, (unsigned char *)tmp, 8, 1000); */
 		ret = usb_interrupt_read(udev,
 			0x81,
-<<<<<<< HEAD
-			(char *)&tmp, 8, 1000);
-=======
 			(usb_ctrl_charbuf)&tmp, 8, 1000);
->>>>>>> d70124c0
 
 		/*
 		 * This USB to serial implementation is crappy. In order to read correct
@@ -179,11 +171,7 @@
 		/* ret = usb->get_interrupt(udev, (unsigned char *)&buf[i], 8, 1000); */
 		ret = usb_interrupt_read(udev,
 			0x81,
-<<<<<<< HEAD
-			&buf[i], 8, 1000);
-=======
 			(usb_ctrl_charbuf)&buf[i], 8, 1000);
->>>>>>> d70124c0
 
 		/*
 		 * Any errors here mean that we are unable to read a reply (which
@@ -226,11 +214,7 @@
 	/* Read all 64 bytes of the reply in one large chunk */
 	ret = usb_interrupt_read(udev,
 		0x81,
-<<<<<<< HEAD
-		(char *)&tmp, sizeof(tmp), 1000);
-=======
 		(usb_ctrl_charbuf)&tmp, sizeof(tmp), 1000);
->>>>>>> d70124c0
 
 	/*
 	 * Any errors here mean that we are unable to read a reply (which
@@ -297,19 +281,11 @@
 			if (langid_fix != -1) {
 				/* Apply langid_fix value */
 				ret = usb_get_string(udev, command[i].index, langid_fix,
-<<<<<<< HEAD
-					buf, buflen);
-			}
-			else {
-				ret = usb_get_string_simple(udev, command[i].index,
-					buf, buflen);
-=======
 					(usb_ctrl_charbuf)buf, buflen);
 			}
 			else {
 				ret = usb_get_string_simple(udev, command[i].index,
 					(usb_ctrl_charbuf)buf, buflen);
->>>>>>> d70124c0
 			}
 
 			if (ret <= 0) {
