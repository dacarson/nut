# Network UPS Tools: drivers

# by default, link programs in this directory with libcommon.la
# (libtool version of the static lib, in order to access LTLIBOBJS)
#FIXME: SERLIBS is only useful for LDADD_DRIVERS_SERIAL not for LDADD_COMMON
LDADD_COMMON = ../common/libcommon.la ../common/libparseconf.la
LDADD_DRIVERS = $(LDADD_COMMON) main.o dstate.o
LDADD_DRIVERS_SERIAL = $(LDADD_DRIVERS) $(SERLIBS) serial.o

# most targets are drivers, so make this the default
LDADD = $(LDADD_DRIVERS_SERIAL)
# Avoid per-target CFLAGS, because this will prevent re-use of object
# files. In any case, CFLAGS are only -I options, so there is no harm,
# but only add them if we really use the target.
AM_CFLAGS = -I$(top_srcdir)/include
if WITH_USB
  AM_CFLAGS += $(LIBUSB_CFLAGS)
endif
if WITH_NEON
  AM_CFLAGS += $(LIBNEON_CFLAGS)
endif
if WITH_LIBPOWERMAN
  AM_CFLAGS += $(LIBPOWERMAN_CFLAGS)
endif
if WITH_IPMI
  AM_CFLAGS += $(LIBIPMI_CFLAGS)
endif
if WITH_MODBUS
  AM_CFLAGS += $(LIBMODBUS_CFLAGS)
endif

SERIAL_DRIVERLIST = al175 bcmxcp belkin belkinunv bestfcom	\
 bestfortress bestuferrups bestups dummy-ups etapro everups 	\
 gamatronic genericups isbmex liebert liebert-esp2 masterguard metasys	\
 mge-utalk microdowell mge-shut oneac optiups powercom rhino 	\
 safenet skel solis tripplite tripplitesu upscode2 victronups powerpanel \
 blazer_ser clone clone-outlet ivtscd apcsmart apcsmart-old apcupsd-ups riello_ser	\
 nutdrv_qx
SNMP_DRIVERLIST = snmp-ups
USB_LIBUSB_DRIVERLIST = usbhid-ups bcmxcp_usb tripplite_usb \
 blazer_usb richcomm_usb riello_usb \
 nutdrv_atcl_usb \
 nutdrv_qx
USB_DRIVERLIST = $(USB_LIBUSB_DRIVERLIST)
NEONXML_DRIVERLIST = netxml-ups
MACOSX_DRIVERLIST = macosx-ups
MODBUS_DRIVERLIST = phoenixcontact_modbus
LINUX_I2C_DRIVERLIST = asem

# distribute all drivers, even ones that are not built by default
EXTRA_PROGRAMS = $(SERIAL_DRIVERLIST) $(SNMP_DRIVERLIST) $(USB_DRIVERLIST) $(NEONXML_DRIVERLIST) $(MACOSX_DRIVERLIST)

# construct the list of drivers to build
if SOME_DRIVERS
 driverexec_PROGRAMS = $(DRIVER_BUILD_LIST)
else
 driverexec_PROGRAMS =
if WITH_SERIAL
  driverexec_PROGRAMS += $(SERIAL_DRIVERLIST)
endif
if WITH_SNMP
  driverexec_PROGRAMS += $(SNMP_DRIVERLIST)
endif
if WITH_USB
   driverexec_PROGRAMS += $(USB_LIBUSB_DRIVERLIST)
endif
if WITH_NEON
   driverexec_PROGRAMS += $(NEONXML_DRIVERLIST)
endif
if WITH_LIBPOWERMAN
   driverexec_PROGRAMS += powerman-pdu
endif
if WITH_IPMI
   driverexec_PROGRAMS += nut-ipmipsu
endif
if WITH_MACOSX
   driverexec_PROGRAMS += $(MACOSX_DRIVERLIST)
endif
if WITH_LINUX_I2C
   driverexec_PROGRAMS += $(LINUX_I2C_DRIVERLIST)
endif
if WITH_MODBUS
  driverexec_PROGRAMS += $(MODBUS_DRIVERLIST)
endif
else
   driverexec_PROGRAMS += skel
endif

# always build upsdrvctl
sbin_PROGRAMS = upsdrvctl

# ==========================================================================
# Driver build details

# upsdrvctl: the all-singing all-dancing driver control program
upsdrvctl_SOURCES = upsdrvctl.c
upsdrvctl_LDADD = $(LDADD_COMMON)

# serial drivers: all of them use standard LDADD and CFLAGS
al175_SOURCES = al175.c
apcsmart_SOURCES = apcsmart.c apcsmart_tabs.c
apcsmart_old_SOURCES = apcsmart-old.c
bcmxcp_SOURCES = bcmxcp.c bcmxcp_ser.c
bcmxcp_LDADD = $(LDADD) -lm
belkin_SOURCES = belkin.c
belkinunv_SOURCES = belkinunv.c
bestfcom_SOURCES = bestfcom.c
bestuferrups_SOURCES = bestuferrups.c
bestups_SOURCES = bestups.c
blazer_ser_SOURCES = blazer.c blazer_ser.c
blazer_ser_LDADD = $(LDADD) -lm
etapro_SOURCES = etapro.c
everups_SOURCES = everups.c
gamatronic_SOURCES = gamatronic.c
genericups_SOURCES = genericups.c
isbmex_SOURCES = isbmex.c
isbmex_LDADD = $(LDADD) -lm
ivtscd_SOURCES = ivtscd.c
liebert_SOURCES = liebert.c
liebert_esp2_SOURCES = liebert-esp2.c
masterguard_SOURCES = masterguard.c
metasys_SOURCES = metasys.c
mge_utalk_SOURCES = mge-utalk.c
microdowell_SOURCES = microdowell.c
oneac_SOURCES = oneac.c
optiups_SOURCES = optiups.c
powercom_SOURCES = powercom.c
powercom_LDADD = $(LDADD) -lm
powerpanel_SOURCES = powerpanel.c powerp-bin.c powerp-txt.c
powerpanel_LDADD = $(LDADD) -lm
rhino_SOURCES = rhino.c
rhino_LDADD = $(LDADD) -lm
safenet_SOURCES = safenet.c
solis_SOURCES = solis.c
solis_LDADD = $(LDADD) -lm
tripplite_SOURCES = tripplite.c
tripplite_LDADD = $(LDADD) -lm
tripplitesu_SOURCES = tripplitesu.c
upscode2_SOURCES = upscode2.c
upscode2_LDADD = $(LDADD) -lm
victronups_SOURCES = victronups.c
riello_ser_SOURCES = riello.c riello_ser.c
riello_ser_LDADD = $(LDADD) -lm

# non-serial drivers: these use custom LDADD and/or CFLAGS

# dummy
dummy_ups_SOURCES = dummy-ups.c
dummy_ups_CFLAGS = $(AM_CFLAGS) -I$(top_srcdir)/clients
dummy_ups_LDADD = $(LDADD_DRIVERS) ../clients/libupsclient.la
if WITH_SSL
  dummy_ups_CFLAGS += $(LIBSSL_CFLAGS)
  dummy_ups_LDADD += $(LIBSSL_LIBS)
endif

# Clone drivers
clone_SOURCES = clone.c
clone_outlet_SOURCES = clone-outlet.c

# apcupsd client driver
apcupsd_ups_SOURCES = apcupsd-ups.c
apcupsd_ups_CFLAGS = $(AM_CFLAGS)
apcupsd_ups_LDADD = $(LDADD_DRIVERS)

# sample skeleton driver

skel_SOURCES = skel.c
skel_LDADD = $(LDADD_DRIVERS)

# USB
if WITH_LIBUSB_0_1
LIBUSB_IMPL = libusb0.c
endif
if WITH_LIBUSB_1_0
LIBUSB_IMPL = libusb1.c
endif
USBHID_UPS_SUBDRIVERS = apc-hid.c belkin-hid.c cps-hid.c explore-hid.c \
 liebert-hid.c mge-hid.c powercom-hid.c tripplite-hid.c idowell-hid.c \
 openups-hid.c
usbhid_ups_SOURCES = usbhid-ups.c libhid.c $(LIBUSB_IMPL) hidparser.c	\
 usb-common.c $(USBHID_UPS_SUBDRIVERS)

usbhid_ups_LDADD = $(LDADD_DRIVERS) $(LIBUSB_LIBS)

tripplite_usb_SOURCES = tripplite_usb.c $(LIBUSB_IMPL) usb-common.c
tripplite_usb_LDADD = $(LDADD_DRIVERS) $(LIBUSB_LIBS) -lm

bcmxcp_usb_SOURCES = bcmxcp_usb.c bcmxcp.c usb-common.c
bcmxcp_usb_LDADD = $(LDADD_DRIVERS) $(LIBUSB_LIBS) -lm

blazer_usb_SOURCES = blazer.c blazer_usb.c $(LIBUSB_IMPL) usb-common.c
blazer_usb_LDADD = $(LDADD_DRIVERS) $(LIBUSB_LIBS) -lm

nutdrv_atcl_usb_SOURCES = nutdrv_atcl_usb.c usb-common.c
nutdrv_atcl_usb_LDADD = $(LDADD_DRIVERS) $(LIBUSB_LIBS)

richcomm_usb_SOURCES = richcomm_usb.c usb-common.c
richcomm_usb_LDADD = $(LDADD_DRIVERS) $(LIBUSB_LIBS)

riello_usb_SOURCES = riello.c riello_usb.c $(LIBUSB_IMPL) usb-common.c
riello_usb_LDADD = $(LDADD_DRIVERS) $(LIBUSB_LIBS) -lm


# HID-over-serial
mge_shut_SOURCES = usbhid-ups.c libshut.c libhid.c hidparser.c mge-hid.c
# per-target CFLAGS are necessary here
mge_shut_CFLAGS = $(AM_CFLAGS) -DSHUT_MODE
mge_shut_LDADD = $(LDADD)

# SNMP
snmp_ups_SOURCES = snmp-ups.c apc-mib.c baytech-mib.c compaq-mib.c \
 eaton-pdu-genesis2-mib.c eaton-pdu-marlin-mib.c \
 eaton-pdu-pulizzi-mib.c eaton-pdu-revelation-mib.c \
 ietf-mib.c mge-mib.c netvision-mib.c powerware-mib.c raritan-pdu-mib.c \
 bestpower-mib.c cyberpower-mib.c delta_ups-mib.c xppc-mib.c huawei-mib.c \
 eaton-ats16-mib.c apc-ats-mib.c raritan-px2-mib.c eaton-ats30-mib.c \
 apc-pdu-mib.c
snmp_ups_CFLAGS = $(AM_CFLAGS)
snmp_ups_CFLAGS += $(LIBNETSNMP_CFLAGS)
snmp_ups_LDADD = $(LDADD_DRIVERS) $(LIBNETSNMP_LIBS)

# NEON XML/HTTP
netxml_ups_SOURCES = netxml-ups.c mge-xml.c
netxml_ups_LDADD = $(LDADD_DRIVERS) $(LIBNEON_LIBS)

# Powerman
powerman_pdu_SOURCES = powerman-pdu.c
powerman_pdu_LDADD = $(LDADD) $(LIBPOWERMAN_LIBS)

# IPMI PSU
nut_ipmipsu_SOURCES = nut-ipmipsu.c
if WITH_FREEIPMI
  nut_ipmipsu_SOURCES += nut-libfreeipmi.c 
endif
nut_ipmipsu_LDADD = $(LDADD) $(LIBIPMI_LIBS)

# Mac OS X metadriver
macosx_ups_LDADD = $(LDADD_DRIVERS)
macosx_ups_LDFLAGS = $(LDFLAGS) -framework IOKit -framework CoreFoundation
macosx_ups_SOURCES = macosx-ups.c

# Modbus driver
phoenixcontact_modbus_SOURCES = phoenixcontact_modbus.c
phoenixcontact_modbus_LDADD = $(LDADD_DRIVERS) $(LIBMODBUS_LIBS)

# Asem
asem_LDADD = $(LDADD_DRIVERS)
asem_SOURCES = asem.c

# nutdrv_qx USB/Serial
nutdrv_qx_SOURCES = nutdrv_qx.c
nutdrv_qx_LDADD = $(LDADD_DRIVERS) -lm
nutdrv_qx_CFLAGS = $(AM_CFLAGS)
if WITH_SERIAL
nutdrv_qx_CFLAGS += -DQX_SERIAL
nutdrv_qx_LDADD += $(SERLIBS) serial.o
endif
if WITH_USB
nutdrv_qx_CFLAGS += -DQX_USB
nutdrv_qx_SOURCES += $(LIBUSB_IMPL) usb-common.c
nutdrv_qx_LDADD += $(LIBUSB_LIBS)
endif
NUTDRV_QX_SUBDRIVERS = nutdrv_qx_bestups.c nutdrv_qx_blazer-common.c	\
 nutdrv_qx_mecer.c nutdrv_qx_megatec.c nutdrv_qx_megatec-old.c	\
 nutdrv_qx_mustek.c nutdrv_qx_q1.c nutdrv_qx_voltronic.c	\
 nutdrv_qx_voltronic-qs.c nutdrv_qx_voltronic-qs-hex.c nutdrv_qx_zinto.c
nutdrv_qx_SOURCES += $(NUTDRV_QX_SUBDRIVERS)

# ----------------------------------------------------------------------
# List of header files. The purpose of this list is not dependency
# tracking (which is automatic), but to ensure these files are
# distributed by "make dist".

dist_noinst_HEADERS = apc-mib.h apc-hid.h baytech-mib.h bcmxcp.h	\
 bcmxcp_io.h belkin.h belkin-hid.h bestpower-mib.h blazer.h cps-hid.h dstate.h \
<<<<<<< HEAD
 dummy-ups.h eaton-mib.h explore-hid.h gamatronic.h genericups.h	\
 hidparser.h hidtypes.h ietf-mib.h libhid.h libshut.h nut_libusb.h liebert-hid.h	\
 main.h mge-hid.h mge-mib.h mge-shut.h mge-utalk.h		\
=======
 dummy-ups.h explore-hid.h gamatronic.h genericups.h	\
 hidparser.h hidtypes.h ietf-mib.h libhid.h libshut.h libusb.h liebert-hid.h	\
 main.h mge-hid.h mge-mib.h mge-utalk.h		\
>>>>>>> 57b8185b
 mge-xml.h microdowell.h netvision-mib.h netxml-ups.h nut-ipmi.h oneac.h		\
 powercom.h powerpanel.h powerp-bin.h powerp-txt.h powerware-mib.h raritan-pdu-mib.h	\
 safenet.h serial.h snmp-ups.h solis.h tripplite.h tripplite-hid.h 			\
 upshandler.h usb-common.h usbhid-ups.h powercom-hid.h compaq-mib.h idowell-hid.h \
 apcsmart.h apcsmart_tabs.h apcsmart-old.h apcupsd-ups.h cyberpower-mib.h riello.h openups-hid.h \
 delta_ups-mib.h nutdrv_qx.h nutdrv_qx_bestups.h nutdrv_qx_blazer-common.h nutdrv_qx_mecer.h	\
 nutdrv_qx_megatec.h nutdrv_qx_megatec-old.h nutdrv_qx_mustek.h nutdrv_qx_q1.h	\
 nutdrv_qx_voltronic.h nutdrv_qx_voltronic-qs.h nutdrv_qx_voltronic-qs-hex.h nutdrv_qx_zinto.h \
 xppc-mib.h huawei-mib.h eaton-ats16-mib.h apc-ats-mib.h raritan-px2-mib.h eaton-ats30-mib.h \
 apc-pdu-mib.h eaton-pdu-genesis2-mib.h eaton-pdu-marlin-mib.h \
 eaton-pdu-pulizzi-mib.h eaton-pdu-revelation-mib.h


# Define a dummy library so that Automake builds rules for the
# corresponding object files.  This library is not actually built,
EXTRA_LIBRARIES = libdummy.a
libdummy_a_SOURCES = main.c dstate.c serial.c<|MERGE_RESOLUTION|>--- conflicted
+++ resolved
@@ -273,15 +273,9 @@
 
 dist_noinst_HEADERS = apc-mib.h apc-hid.h baytech-mib.h bcmxcp.h	\
  bcmxcp_io.h belkin.h belkin-hid.h bestpower-mib.h blazer.h cps-hid.h dstate.h \
-<<<<<<< HEAD
- dummy-ups.h eaton-mib.h explore-hid.h gamatronic.h genericups.h	\
+ dummy-ups.h explore-hid.h gamatronic.h genericups.h	\
  hidparser.h hidtypes.h ietf-mib.h libhid.h libshut.h nut_libusb.h liebert-hid.h	\
- main.h mge-hid.h mge-mib.h mge-shut.h mge-utalk.h		\
-=======
- dummy-ups.h explore-hid.h gamatronic.h genericups.h	\
- hidparser.h hidtypes.h ietf-mib.h libhid.h libshut.h libusb.h liebert-hid.h	\
  main.h mge-hid.h mge-mib.h mge-utalk.h		\
->>>>>>> 57b8185b
  mge-xml.h microdowell.h netvision-mib.h netxml-ups.h nut-ipmi.h oneac.h		\
  powercom.h powerpanel.h powerp-bin.h powerp-txt.h powerware-mib.h raritan-pdu-mib.h	\
  safenet.h serial.h snmp-ups.h solis.h tripplite.h tripplite-hid.h 			\
