--- conflicted
+++ resolved
@@ -25,11 +25,7 @@
 #include "nutdrv_qx.h"
 #include "nutdrv_qx_voltronic.h"
 
-<<<<<<< HEAD
-#define VOLTRONIC_VERSION "Voltronic 0.09"
-=======
-#define VOLTRONIC_VERSION "Voltronic 0.10"
->>>>>>> 0264b1be
+#define VOLTRONIC_VERSION "Voltronic 0.11"
 
 /* Support functions */
 static int	voltronic_claim(void);
