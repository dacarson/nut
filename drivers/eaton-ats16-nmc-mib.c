--- conflicted
+++ resolved
@@ -229,15 +229,6 @@
 		, NULL, NULL, NULL, NULL
 #endif
 	}
-};
-
-static info_lkp_t eaton_ats16_ambient_drycontacts_info[] = {
-	{ -1, "unknown", NULL, NULL },
-	{ 1, "opened", NULL, NULL },
-	{ 2, "closed", NULL, NULL },
-	{ 3, "opened", NULL, NULL },   /* openWithNotice   */
-	{ 4, "closed", NULL, NULL }, /* closedWithNotice */
-	{ 0, NULL, NULL, NULL }
 };
 
 /* EATON_ATS_NMC Snmp2NUT lookup table */
@@ -328,23 +319,16 @@
 	{ "ambient.humidity.low", ST_FLAG_RW, 1, ".1.3.6.1.4.1.534.10.2.5.7.0", NULL, SU_FLAG_OK, NULL },
 	/* ats2EnvRemoteHumidityUpperLimit.0 = INTEGER: 90 percent */
 	{ "ambient.humidity.high", ST_FLAG_RW, 1, ".1.3.6.1.4.1.534.10.2.5.8.0", NULL, SU_FLAG_OK, NULL },
+
 	/* Dry contacts on EMP001 TH module */
 	/* ats2ContactState.1 = INTEGER: open(1) */
 	{ "ambient.contacts.1.status", ST_FLAG_STRING, SU_INFOSIZE,
 		".1.3.6.1.4.1.534.10.2.5.4.1.3.1",
-<<<<<<< HEAD
 		NULL, SU_FLAG_OK, &eaton_ats16_nmc_ambient_drycontacts_info[0] },
 	/* ats2ContactState.2 = INTEGER: open(1) */
 	{ "ambient.contacts.2.status", ST_FLAG_STRING, SU_INFOSIZE,
 		".1.3.6.1.4.1.534.10.2.5.4.1.3.2",
 		NULL, SU_FLAG_OK, &eaton_ats16_nmc_ambient_drycontacts_info[0] },
-=======
-		NULL, SU_FLAG_OK, &eaton_ats16_ambient_drycontacts_info[0] },
-	/* ats2ContactState.2 = INTEGER: open(1) */
-	{ "ambient.contacts.2.status", ST_FLAG_STRING, SU_INFOSIZE,
-		".1.3.6.1.4.1.534.10.2.5.4.1.3.2",
-		NULL, SU_FLAG_OK, &eaton_ats16_ambient_drycontacts_info[0]},
->>>>>>> 746cb861
 
 #if WITH_UNMAPPED_DATA_POINTS /* FIXME: Remaining data to be processed */
 	/* ats2InputStatusDephasing.0 = INTEGER: normal(1) */
