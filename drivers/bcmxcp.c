--- conflicted
+++ resolved
@@ -126,14 +126,10 @@
 #include "bcmxcp.h"
 
 #define DRIVER_NAME	"BCMXCP UPS driver"
-<<<<<<< HEAD
-#define DRIVER_VERSION	"0.25"
-=======
-#define DRIVER_VERSION	"0.26"
+#define DRIVER_VERSION	"0.27"
 
 #define MAX_NUT_NAME_LENGTH		128
 #define NUT_OUTLET_POSITION		7
->>>>>>> 7dc4d3a0
 
 /* driver description structure */
 upsdrv_info_t upsdrv_info = {
@@ -655,8 +651,7 @@
 		{
 			for (ncounter = 0; ncounter < NumComms; ncounter++)
 			{
-				snprintf (pTmp, sizeof(pTmp), "%d - %02x ", ncounter, answer[iIndex]);						
-				upsdebugx(3, pTmp);
+				upsdebugx(3, "%d - %02x ", ncounter, answer[iIndex]);						
 				
 				if (answer[iIndex] == PW_INIT_BAT_TEST)
 				{
@@ -1306,19 +1301,15 @@
 	init_limit();
 
 	/* Get information on UPS commands */
-<<<<<<< HEAD
-	init_command_map(cmd_list_len);
-=======
 	if (cmd_list_len)
-		init_command_map();
->>>>>>> 7dc4d3a0
+		init_command_map(cmd_list_len);
 
 	dstate_addcmd("shutdown.return");
 	dstate_addcmd("shutdown.stayoff");
 	dstate_addcmd("test.battery.start");
 
 	upsh.instcmd = instcmd;
-    upsh.setvar = setvar;
+	upsh.setvar = setvar;
 
 	return;
 }
@@ -1729,13 +1720,8 @@
 				return STAT_INSTCMD_HANDLED;
 				break;
 				}
-<<<<<<< HEAD
 			case BCMXCP_RETURN_BUSY: {
-				upslogx(LOG_NOTICE, "[%s] disbled by front panel", cmdname);
-=======
-			case 0x33: {
 				upslogx(LOG_NOTICE, "[%s] disabled by front panel", cmdname);
->>>>>>> 7dc4d3a0
 				return STAT_INSTCMD_UNKNOWN;
 				break;
 				}
@@ -1796,7 +1782,6 @@
 				break;
 				}
 		}
-<<<<<<< HEAD
 		/* Get test info from UPS ?
 			 Should we wait for 50 sec and get the
 			 answer from the test.
@@ -1845,8 +1830,6 @@
 				break;
 				}
 		}	
-=======
->>>>>>> 7dc4d3a0
 	}
 
 	upslogx(LOG_NOTICE, "instcmd: unknown command [%s]", cmdname);
