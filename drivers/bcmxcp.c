/*
 bcmxcp.c - driver for powerware UPS

 Total rewrite of bcmxcp.c (nut ver-1.4.3)
 * Copyright (c) 2002, Martin Schroeder *
 * emes -at- geomer.de *
 * All rights reserved.*

 Copyright (C)
   2004 Kjell Claesson <kjell.claesson-at-epost.tidanet.se>
   2004 Tore Ørpetveit <tore-at-orpetveit.net>
   2011 - 2015 Arnaud Quette <ArnaudQuette@Eaton.com>

 Thanks to Tore Ørpetveit <tore-at-orpetveit.net> that sent me the
 manuals for bcm/xcp.

 And to Fabio Di Niro <fabio.diniro@email.it> and his metasys module.
 It influenced the layout of this driver.

 Modified for USB by Wolfgang Ocker <weo@weo1.de>

 ojw0000 2007Apr5 Oliver Wilcock - modified to control individual load segments (outlet.2.shutdown.return) on Powerware PW5125.

 Modified to support setvar for outlet.n.delay.start by Rich Wrenn (RFW) 9-3-11.
 Modified to support setvar for outlet.n.delay.shutdown by Arnaud Quette, 9-12-11

This program is free software; you can redistribute it and/or modify
 it under the terms of the GNU General Public License as published by
 the Free Software Foundation; either version 2 of the License, or
 (at your option) any later version.

 This program is distributed in the hope that it will be useful,
 but WITHOUT ANY WARRANTY; without even the implied warranty of
 MERCHANTABILITY or FITNESS FOR A PARTICULAR PURPOSE. See the
 GNU General Public License for more details.

 You should have received a copy of the GNU General Public License
 along with this program; if not, write to the Free Software
 Foundation, Inc., 59 Temple Place, Suite 330, Boston, MA 02111-1307 USA

TODO List:

        Extend the parsing of the Standard ID Block, to read:

                Config Block Length: (High priority)
                Give information if config block is
                present, and how long it is, if it exist.
                If config block exist, read the config block and parse the
                'Length of the Extended Limits Configuration Block' for
                extended configuration commands

                Statistic map Size: (Low priority)
                May be used to se if there is a Statistic Map.
                It holds data on the utility power quality for
                the past month and since last reset. Number of
                times on battery and how long. Up time and utility
                frequency deviation. (Only larger ups'es)

                Size of Alarm History Log: (Low priority)
                See if it have any alarm history block and enable
                command to dump it.

                Maximum Supported Command Length: ( Med. to High priority)
                Give info about the ups receive buffer size.

                Size of Alarm Block: ( Med. to High priority)
                Make a smarter handling of the Active alarm's if we know the length
                of the Active Alarm Block. Don't need the long loop to parse the
                alarm's. Maybe use another way to set up the alarm struct in the
                'init_alarm_map'.

        Parse 'Communication Capabilities Block' ( Low priority)
                Get info of the connected ports ID, number of baud rates,
                command and respnse length.

        Parse 'Communication Port List Block': ( Low priority)
                This block gives info about the communication ports. Some ups'es
                have multiple comport's, and use one port for eatch load segment.
                In this block it is possible to get:
                Number of ports. (In this List)
                This Comport id (Which Comm Port is reporting this block.)
                Comport id (Id for eatch port listed. The first comport ID=1)
                Baudrate of the listed port.
                Serial config.
                Port usage:
                        What this Comm Port is being used for:
                        0 = Unknown usage, No communication occurring.
                        1 = Undefined / Unknown communication occurring
                        2 = Waiting to communicate with a UPS
                        3 = Communication established with a UPS
                        4 = Waiting to communicate with software or adapter
                        5 = Communication established software (e.g., LanSafe)
                                or adapter (e.g., ConnectUPS)
                        6 = Communicating with a Display Device
                        7 = Multi-drop Serial channel
                        8 = Communicating with an Outlet Controller
                Number of outlets. (Number of Outlets "assigned to" (controlled by) this Comm Port)
                Outlet number. (Each assigned Outlet is listed (1-64))

                'Set outlet parameter command (0x97)' to alter the delay
                settings or turn the outlet on or off with a delay (0 - 32767 seconds)


        Rewrite some parts of the driver, to minimise code duplication. (Like the instant commands)

        Implement support for Password Authorization (XCP spec, §4.3.2)

        Complete support for settable variables (upsh.setvar)
*/


#include "main.h"
#include "nut_float.h"	/* For ldexp(), FLT_MAX */
#include "nut_stdint.h"	/* for uint8_t, uint16_t, uint32_t, ... */
#include "bcmxcp_io.h"
#include "bcmxcp.h"

<<<<<<< HEAD
#define DRIVER_NAME    "BCMXCP UPS driver"
#define DRIVER_VERSION "0.35"
=======
#define DRIVER_NAME	"BCMXCP UPS driver"
#define DRIVER_VERSION	"0.35"
>>>>>>> 7dcc938b

#define MAX_NUT_NAME_LENGTH 128
#define NUT_OUTLET_POSITION   7

/* driver description structure */
upsdrv_info_t upsdrv_info = {
	DRIVER_NAME,
	DRIVER_VERSION,
	"Martin Schroeder <emes@geomer.de>\n" \
	"Kjell Claesson <kjell.claesson@epost.tidanet.se>\n" \
	"Tore Ørpetveit <tore@orpetveit.net>\n" \
	"Arnaud Quette <ArnaudQuette@Eaton.com>\n" \
	"Wolfgang Ocker <weo@weo1.de>\n" \
	"Oliver Wilcock\n" \
	"Prachi Gandhi <prachisgandhi@eaton.com>\n" \
	"Alf Høgemark <alf@i100>\n" \
	"Gavrilov Igor",
	DRV_STABLE,
	{ &comm_upsdrv_info, NULL }
};

static uint16_t get_word(const unsigned char*);
static uint32_t get_long(const unsigned char*);
static float get_float(const unsigned char *data);
static void init_command_map(void);
static void init_meter_map(void);
static void init_alarm_map(void);
static bool_t init_command(int size);
static void init_config(void);
static void init_limit(void);
static void init_ext_vars(void);
static void init_topology(void);
static void init_ups_meter_map(const unsigned char *map, unsigned char len);
static void init_ups_alarm_map(const unsigned char *map, unsigned char len);
static bool_t set_alarm_support_in_alarm_map(const unsigned char *map, const unsigned int mapIndex, const unsigned int bitmask, const unsigned int alarmMapIndex, const unsigned int alarmBlockIndex);
static void decode_meter_map_entry(const unsigned char *entry, const unsigned char format, char* value);
static unsigned char init_outlet(unsigned char len);
static void init_system_test_capabilities(void);
static int instcmd(const char *cmdname, const char *extra);
static int setvar(const char *varname, const char *val);
static int decode_instcmd_exec(const ssize_t res, const unsigned char exec_status, const char *cmdname, const char *success_msg);
static int decode_setvar_exec(const ssize_t res, const unsigned char exec_status, const char *cmdname, const char *success_msg);
static float calculate_ups_load(const unsigned char *data);

static const char *nut_find_infoval(info_lkp_t *xcp2info, const double value, const bool_t debug_output_nonexisting);

/* static const char *FreqTol[3] = {"+/-2%", "+/-5%", "+/-7"}; */
static const char *ABMStatus[4] = {
	"charging",
	"discharging",
	"floating",
	"resting"
	};
static const char *OutletStatus[9] = {
	"unknown",
	"on/closed",
	"off/open",
	"on with pending",
	"off with pending",
	"unknown",
	"unknown",
	"failed and closed",
	"failed and open"
	};

/* Standard Authorization Block */
static unsigned char AUTHOR[4] = {0xCF, 0x69, 0xE8, 0xD5};
static int nphases = 0;
static uint16_t outlet_block_len = 0;
static const char *cpu_name[5] = {
	"Cont:",
	"Inve:",
	"Rect:",
	"Netw:",
	"Disp:"
	};
static const char *horn_stat[3] = {
	"disabled",
	"enabled",
	"muted"
	};

/* Battery test results */
static info_lkp_t batt_test_info[] = {
	{ 0, "No test initiated", NULL, NULL },
	{ 1, "In progress", NULL, NULL },
	{ 2, "Done and passed", NULL, NULL },
	{ 3, "Aborted", NULL, NULL },
	{ 4, "Done and error", NULL, NULL },
	{ 5, "Test scheduled", NULL, NULL },
	/* Not sure about the meaning of the below ones! */
	{ 6, NULL, NULL, NULL }, /* The string was present but it has now been removed */
	{ 7, NULL, NULL, NULL }, /* The string was not installed at the last power up */
	{ 0, NULL, NULL, NULL }
};

/* Topology map results */
static info_lkp_t topology_info[] = {
	{ BCMXCP_TOPOLOGY_OFFLINE_SWITCHER_1P, "Off-line switcher, Single Phase", NULL, NULL },
	{ BCMXCP_TOPOLOGY_LINEINT_UPS_1P, "Line-Interactive UPS, Single Phase", NULL, NULL },
	{ BCMXCP_TOPOLOGY_LINEINT_UPS_2P, "Line-Interactive UPS, Two Phase", NULL, NULL },
	{ BCMXCP_TOPOLOGY_LINEINT_UPS_3P, "Line-Interactive UPS, Three Phase", NULL, NULL },
	{ BCMXCP_TOPOLOGY_DUAL_AC_ONLINE_UPS_1P, "Dual AC Input, On-Line UPS, Single Phase", NULL, NULL },
	{ BCMXCP_TOPOLOGY_DUAL_AC_ONLINE_UPS_2P, "Dual AC Input, On-Line UPS, Two Phase", NULL, NULL },
	{ BCMXCP_TOPOLOGY_DUAL_AC_ONLINE_UPS_3P, "Dual AC Input, On-Line UPS, Three Phase", NULL, NULL },
	{ BCMXCP_TOPOLOGY_ONLINE_UPS_1P, "On-Line UPS, Single Phase", NULL, NULL },
	{ BCMXCP_TOPOLOGY_ONLINE_UPS_2P, "On-Line UPS, Two Phase", NULL, NULL },
	{ BCMXCP_TOPOLOGY_ONLINE_UPS_3P, "On-Line UPS, Three Phase", NULL, NULL },
	{ BCMXCP_TOPOLOGY_PARA_REDUND_ONLINE_UPS_1P, "Parallel Redundant On-Line UPS, Single Phase", NULL, NULL },
	{ BCMXCP_TOPOLOGY_PARA_REDUND_ONLINE_UPS_2P, "Parallel Redundant On-Line UPS, Two Phase", NULL, NULL },
	{ BCMXCP_TOPOLOGY_PARA_REDUND_ONLINE_UPS_3P, "Parallel Redundant On-Line UPS, Three Phase", NULL, NULL },
	{ BCMXCP_TOPOLOGY_PARA_CAPACITY_ONLINE_UPS_1P, "Parallel for Capacity On-Line UPS, Single Phase", NULL, NULL },
	{ BCMXCP_TOPOLOGY_PARA_CAPACITY_ONLINE_UPS_2P, "Parallel for Capacity On-Line UPS, Two Phase", NULL, NULL },
	{ BCMXCP_TOPOLOGY_PARA_CAPACITY_ONLINE_UPS_3P, "Parallel for Capacity On-Line UPS, Three Phase", NULL, NULL },
	{ BCMXCP_TOPOLOGY_SYSTEM_BYPASS_MODULE_3P, "System Bypass Module, Three Phase", NULL, NULL },
	{ BCMXCP_TOPOLOGY_HOT_TIE_CABINET_3P, "Hot-Tie Cabinet, Three Phase", NULL, NULL },
	{ BCMXCP_TOPOLOGY_OUTLET_CONTROLLER_1P, "Outlet Controller, Single Phase", NULL, NULL },
	{ BCMXCP_TOPOLOGY_DUAL_AC_STATIC_SWITCH_3P, "Dual AC Input Static Switch Module, 3 Phase", NULL, NULL },
	{ 0, NULL, NULL, NULL }
};

/* Command map results */
static info_lkp_t command_map_info[] = {
	{ PW_INIT_BAT_TEST, "test.battery.start", NULL, NULL },
	{ PW_LOAD_OFF_RESTART, "shutdown.return", NULL, NULL },
	{ PW_UPS_OFF, "shutdown.stayoff", NULL, NULL },
	{ PW_UPS_ON, "load.on", NULL, NULL },
	{ PW_GO_TO_BYPASS, "bypass.start", NULL, NULL },
	{ 0, NULL, NULL, NULL }
};

/* System test capabilities results */
static info_lkp_t system_test_info[] = {
	{ PW_SYS_TEST_GENERAL, "test.system.start", NULL, NULL },
/*	{ PW_SYS_TEST_SCHEDULE_BATTERY_COMMISSION, "test.battery.start.delayed", NULL, NULL }, */
/*	{ PW_SYS_TEST_ALTERNATE_AC_INPUT, "test.alternate_acinput.start", NULL, NULL }, */
	{ PW_SYS_TEST_FLASH_LIGHTS, "test.panel.start", NULL, NULL },
	{ 0, NULL, NULL, NULL }
};

/* allocate storage for shared variables (extern in bcmxcp.h) */
BCMXCP_COMMAND_MAP_ENTRY_t
	bcmxcp_command_map[BCMXCP_COMMAND_MAP_MAX];
BCMXCP_METER_MAP_ENTRY_t
	bcmxcp_meter_map[BCMXCP_METER_MAP_MAX];
BCMXCP_ALARM_MAP_ENTRY_t
	bcmxcp_alarm_map[BCMXCP_ALARM_MAP_MAX];
BCMXCP_STATUS_t
	bcmxcp_status;


/* get_word function from nut driver metasys.c */
uint16_t get_word(const unsigned char *buffer) /* return a short integer reading a word in the supplied buffer */
{
	unsigned char a, b;
	uint16_t result;

	a = buffer[0];
	b = buffer[1];
	result = b*256 + a;

	return result;
}

/* get_long function from nut driver metasys.c for meter readings*/
uint32_t get_long(const unsigned char *buffer) /* return a long integer reading 4 bytes in the supplied buffer.*/
{
	unsigned char a, b, c, d;
	uint32_t result;

	a = buffer[0];
	b = buffer[1];
	c = buffer[2];
	d = buffer[3];
	result = (256*256*256*d) + (256*256*c) + (256*b) + a;

	return result;
}

/* get_float funktion for convering IEEE-754 to float */
float get_float(const unsigned char *data)
{
	int s, e;
	unsigned long src;
	long f;

	src = ((unsigned long)data[3] << 24) |
	((unsigned long)data[2] << 16) |
	((unsigned long)data[1] << 8) |
	((unsigned long)data[0]);

	s = (src & 0x80000000UL) >> 31;
	e = (src & 0x7F800000UL) >> 23;
	f = (src & 0x007FFFFFUL);

	if (e == 255 && f != 0)
	{
		/* NaN (Not a Number) */
		return FLT_MAX;
	}

	if (e == 255 && f == 0 && s == 1)
	{
		/* Negative infinity */
		return -FLT_MAX;
	}

	if (e == 255 && f == 0 && s == 0)
	{
		/* Positive infinity */
		return FLT_MAX;
	}

	if (e > 0 && e < 255)
	{
		/* Normal number */
		f += 0x00800000UL;
		if (s) f = -f;
		return ldexp(f, e - 150);
	}

	if (e == 0 && f != 0)
	{
		/* Denormal number */
		if (s) f = -f;
		return ldexp(f, -149);
	}

	if (e == 0 && f == 0 && (s == 1 || s == 0))
	{
		/* Zero */
		return 0;
	}

	/* Never happens */
	upslogx(LOG_ERR, "s = %d, e = %d, f = %lu\n", s, e, f);
	return 0;
}

/* lightweight function to calculate the 8-bit
 * two's complement checksum of buf, using XCP data length (including header)
 * the result must be 0 for the sequence data to be valid */
int checksum_test(const unsigned char *buf)
{
	unsigned char checksum = 0;
	int i, length;

	/* buf[2] is the length of the XCP frame ; add 5 for the header */
	length = (int)(buf[2]) + 5;

	for (i = 0; i < length; i++) {
		checksum += buf[i];
	}
	/* Compute the 8-bit, Two's Complement checksum now and return it */
	checksum = ((0x100 - checksum) & 0xFF);
	return (checksum == 0);
}

unsigned char calc_checksum(const unsigned char *buf)
{
	unsigned char c;
	int i;

	c = 0;
	for (i = 0; i < 2 + buf[1]; i++)
		c -= buf[i];

	return c;
}

void init_command_map(void)
{
	int i = 0;

	/* Clean entire map */
	memset(&bcmxcp_command_map, 0, sizeof(BCMXCP_COMMAND_MAP_ENTRY_t) * BCMXCP_COMMAND_MAP_MAX);

	/* Set all command descriptions */
	bcmxcp_command_map[PW_ID_BLOCK_REQ].command_desc = "PW_ID_BLOCK_REQ";
	bcmxcp_command_map[PW_EVENT_HISTORY_LOG_REQ].command_desc = "PW_EVENT_HISTORY_LOG_REQ";
	bcmxcp_command_map[PW_STATUS_REQ].command_desc = "PW_STATUS_REQ";
	bcmxcp_command_map[PW_METER_BLOCK_REQ].command_desc = "PW_METER_BLOCK_REQ";
	bcmxcp_command_map[PW_CUR_ALARM_REQ].command_desc = "PW_CUR_ALARM_REQ";
	bcmxcp_command_map[PW_CONFIG_BLOCK_REQ].command_desc = "PW_CONFIG_BLOCK_REQ";
	bcmxcp_command_map[PW_UTILITY_STATISTICS_BLOCK_REQ].command_desc = "PW_UTILITY_STATISTICS_BLOCK_REQ";
	bcmxcp_command_map[PW_WAVEFORM_BLOCK_REQ].command_desc = "PW_WAVEFORM_BLOCK_REQ";
	bcmxcp_command_map[PW_BATTERY_REQ].command_desc = "PW_BATTERY_REQ";
	bcmxcp_command_map[PW_LIMIT_BLOCK_REQ].command_desc = "PW_LIMIT_BLOCK_REQ";
	bcmxcp_command_map[PW_TEST_RESULT_REQ].command_desc = "PW_TEST_RESULT_REQ";
	bcmxcp_command_map[PW_COMMAND_LIST_REQ].command_desc = "PW_COMMAND_LIST_REQ";
	bcmxcp_command_map[PW_OUT_MON_BLOCK_REQ].command_desc = "PW_OUT_MON_BLOCK_REQ";
	bcmxcp_command_map[PW_COM_CAP_REQ].command_desc = "PW_COM_CAP_REQ";
	bcmxcp_command_map[PW_UPS_TOP_DATA_REQ].command_desc = "PW_UPS_TOP_DATA_REQ";
	bcmxcp_command_map[PW_COM_PORT_LIST_BLOCK_REQ].command_desc = "PW_COM_PORT_LIST_BLOCK_REQ";
	bcmxcp_command_map[PW_REQUEST_SCRATCHPAD_DATA_REQ].command_desc = "PW_REQUEST_SCRATCHPAD_DATA_REQ";
	bcmxcp_command_map[PW_GO_TO_BYPASS].command_desc = "PW_GO_TO_BYPASS";
	bcmxcp_command_map[PW_UPS_ON].command_desc = "PW_UPS_ON";
	bcmxcp_command_map[PW_LOAD_OFF_RESTART].command_desc = "PW_LOAD_OFF_RESTART";
	bcmxcp_command_map[PW_UPS_OFF].command_desc = "PW_UPS_OFF";
	bcmxcp_command_map[PW_DECREMENT_OUTPUT_VOLTAGE].command_desc = "PW_DECREMENT_OUTPUT_VOLTAGE";
	bcmxcp_command_map[PW_INCREMENT_OUTPUT_VOLTAGE].command_desc = "PW_INCREMENT_OUTPUT_VOLTAGE";
	bcmxcp_command_map[PW_SET_TIME_AND_DATE].command_desc = "PW_SET_TIME_AND_DATE";
	bcmxcp_command_map[PW_UPS_ON_TIME].command_desc = "PW_UPS_ON_TIME";
	bcmxcp_command_map[PW_UPS_ON_AT_TIME].command_desc = "PW_UPS_ON_AT_TIME";
	bcmxcp_command_map[PW_UPS_OFF_TIME].command_desc = "PW_UPS_OFF_TIME";
	bcmxcp_command_map[PW_UPS_OFF_AT_TIME].command_desc = "PW_UPS_OFF_AT_TIME";
	bcmxcp_command_map[PW_SET_CONF_COMMAND].command_desc = "PW_SET_CONF_COMMAND";
	bcmxcp_command_map[PW_SET_OUTLET_COMMAND].command_desc = "PW_SET_OUTLET_COMMAND";
	bcmxcp_command_map[PW_SET_COM_COMMAND].command_desc = "PW_SET_COM_COMMAND";
	bcmxcp_command_map[PW_SET_SCRATHPAD_SECTOR].command_desc = "PW_SET_SCRATHPAD_SECTOR";
	bcmxcp_command_map[PW_SET_POWER_STRATEGY].command_desc = "PW_SET_POWER_STRATEGY";
	bcmxcp_command_map[PW_SET_REQ_ONLY_MODE].command_desc = "PW_SET_REQ_ONLY_MODE";
	bcmxcp_command_map[PW_SET_UNREQUESTED_MODE].command_desc = "PW_SET_UNREQUESTED_MODE";
	bcmxcp_command_map[PW_INIT_BAT_TEST].command_desc = "PW_INIT_BAT_TEST";
	bcmxcp_command_map[PW_INIT_SYS_TEST].command_desc = "PW_INIT_SYS_TEST";
	bcmxcp_command_map[PW_SELECT_SUBMODULE].command_desc = "PW_SELECT_SUBMODULE";
	bcmxcp_command_map[PW_AUTHORIZATION_CODE].command_desc = "PW_AUTHORIZATION_CODE";

	for (i = 0; i < BCMXCP_COMMAND_MAP_MAX; i++) {
		bcmxcp_command_map[i].command_byte = 0;
	}
}

void init_meter_map(void)
{
	/* Clean entire map */
	memset(&bcmxcp_meter_map, 0, sizeof(BCMXCP_METER_MAP_ENTRY_t) * BCMXCP_METER_MAP_MAX);

	/* Set all corresponding mappings NUT <-> BCM/XCP */
	bcmxcp_meter_map[BCMXCP_METER_MAP_OUTPUT_VOLTS_AB].nut_entity = "output.L1-L2.voltage";
	bcmxcp_meter_map[BCMXCP_METER_MAP_OUTPUT_VOLTS_BC].nut_entity = "output.L2-L3.voltage";
	bcmxcp_meter_map[BCMXCP_METER_MAP_OUTPUT_VOLTS_CA].nut_entity = "output.L3-L1.voltage";
	bcmxcp_meter_map[BCMXCP_METER_MAP_INPUT_VOLTS_AB].nut_entity = "input.L1-L2.voltage";
	bcmxcp_meter_map[BCMXCP_METER_MAP_INPUT_VOLTS_BC].nut_entity = "input.L2-L3.voltage";
	bcmxcp_meter_map[BCMXCP_METER_MAP_INPUT_VOLTS_CA].nut_entity = "input.L3-L1.voltage";
	bcmxcp_meter_map[BCMXCP_METER_MAP_INPUT_CURRENT_PHASE_B].nut_entity = "input.L2.current";
	bcmxcp_meter_map[BCMXCP_METER_MAP_INPUT_CURRENT_PHASE_C].nut_entity = "input.L3.current";
	bcmxcp_meter_map[BCMXCP_METER_MAP_INPUT_WATTS].nut_entity = "input.realpower";
	bcmxcp_meter_map[BCMXCP_METER_MAP_OUTPUT_VA].nut_entity = "ups.power";
	bcmxcp_meter_map[BCMXCP_METER_MAP_INPUT_VA].nut_entity = "input.power";
	bcmxcp_meter_map[BCMXCP_METER_MAP_OUTPUT_POWER_FACTOR].nut_entity = "output.powerfactor";
	bcmxcp_meter_map[BCMXCP_METER_MAP_INPUT_POWER_FACTOR].nut_entity = "input.powerfactor";

	if (nphases == 1) {
		bcmxcp_meter_map[BCMXCP_METER_MAP_INPUT_CURRENT_PHASE_A].nut_entity = "input.current";
		bcmxcp_meter_map[BCMXCP_METER_MAP_PERCENT_LOAD_PHASE_A].nut_entity = "ups.load"; /* TODO: Decide on corresponding three-phase variable mapping. */
		bcmxcp_meter_map[BCMXCP_METER_MAP_BYPASS_VOLTS_PHASE_A].nut_entity = "input.bypass.voltage";
		bcmxcp_meter_map[BCMXCP_METER_MAP_INPUT_VOLTS_PHASE_A].nut_entity = "input.voltage";
		bcmxcp_meter_map[BCMXCP_METER_MAP_LOAD_CURRENT_PHASE_A].nut_entity = "output.current";
		bcmxcp_meter_map[BCMXCP_METER_MAP_LOAD_CURRENT_PHASE_A_BAR_CHART].nut_entity = "output.current.nominal";
		bcmxcp_meter_map[BCMXCP_METER_MAP_OUTPUT_VOLTS_A].nut_entity = "output.voltage";
		bcmxcp_meter_map[BCMXCP_METER_MAP_OUTPUT_WATTS].nut_entity = "ups.realpower";
	} else {
		bcmxcp_meter_map[BCMXCP_METER_MAP_INPUT_CURRENT_PHASE_A].nut_entity = "input.L1.current";
		bcmxcp_meter_map[BCMXCP_METER_MAP_PERCENT_LOAD_PHASE_A].nut_entity = "output.L1.power.percent";
		bcmxcp_meter_map[BCMXCP_METER_MAP_PERCENT_LOAD_PHASE_B].nut_entity = "output.L2.power.percent";
		bcmxcp_meter_map[BCMXCP_METER_MAP_PERCENT_LOAD_PHASE_C].nut_entity = "output.L3.power.percent";
		bcmxcp_meter_map[BCMXCP_METER_MAP_OUTPUT_VA_PHASE_A].nut_entity = "output.L1.power";
		bcmxcp_meter_map[BCMXCP_METER_MAP_OUTPUT_VA_PHASE_B].nut_entity = "output.L2.power";
		bcmxcp_meter_map[BCMXCP_METER_MAP_OUTPUT_VA_PHASE_C].nut_entity = "output.L3.power";
		bcmxcp_meter_map[BCMXCP_METER_MAP_BYPASS_VOLTS_PHASE_A].nut_entity = "input.bypass.L1-N.voltage";
		bcmxcp_meter_map[BCMXCP_METER_MAP_BYPASS_VOLTS_PHASE_B].nut_entity = "input.bypass.L2-N.voltage";
		bcmxcp_meter_map[BCMXCP_METER_MAP_BYPASS_VOLTS_PHASE_C].nut_entity = "input.bypass.L3-N.voltage";
		bcmxcp_meter_map[BCMXCP_METER_MAP_INPUT_VOLTS_PHASE_A].nut_entity = "input.L1-N.voltage";
		bcmxcp_meter_map[BCMXCP_METER_MAP_LOAD_CURRENT_PHASE_A].nut_entity = "output.L1.current";
		bcmxcp_meter_map[BCMXCP_METER_MAP_LOAD_CURRENT_PHASE_A_BAR_CHART].nut_entity = "output.L1.current.nominal";
		bcmxcp_meter_map[BCMXCP_METER_MAP_OUTPUT_VOLTS_A].nut_entity = "output.L1-N.voltage";
	}
	bcmxcp_meter_map[BCMXCP_METER_MAP_OUTPUT_FREQUENCY].nut_entity = "output.frequency";
	bcmxcp_meter_map[BCMXCP_METER_MAP_INPUT_FREQUENCY].nut_entity = "input.frequency";
	bcmxcp_meter_map[BCMXCP_METER_MAP_BYPASS_FREQUENCY].nut_entity = "input.bypass.frequency";
	bcmxcp_meter_map[BCMXCP_METER_MAP_BATTERY_CURRENT].nut_entity = "battery.current";
	bcmxcp_meter_map[BCMXCP_METER_MAP_BATTERY_VOLTAGE].nut_entity = "battery.voltage";
	bcmxcp_meter_map[BCMXCP_METER_MAP_PERCENT_BATTERY_LEFT].nut_entity = "battery.charge";
	bcmxcp_meter_map[BCMXCP_METER_MAP_BATTERY_TIME_REMAINING].nut_entity = "battery.runtime";
	bcmxcp_meter_map[BCMXCP_METER_MAP_BATTERY_DCUV_BAR_CHART].nut_entity = "battery.voltage.low";
	bcmxcp_meter_map[BCMXCP_METER_MAP_LOW_BATTERY_WARNING_V_BAR_CHART].nut_entity = "battery.charge.low";
	bcmxcp_meter_map[BCMXCP_METER_MAP_BATTERY_DISCHARGING_CURRENT_BAR_CHART].nut_entity = "battery.current.total";
	bcmxcp_meter_map[BCMXCP_METER_MAP_INPUT_VOLTS_PHASE_B].nut_entity = "input.L2-N.voltage";
	bcmxcp_meter_map[BCMXCP_METER_MAP_INPUT_VOLTS_PHASE_C].nut_entity = "input.L3-N.voltage";
	bcmxcp_meter_map[BCMXCP_METER_MAP_AMBIENT_TEMPERATURE].nut_entity = "ambient.temperature";
	bcmxcp_meter_map[BCMXCP_METER_MAP_HEATSINK_TEMPERATURE].nut_entity = "ups.temperature";
	bcmxcp_meter_map[BCMXCP_METER_MAP_POWER_SUPPLY_TEMPERATURE].nut_entity = "ambient.1.temperature";
	bcmxcp_meter_map[BCMXCP_METER_MAP_LOAD_CURRENT_PHASE_B].nut_entity = "output.L2.current";
	bcmxcp_meter_map[BCMXCP_METER_MAP_LOAD_CURRENT_PHASE_C].nut_entity = "output.L3.current";
	bcmxcp_meter_map[BCMXCP_METER_MAP_LOAD_CURRENT_PHASE_B_BAR_CHART].nut_entity = "output.L2.current.nominal";
	bcmxcp_meter_map[BCMXCP_METER_MAP_LOAD_CURRENT_PHASE_C_BAR_CHART].nut_entity = "output.L3.current.nominal";
	bcmxcp_meter_map[BCMXCP_METER_MAP_OUTPUT_VA_BAR_CHART].nut_entity = "ups.power.nominal";
	bcmxcp_meter_map[BCMXCP_METER_MAP_DATE].nut_entity = "ups.date";
	bcmxcp_meter_map[BCMXCP_METER_MAP_TIME].nut_entity = "ups.time";
	bcmxcp_meter_map[BCMXCP_METER_MAP_BATTERY_TEMPERATURE].nut_entity = "battery.temperature";
	bcmxcp_meter_map[BCMXCP_METER_MAP_OUTPUT_VOLTS_B].nut_entity = "output.L2-N.voltage";
	bcmxcp_meter_map[BCMXCP_METER_MAP_OUTPUT_VOLTS_C].nut_entity = "output.L3-N.voltage";
	bcmxcp_meter_map[BCMXCP_METER_MAP_OUTPUT_WATTS_PHASE_A].nut_entity = "ups.L1-N.realpower";
	bcmxcp_meter_map[BCMXCP_METER_MAP_OUTPUT_WATTS_PHASE_B].nut_entity = "ups.L2-N.realpower";
	bcmxcp_meter_map[BCMXCP_METER_MAP_OUTPUT_WATTS_PHASE_C].nut_entity = "ups.L3-N.realpower";
	bcmxcp_meter_map[BCMXCP_METER_MAP_OUTPUT_WATTS_PHASE_A_B_C_BAR_CHART].nut_entity = "ups.realpower.nominal";
	bcmxcp_meter_map[BCMXCP_METER_MAP_LINE_EVENT_COUNTER].nut_entity = "input.quality";
}

void init_alarm_map(void)
{
	/* Clean entire map */
	memset(&bcmxcp_alarm_map, 0, sizeof(BCMXCP_ALARM_MAP_ENTRY_t) * BCMXCP_ALARM_MAP_MAX);

	/* Set all alarm descriptions */
	bcmxcp_alarm_map[BCMXCP_ALARM_INVERTER_AC_OVER_VOLTAGE].alarm_desc = "INVERTER_AC_OVER_VOLTAGE";
	bcmxcp_alarm_map[BCMXCP_ALARM_INVERTER_AC_UNDER_VOLTAGE].alarm_desc = "INVERTER_AC_UNDER_VOLTAGE";
	bcmxcp_alarm_map[BCMXCP_ALARM_INVERTER_OVER_OR_UNDER_FREQ].alarm_desc = "INVERTER_OVER_OR_UNDER_FREQ";
	bcmxcp_alarm_map[BCMXCP_ALARM_BYPASS_AC_OVER_VOLTAGE].alarm_desc = "BYPASS_AC_OVER_VOLTAGE";
	bcmxcp_alarm_map[BCMXCP_ALARM_BYPASS_AC_UNDER_VOLTAGE].alarm_desc = "BYPASS_AC_UNDER_VOLTAGE";
	bcmxcp_alarm_map[BCMXCP_ALARM_BYPASS_OVER_OR_UNDER_FREQ].alarm_desc = "BYPASS_OVER_OR_UNDER_FREQ";
	bcmxcp_alarm_map[BCMXCP_ALARM_INPUT_AC_OVER_VOLTAGE].alarm_desc = "INPUT_AC_OVER_VOLTAGE";
	bcmxcp_alarm_map[BCMXCP_ALARM_INPUT_AC_UNDER_VOLTAGE].alarm_desc = "INPUT_AC_UNDER_VOLTAGE";
	bcmxcp_alarm_map[BCMXCP_ALARM_INPUT_UNDER_OR_OVER_FREQ].alarm_desc = "INPUT_UNDER_OR_OVER_FREQ";
	bcmxcp_alarm_map[BCMXCP_ALARM_OUTPUT_OVER_VOLTAGE].alarm_desc = "OUTPUT_OVER_VOLTAGE";
	bcmxcp_alarm_map[BCMXCP_ALARM_OUTPUT_UNDER_VOLTAGE].alarm_desc = "OUTPUT_UNDER_VOLTAGE";
	bcmxcp_alarm_map[BCMXCP_ALARM_OUTPUT_UNDER_OR_OVER_FREQ].alarm_desc = "OUTPUT_UNDER_OR_OVER_FREQ";
	bcmxcp_alarm_map[BCMXCP_ALARM_REMOTE_EMERGENCY_PWR_OFF].alarm_desc = "REMOTE_EMERGENCY_PWR_OFF";
	bcmxcp_alarm_map[BCMXCP_ALARM_REMOTE_GO_TO_BYPASS].alarm_desc = "REMOTE_GO_TO_BYPASS";
	bcmxcp_alarm_map[BCMXCP_ALARM_BUILDING_ALARM_6].alarm_desc = "BUILDING_ALARM_6";
	bcmxcp_alarm_map[BCMXCP_ALARM_BUILDING_ALARM_5].alarm_desc = "BUILDING_ALARM_5";
	bcmxcp_alarm_map[BCMXCP_ALARM_BUILDING_ALARM_4].alarm_desc = "BUILDING_ALARM_4";
	bcmxcp_alarm_map[BCMXCP_ALARM_BUILDING_ALARM_3].alarm_desc = "BUILDING_ALARM_3";
	bcmxcp_alarm_map[BCMXCP_ALARM_BUILDING_ALARM_2].alarm_desc = "BUILDING_ALARM_2";
	bcmxcp_alarm_map[BCMXCP_ALARM_BUILDING_ALARM_1].alarm_desc = "BUILDING_ALARM_1";
	bcmxcp_alarm_map[BCMXCP_ALARM_STATIC_SWITCH_OVER_TEMP].alarm_desc = "STATIC_SWITCH_OVER_TEMP";
	bcmxcp_alarm_map[BCMXCP_ALARM_CHARGER_OVER_TEMP].alarm_desc = "CHARGER_OVER_TEMP";
	bcmxcp_alarm_map[BCMXCP_ALARM_CHARGER_LOGIC_PWR_FAIL].alarm_desc = "CHARGER_LOGIC_PWR_FAIL";
	bcmxcp_alarm_map[BCMXCP_ALARM_CHARGER_OVER_VOLTAGE_OR_CURRENT].alarm_desc = "CHARGER_OVER_VOLTAGE_OR_CURRENT";
	bcmxcp_alarm_map[BCMXCP_ALARM_INVERTER_OVER_TEMP].alarm_desc = "INVERTER_OVER_TEMP";
	bcmxcp_alarm_map[BCMXCP_ALARM_OUTPUT_OVERLOAD].alarm_desc = "OUTPUT_OVERLOAD";
	bcmxcp_alarm_map[BCMXCP_ALARM_RECTIFIER_INPUT_OVER_CURRENT].alarm_desc = "RECTIFIER_INPUT_OVER_CURRENT";
	bcmxcp_alarm_map[BCMXCP_ALARM_INVERTER_OUTPUT_OVER_CURRENT].alarm_desc = "INVERTER_OUTPUT_OVER_CURRENT";
	bcmxcp_alarm_map[BCMXCP_ALARM_DC_LINK_OVER_VOLTAGE].alarm_desc = "DC_LINK_OVER_VOLTAGE";
	bcmxcp_alarm_map[BCMXCP_ALARM_DC_LINK_UNDER_VOLTAGE].alarm_desc = "DC_LINK_UNDER_VOLTAGE";
	bcmxcp_alarm_map[BCMXCP_ALARM_RECTIFIER_FAILED].alarm_desc = "RECTIFIER_FAILED";
	bcmxcp_alarm_map[BCMXCP_ALARM_INVERTER_FAULT].alarm_desc = "INVERTER_FAULT";
	bcmxcp_alarm_map[BCMXCP_ALARM_BATTERY_CONNECTOR_FAIL].alarm_desc = "BATTERY_CONNECTOR_FAIL";
	bcmxcp_alarm_map[BCMXCP_ALARM_BYPASS_BREAKER_FAIL].alarm_desc = "BYPASS_BREAKER_FAIL";
	bcmxcp_alarm_map[BCMXCP_ALARM_CHARGER_FAIL].alarm_desc = "CHARGER_FAIL";
	bcmxcp_alarm_map[BCMXCP_ALARM_RAMP_UP_FAILED].alarm_desc = "RAMP_UP_FAILED";
	bcmxcp_alarm_map[BCMXCP_ALARM_STATIC_SWITCH_FAILED].alarm_desc = "STATIC_SWITCH_FAILED";
	bcmxcp_alarm_map[BCMXCP_ALARM_ANALOG_AD_REF_FAIL].alarm_desc = "ANALOG_AD_REF_FAIL";
	bcmxcp_alarm_map[BCMXCP_ALARM_BYPASS_UNCALIBRATED].alarm_desc = "BYPASS_UNCALIBRATED";
	bcmxcp_alarm_map[BCMXCP_ALARM_RECTIFIER_UNCALIBRATED].alarm_desc = "RECTIFIER_UNCALIBRATED";
	bcmxcp_alarm_map[BCMXCP_ALARM_OUTPUT_UNCALIBRATED].alarm_desc = "OUTPUT_UNCALIBRATED";
	bcmxcp_alarm_map[BCMXCP_ALARM_INVERTER_UNCALIBRATED].alarm_desc = "INVERTER_UNCALIBRATED";
	bcmxcp_alarm_map[BCMXCP_ALARM_DC_VOLT_UNCALIBRATED].alarm_desc = "DC_VOLT_UNCALIBRATED";
	bcmxcp_alarm_map[BCMXCP_ALARM_OUTPUT_CURRENT_UNCALIBRATED].alarm_desc = "OUTPUT_CURRENT_UNCALIBRATED";
	bcmxcp_alarm_map[BCMXCP_ALARM_RECTIFIER_CURRENT_UNCALIBRATED].alarm_desc = "RECTIFIER_CURRENT_UNCALIBRATED";
	bcmxcp_alarm_map[BCMXCP_ALARM_BATTERY_CURRENT_UNCALIBRATED].alarm_desc = "BATTERY_CURRENT_UNCALIBRATED";
	bcmxcp_alarm_map[BCMXCP_ALARM_INVERTER_ON_OFF_STAT_FAIL].alarm_desc = "INVERTER_ON_OFF_STAT_FAIL";
	bcmxcp_alarm_map[BCMXCP_ALARM_BATTERY_CURRENT_LIMIT].alarm_desc = "BATTERY_CURRENT_LIMIT";
	bcmxcp_alarm_map[BCMXCP_ALARM_INVERTER_STARTUP_FAIL].alarm_desc = "INVERTER_STARTUP_FAIL";
	bcmxcp_alarm_map[BCMXCP_ALARM_ANALOG_BOARD_AD_STAT_FAIL].alarm_desc = "ANALOG_BOARD_AD_STAT_FAIL";
	bcmxcp_alarm_map[BCMXCP_ALARM_OUTPUT_CURRENT_OVER_100].alarm_desc = "OUTPUT_CURRENT_OVER_100";
	bcmxcp_alarm_map[BCMXCP_ALARM_BATTERY_GROUND_FAULT].alarm_desc = "BATTERY_GROUND_FAULT";
	bcmxcp_alarm_map[BCMXCP_ALARM_WAITING_FOR_CHARGER_SYNC].alarm_desc = "WAITING_FOR_CHARGER_SYNC";
	bcmxcp_alarm_map[BCMXCP_ALARM_NV_RAM_FAIL].alarm_desc = "NV_RAM_FAIL";
	bcmxcp_alarm_map[BCMXCP_ALARM_ANALOG_BOARD_AD_TIMEOUT].alarm_desc = "ANALOG_BOARD_AD_TIMEOUT";
	bcmxcp_alarm_map[BCMXCP_ALARM_SHUTDOWN_IMMINENT].alarm_desc = "SHUTDOWN_IMMINENT";
	bcmxcp_alarm_map[BCMXCP_ALARM_BATTERY_LOW].alarm_desc = "BATTERY_LOW";
	bcmxcp_alarm_map[BCMXCP_ALARM_UTILITY_FAIL].alarm_desc = "UTILITY_FAIL";
	bcmxcp_alarm_map[BCMXCP_ALARM_OUTPUT_SHORT_CIRCUIT].alarm_desc = "OUTPUT_SHORT_CIRCUIT";
	bcmxcp_alarm_map[BCMXCP_ALARM_UTILITY_NOT_PRESENT].alarm_desc = "UTILITY_NOT_PRESENT";
	bcmxcp_alarm_map[BCMXCP_ALARM_FULL_TIME_CHARGING].alarm_desc = "FULL_TIME_CHARGING";
	bcmxcp_alarm_map[BCMXCP_ALARM_FAST_BYPASS_COMMAND].alarm_desc = "FAST_BYPASS_COMMAND";
	bcmxcp_alarm_map[BCMXCP_ALARM_AD_ERROR].alarm_desc = "AD_ERROR";
	bcmxcp_alarm_map[BCMXCP_ALARM_INTERNAL_COM_FAIL].alarm_desc = "INTERNAL_COM_FAIL";
	bcmxcp_alarm_map[BCMXCP_ALARM_RECTIFIER_SELFTEST_FAIL].alarm_desc = "RECTIFIER_SELFTEST_FAIL";
	bcmxcp_alarm_map[BCMXCP_ALARM_RECTIFIER_EEPROM_FAIL].alarm_desc = "RECTIFIER_EEPROM_FAIL";
	bcmxcp_alarm_map[BCMXCP_ALARM_RECTIFIER_EPROM_FAIL].alarm_desc = "RECTIFIER_EPROM_FAIL";
	bcmxcp_alarm_map[BCMXCP_ALARM_INPUT_LINE_VOLTAGE_LOSS].alarm_desc = "INPUT_LINE_VOLTAGE_LOSS";
	bcmxcp_alarm_map[BCMXCP_ALARM_BATTERY_DC_OVER_VOLTAGE].alarm_desc = "BATTERY_DC_OVER_VOLTAGE";
	bcmxcp_alarm_map[BCMXCP_ALARM_POWER_SUPPLY_OVER_TEMP].alarm_desc = "POWER_SUPPLY_OVER_TEMP";
	bcmxcp_alarm_map[BCMXCP_ALARM_POWER_SUPPLY_FAIL].alarm_desc = "POWER_SUPPLY_FAIL";
	bcmxcp_alarm_map[BCMXCP_ALARM_POWER_SUPPLY_5V_FAIL].alarm_desc = "POWER_SUPPLY_5V_FAIL";
	bcmxcp_alarm_map[BCMXCP_ALARM_POWER_SUPPLY_12V_FAIL].alarm_desc = "POWER_SUPPLY_12V_FAIL";
	bcmxcp_alarm_map[BCMXCP_ALARM_HEATSINK_OVER_TEMP].alarm_desc = "HEATSINK_OVER_TEMP";
	bcmxcp_alarm_map[BCMXCP_ALARM_HEATSINK_TEMP_SENSOR_FAIL].alarm_desc = "HEATSINK_TEMP_SENSOR_FAIL";
	bcmxcp_alarm_map[BCMXCP_ALARM_RECTIFIER_CURRENT_OVER_125].alarm_desc = "RECTIFIER_CURRENT_OVER_125";
	bcmxcp_alarm_map[BCMXCP_ALARM_RECTIFIER_FAULT_INTERRUPT_FAIL].alarm_desc = "RECTIFIER_FAULT_INTERRUPT_FAIL";
	bcmxcp_alarm_map[BCMXCP_ALARM_RECTIFIER_POWER_CAPACITOR_FAIL].alarm_desc = "RECTIFIER_POWER_CAPACITOR_FAIL";
	bcmxcp_alarm_map[BCMXCP_ALARM_INVERTER_PROGRAM_STACK_ERROR].alarm_desc = "INVERTER_PROGRAM_STACK_ERROR";
	bcmxcp_alarm_map[BCMXCP_ALARM_INVERTER_BOARD_SELFTEST_FAIL].alarm_desc = "INVERTER_BOARD_SELFTEST_FAIL";
	bcmxcp_alarm_map[BCMXCP_ALARM_INVERTER_AD_SELFTEST_FAIL].alarm_desc = "INVERTER_AD_SELFTEST_FAIL";
	bcmxcp_alarm_map[BCMXCP_ALARM_INVERTER_RAM_SELFTEST_FAIL].alarm_desc = "INVERTER_RAM_SELFTEST_FAIL";
	bcmxcp_alarm_map[BCMXCP_ALARM_NV_MEMORY_CHECKSUM_FAIL].alarm_desc = "NV_MEMORY_CHECKSUM_FAIL";
	bcmxcp_alarm_map[BCMXCP_ALARM_PROGRAM_CHECKSUM_FAIL].alarm_desc = "PROGRAM_CHECKSUM_FAIL";
	bcmxcp_alarm_map[BCMXCP_ALARM_INVERTER_CPU_SELFTEST_FAIL].alarm_desc = "INVERTER_CPU_SELFTEST_FAIL";
	bcmxcp_alarm_map[BCMXCP_ALARM_NETWORK_NOT_RESPONDING].alarm_desc = "NETWORK_NOT_RESPONDING";
	bcmxcp_alarm_map[BCMXCP_ALARM_FRONT_PANEL_SELFTEST_FAIL].alarm_desc = "FRONT_PANEL_SELFTEST_FAIL";
	bcmxcp_alarm_map[BCMXCP_ALARM_NODE_EEPROM_VERIFICATION_ERROR].alarm_desc = "NODE_EEPROM_VERIFICATION_ERROR";
	bcmxcp_alarm_map[BCMXCP_ALARM_OUTPUT_AC_OVER_VOLT_TEST_FAIL].alarm_desc = "OUTPUT_AC_OVER_VOLT_TEST_FAIL";
	bcmxcp_alarm_map[BCMXCP_ALARM_OUTPUT_DC_OVER_VOLTAGE].alarm_desc = "OUTPUT_DC_OVER_VOLTAGE";
	bcmxcp_alarm_map[BCMXCP_ALARM_INPUT_PHASE_ROTATION_ERROR].alarm_desc = "INPUT_PHASE_ROTATION_ERROR";
	bcmxcp_alarm_map[BCMXCP_ALARM_INVERTER_RAMP_UP_TEST_FAILED].alarm_desc = "INVERTER_RAMP_UP_TEST_FAILED";
	bcmxcp_alarm_map[BCMXCP_ALARM_INVERTER_OFF_COMMAND].alarm_desc = "INVERTER_OFF_COMMAND";
	bcmxcp_alarm_map[BCMXCP_ALARM_INVERTER_ON_COMMAND].alarm_desc = "INVERTER_ON_COMMAND";
	bcmxcp_alarm_map[BCMXCP_ALARM_TO_BYPASS_COMMAND].alarm_desc = "TO_BYPASS_COMMAND";
	bcmxcp_alarm_map[BCMXCP_ALARM_FROM_BYPASS_COMMAND].alarm_desc = "FROM_BYPASS_COMMAND";
	bcmxcp_alarm_map[BCMXCP_ALARM_AUTO_MODE_COMMAND].alarm_desc = "AUTO_MODE_COMMAND";
	bcmxcp_alarm_map[BCMXCP_ALARM_EMERGENCY_SHUTDOWN_COMMAND].alarm_desc = "EMERGENCY_SHUTDOWN_COMMAND";
	bcmxcp_alarm_map[BCMXCP_ALARM_SETUP_SWITCH_OPEN].alarm_desc = "SETUP_SWITCH_OPEN";
	bcmxcp_alarm_map[BCMXCP_ALARM_INVERTER_OVER_VOLT_INT].alarm_desc = "INVERTER_OVER_VOLT_INT";
	bcmxcp_alarm_map[BCMXCP_ALARM_INVERTER_UNDER_VOLT_INT].alarm_desc = "INVERTER_UNDER_VOLT_INT";
	bcmxcp_alarm_map[BCMXCP_ALARM_ABSOLUTE_DCOV_ACOV].alarm_desc = "ABSOLUTE_DCOV_ACOV";
	bcmxcp_alarm_map[BCMXCP_ALARM_PHASE_A_CURRENT_LIMIT].alarm_desc = "PHASE_A_CURRENT_LIMIT";
	bcmxcp_alarm_map[BCMXCP_ALARM_PHASE_B_CURRENT_LIMIT].alarm_desc = "PHASE_B_CURRENT_LIMIT";
	bcmxcp_alarm_map[BCMXCP_ALARM_PHASE_C_CURRENT_LIMIT].alarm_desc = "PHASE_C_CURRENT_LIMIT";
	bcmxcp_alarm_map[BCMXCP_ALARM_BYPASS_NOT_AVAILABLE].alarm_desc = "BYPASS_NOT_AVAILABLE";
	bcmxcp_alarm_map[BCMXCP_ALARM_RECTIFIER_BREAKER_OPEN].alarm_desc = "RECTIFIER_BREAKER_OPEN";
	bcmxcp_alarm_map[BCMXCP_ALARM_BATTERY_CONTACTOR_OPEN].alarm_desc = "BATTERY_CONTACTOR_OPEN";
	bcmxcp_alarm_map[BCMXCP_ALARM_INVERTER_CONTACTOR_OPEN].alarm_desc = "INVERTER_CONTACTOR_OPEN";
	bcmxcp_alarm_map[BCMXCP_ALARM_BYPASS_BREAKER_OPEN].alarm_desc = "BYPASS_BREAKER_OPEN";
	bcmxcp_alarm_map[BCMXCP_ALARM_INV_BOARD_ACOV_INT_TEST_FAIL].alarm_desc = "INV_BOARD_ACOV_INT_TEST_FAIL";
	bcmxcp_alarm_map[BCMXCP_ALARM_INVERTER_OVER_TEMP_TRIP].alarm_desc = "INVERTER_OVER_TEMP_TRIP";
	bcmxcp_alarm_map[BCMXCP_ALARM_INV_BOARD_ACUV_INT_TEST_FAIL].alarm_desc = "INV_BOARD_ACUV_INT_TEST_FAIL";
	bcmxcp_alarm_map[BCMXCP_ALARM_INVERTER_VOLTAGE_FEEDBACK_ERROR].alarm_desc = "INVERTER_VOLTAGE_FEEDBACK_ERROR";
	bcmxcp_alarm_map[BCMXCP_ALARM_DC_UNDER_VOLTAGE_TIMEOUT].alarm_desc = "DC_UNDER_VOLTAGE_TIMEOUT";
	bcmxcp_alarm_map[BCMXCP_ALARM_AC_UNDER_VOLTAGE_TIMEOUT].alarm_desc = "AC_UNDER_VOLTAGE_TIMEOUT";
	bcmxcp_alarm_map[BCMXCP_ALARM_DC_UNDER_VOLTAGE_WHILE_CHARGE].alarm_desc = "DC_UNDER_VOLTAGE_WHILE_CHARGE";
	bcmxcp_alarm_map[BCMXCP_ALARM_INVERTER_VOLTAGE_BIAS_ERROR].alarm_desc = "INVERTER_VOLTAGE_BIAS_ERROR";
	bcmxcp_alarm_map[BCMXCP_ALARM_RECTIFIER_PHASE_ROTATION].alarm_desc = "RECTIFIER_PHASE_ROTATION";
	bcmxcp_alarm_map[BCMXCP_ALARM_BYPASS_PHASER_ROTATION].alarm_desc = "BYPASS_PHASER_ROTATION";
	bcmxcp_alarm_map[BCMXCP_ALARM_SYSTEM_INTERFACE_BOARD_FAIL].alarm_desc = "SYSTEM_INTERFACE_BOARD_FAIL";
	bcmxcp_alarm_map[BCMXCP_ALARM_PARALLEL_BOARD_FAIL].alarm_desc = "PARALLEL_BOARD_FAIL";
	bcmxcp_alarm_map[BCMXCP_ALARM_LOST_LOAD_SHARING_PHASE_A].alarm_desc = "LOST_LOAD_SHARING_PHASE_A";
	bcmxcp_alarm_map[BCMXCP_ALARM_LOST_LOAD_SHARING_PHASE_B].alarm_desc = "LOST_LOAD_SHARING_PHASE_B";
	bcmxcp_alarm_map[BCMXCP_ALARM_LOST_LOAD_SHARING_PHASE_C].alarm_desc = "LOST_LOAD_SHARING_PHASE_C";
	bcmxcp_alarm_map[BCMXCP_ALARM_DC_OVER_VOLTAGE_TIMEOUT].alarm_desc = "DC_OVER_VOLTAGE_TIMEOUT";
	bcmxcp_alarm_map[BCMXCP_ALARM_BATTERY_TOTALLY_DISCHARGED].alarm_desc = "BATTERY_TOTALLY_DISCHARGED";
	bcmxcp_alarm_map[BCMXCP_ALARM_INVERTER_PHASE_BIAS_ERROR].alarm_desc = "INVERTER_PHASE_BIAS_ERROR";
	bcmxcp_alarm_map[BCMXCP_ALARM_INVERTER_VOLTAGE_BIAS_ERROR_2].alarm_desc = "INVERTER_VOLTAGE_BIAS_ERROR_2";
	bcmxcp_alarm_map[BCMXCP_ALARM_DC_LINK_BLEED_COMPLETE].alarm_desc = "DC_LINK_BLEED_COMPLETE";
	bcmxcp_alarm_map[BCMXCP_ALARM_LARGE_CHARGER_INPUT_CURRENT].alarm_desc = "LARGE_CHARGER_INPUT_CURRENT";
	bcmxcp_alarm_map[BCMXCP_ALARM_INV_VOLT_TOO_LOW_FOR_RAMP_LEVEL].alarm_desc = "INV_VOLT_TOO_LOW_FOR_RAMP_LEVEL";
	bcmxcp_alarm_map[BCMXCP_ALARM_LOSS_OF_REDUNDANCY].alarm_desc = "LOSS_OF_REDUNDANCY";
	bcmxcp_alarm_map[BCMXCP_ALARM_LOSS_OF_SYNC_BUS].alarm_desc = "LOSS_OF_SYNC_BUS";
	bcmxcp_alarm_map[BCMXCP_ALARM_RECTIFIER_BREAKER_SHUNT_TRIP].alarm_desc = "RECTIFIER_BREAKER_SHUNT_TRIP";
	bcmxcp_alarm_map[BCMXCP_ALARM_LOSS_OF_CHARGER_SYNC].alarm_desc = "LOSS_OF_CHARGER_SYNC";
	bcmxcp_alarm_map[BCMXCP_ALARM_INVERTER_LOW_LEVEL_TEST_TIMEOUT].alarm_desc = "INVERTER_LOW_LEVEL_TEST_TIMEOUT";
	bcmxcp_alarm_map[BCMXCP_ALARM_OUTPUT_BREAKER_OPEN].alarm_desc = "OUTPUT_BREAKER_OPEN";
	bcmxcp_alarm_map[BCMXCP_ALARM_CONTROL_POWER_ON].alarm_desc = "CONTROL_POWER_ON";
	bcmxcp_alarm_map[BCMXCP_ALARM_INVERTER_ON].alarm_desc = "INVERTER_ON";
	bcmxcp_alarm_map[BCMXCP_ALARM_CHARGER_ON].alarm_desc = "CHARGER_ON";
	bcmxcp_alarm_map[BCMXCP_ALARM_BYPASS_ON].alarm_desc = "BYPASS_ON";
	bcmxcp_alarm_map[BCMXCP_ALARM_BYPASS_POWER_LOSS].alarm_desc = "BYPASS_POWER_LOSS";
	bcmxcp_alarm_map[BCMXCP_ALARM_ON_MANUAL_BYPASS].alarm_desc = "ON_MANUAL_BYPASS";
	bcmxcp_alarm_map[BCMXCP_ALARM_BYPASS_MANUAL_TURN_OFF].alarm_desc = "BYPASS_MANUAL_TURN_OFF";
	bcmxcp_alarm_map[BCMXCP_ALARM_INVERTER_BLEEDING_DC_LINK_VOLT].alarm_desc = "INVERTER_BLEEDING_DC_LINK_VOLT";
	bcmxcp_alarm_map[BCMXCP_ALARM_CPU_ISR_ERROR].alarm_desc = "CPU_ISR_ERROR";
	bcmxcp_alarm_map[BCMXCP_ALARM_SYSTEM_ISR_RESTART].alarm_desc = "SYSTEM_ISR_RESTART";
	bcmxcp_alarm_map[BCMXCP_ALARM_PARALLEL_DC].alarm_desc = "PARALLEL_DC";
	bcmxcp_alarm_map[BCMXCP_ALARM_BATTERY_NEEDS_SERVICE].alarm_desc = "BATTERY_NEEDS_SERVICE";
	bcmxcp_alarm_map[BCMXCP_ALARM_BATTERY_CHARGING].alarm_desc = "BATTERY_CHARGING";
	bcmxcp_alarm_map[BCMXCP_ALARM_BATTERY_NOT_CHARGED].alarm_desc = "BATTERY_NOT_CHARGED";
	bcmxcp_alarm_map[BCMXCP_ALARM_DISABLED_BATTERY_TIME].alarm_desc = "DISABLED_BATTERY_TIME";
	bcmxcp_alarm_map[BCMXCP_ALARM_SERIES_7000_ENABLE].alarm_desc = "SERIES_7000_ENABLE";
	bcmxcp_alarm_map[BCMXCP_ALARM_OTHER_UPS_ON].alarm_desc = "OTHER_UPS_ON";
	bcmxcp_alarm_map[BCMXCP_ALARM_PARALLEL_INVERTER].alarm_desc = "PARALLEL_INVERTER";
	bcmxcp_alarm_map[BCMXCP_ALARM_UPS_IN_PARALLEL].alarm_desc = "UPS_IN_PARALLEL";
	bcmxcp_alarm_map[BCMXCP_ALARM_OUTPUT_BREAKER_REALY_FAIL].alarm_desc = "OUTPUT_BREAKER_REALY_FAIL";
	bcmxcp_alarm_map[BCMXCP_ALARM_CONTROL_POWER_OFF].alarm_desc = "CONTROL_POWER_OFF";
	bcmxcp_alarm_map[BCMXCP_ALARM_LEVEL_2_OVERLOAD_PHASE_A].alarm_desc = "LEVEL_2_OVERLOAD_PHASE_A";
	bcmxcp_alarm_map[BCMXCP_ALARM_LEVEL_2_OVERLOAD_PHASE_B].alarm_desc = "LEVEL_2_OVERLOAD_PHASE_B";
	bcmxcp_alarm_map[BCMXCP_ALARM_LEVEL_2_OVERLOAD_PHASE_C].alarm_desc = "LEVEL_2_OVERLOAD_PHASE_C";
	bcmxcp_alarm_map[BCMXCP_ALARM_LEVEL_3_OVERLOAD_PHASE_A].alarm_desc = "LEVEL_3_OVERLOAD_PHASE_A";
	bcmxcp_alarm_map[BCMXCP_ALARM_LEVEL_3_OVERLOAD_PHASE_B].alarm_desc = "LEVEL_3_OVERLOAD_PHASE_B";
	bcmxcp_alarm_map[BCMXCP_ALARM_LEVEL_3_OVERLOAD_PHASE_C].alarm_desc = "LEVEL_3_OVERLOAD_PHASE_C";
	bcmxcp_alarm_map[BCMXCP_ALARM_LEVEL_4_OVERLOAD_PHASE_A].alarm_desc = "LEVEL_4_OVERLOAD_PHASE_A";
	bcmxcp_alarm_map[BCMXCP_ALARM_LEVEL_4_OVERLOAD_PHASE_B].alarm_desc = "LEVEL_4_OVERLOAD_PHASE_B";
	bcmxcp_alarm_map[BCMXCP_ALARM_LEVEL_4_OVERLOAD_PHASE_C].alarm_desc = "LEVEL_4_OVERLOAD_PHASE_C";
	bcmxcp_alarm_map[BCMXCP_ALARM_UPS_ON_BATTERY].alarm_desc = "UPS_ON_BATTERY";
	bcmxcp_alarm_map[BCMXCP_ALARM_UPS_ON_BYPASS].alarm_desc = "UPS_ON_BYPASS";
	bcmxcp_alarm_map[BCMXCP_ALARM_LOAD_DUMPED].alarm_desc = "LOAD_DUMPED";
	bcmxcp_alarm_map[BCMXCP_ALARM_LOAD_ON_INVERTER].alarm_desc = "LOAD_ON_INVERTER";
	bcmxcp_alarm_map[BCMXCP_ALARM_UPS_ON_COMMAND].alarm_desc = "UPS_ON_COMMAND";
	bcmxcp_alarm_map[BCMXCP_ALARM_UPS_OFF_COMMAND].alarm_desc = "UPS_OFF_COMMAND";
	bcmxcp_alarm_map[BCMXCP_ALARM_LOW_BATTERY_SHUTDOWN].alarm_desc = "LOW_BATTERY_SHUTDOWN";
	bcmxcp_alarm_map[BCMXCP_ALARM_AUTO_ON_ENABLED].alarm_desc = "AUTO_ON_ENABLED";
	bcmxcp_alarm_map[BCMXCP_ALARM_SOFTWARE_INCOMPABILITY_DETECTED].alarm_desc = "SOFTWARE_INCOMPABILITY_DETECTED";
	bcmxcp_alarm_map[BCMXCP_ALARM_INVERTER_TEMP_SENSOR_FAILED].alarm_desc = "INVERTER_TEMP_SENSOR_FAILED";
	bcmxcp_alarm_map[BCMXCP_ALARM_DC_START_OCCURED].alarm_desc = "DC_START_OCCURED";
	bcmxcp_alarm_map[BCMXCP_ALARM_IN_PARALLEL_OPERATION].alarm_desc = "IN_PARALLEL_OPERATION";
	bcmxcp_alarm_map[BCMXCP_ALARM_SYNCING_TO_BYPASS].alarm_desc = "SYNCING_TO_BYPASS";
	bcmxcp_alarm_map[BCMXCP_ALARM_RAMPING_UPS_UP].alarm_desc = "RAMPING_UPS_UP";
	bcmxcp_alarm_map[BCMXCP_ALARM_INVERTER_ON_DELAY].alarm_desc = "INVERTER_ON_DELAY";
	bcmxcp_alarm_map[BCMXCP_ALARM_CHARGER_ON_DELAY].alarm_desc = "CHARGER_ON_DELAY";
	bcmxcp_alarm_map[BCMXCP_ALARM_WAITING_FOR_UTIL_INPUT].alarm_desc = "WAITING_FOR_UTIL_INPUT";
	bcmxcp_alarm_map[BCMXCP_ALARM_CLOSE_BYPASS_BREAKER].alarm_desc = "CLOSE_BYPASS_BREAKER";
	bcmxcp_alarm_map[BCMXCP_ALARM_TEMPORARY_BYPASS_OPERATION].alarm_desc = "TEMPORARY_BYPASS_OPERATION";
	bcmxcp_alarm_map[BCMXCP_ALARM_SYNCING_TO_OUTPUT].alarm_desc = "SYNCING_TO_OUTPUT";
	bcmxcp_alarm_map[BCMXCP_ALARM_BYPASS_FAILURE].alarm_desc = "BYPASS_FAILURE";
	bcmxcp_alarm_map[BCMXCP_ALARM_AUTO_OFF_COMMAND_EXECUTED].alarm_desc = "AUTO_OFF_COMMAND_EXECUTED";
	bcmxcp_alarm_map[BCMXCP_ALARM_AUTO_ON_COMMAND_EXECUTED].alarm_desc = "AUTO_ON_COMMAND_EXECUTED";
	bcmxcp_alarm_map[BCMXCP_ALARM_BATTERY_TEST_FAILED].alarm_desc = "BATTERY_TEST_FAILED";
	bcmxcp_alarm_map[BCMXCP_ALARM_FUSE_FAIL].alarm_desc = "FUSE_FAIL";
	bcmxcp_alarm_map[BCMXCP_ALARM_FAN_FAIL].alarm_desc = "FAN_FAIL";
	bcmxcp_alarm_map[BCMXCP_ALARM_SITE_WIRING_FAULT].alarm_desc = "SITE_WIRING_FAULT";
	bcmxcp_alarm_map[BCMXCP_ALARM_BACKFEED_CONTACTOR_FAIL].alarm_desc = "BACKFEED_CONTACTOR_FAIL";
	bcmxcp_alarm_map[BCMXCP_ALARM_ON_BUCK].alarm_desc = "ON_BUCK";
	bcmxcp_alarm_map[BCMXCP_ALARM_ON_BOOST].alarm_desc = "ON_BOOST";
	bcmxcp_alarm_map[BCMXCP_ALARM_ON_DOUBLE_BOOST].alarm_desc = "ON_DOUBLE_BOOST";
	bcmxcp_alarm_map[BCMXCP_ALARM_BATTERIES_DISCONNECTED].alarm_desc = "BATTERIES_DISCONNECTED";
	bcmxcp_alarm_map[BCMXCP_ALARM_UPS_CABINET_OVER_TEMP].alarm_desc = "UPS_CABINET_OVER_TEMP";
	bcmxcp_alarm_map[BCMXCP_ALARM_TRANSFORMER_OVER_TEMP].alarm_desc = "TRANSFORMER_OVER_TEMP";
	bcmxcp_alarm_map[BCMXCP_ALARM_AMBIENT_UNDER_TEMP].alarm_desc = "AMBIENT_UNDER_TEMP";
	bcmxcp_alarm_map[BCMXCP_ALARM_AMBIENT_OVER_TEMP].alarm_desc = "AMBIENT_OVER_TEMP";
	bcmxcp_alarm_map[BCMXCP_ALARM_CABINET_DOOR_OPEN].alarm_desc = "CABINET_DOOR_OPEN";
	bcmxcp_alarm_map[BCMXCP_ALARM_CABINET_DOOR_OPEN_VOLT_PRESENT].alarm_desc = "CABINET_DOOR_OPEN_VOLT_PRESENT";
	bcmxcp_alarm_map[BCMXCP_ALARM_AUTO_SHUTDOWN_PENDING].alarm_desc = "AUTO_SHUTDOWN_PENDING";
	bcmxcp_alarm_map[BCMXCP_ALARM_TAP_SWITCHING_REALY_PENDING].alarm_desc = "TAP_SWITCHING_REALY_PENDING";
	bcmxcp_alarm_map[BCMXCP_ALARM_UNABLE_TO_CHARGE_BATTERIES].alarm_desc = "UNABLE_TO_CHARGE_BATTERIES";
	bcmxcp_alarm_map[BCMXCP_ALARM_STARTUP_FAILURE_CHECK_EPO].alarm_desc = "STARTUP_FAILURE_CHECK_EPO";
	bcmxcp_alarm_map[BCMXCP_ALARM_AUTOMATIC_STARTUP_PENDING].alarm_desc = "AUTOMATIC_STARTUP_PENDING";
	bcmxcp_alarm_map[BCMXCP_ALARM_MODEM_FAILED].alarm_desc = "MODEM_FAILED";
	bcmxcp_alarm_map[BCMXCP_ALARM_INCOMING_MODEM_CALL_STARTED].alarm_desc = "INCOMING_MODEM_CALL_STARTED";
	bcmxcp_alarm_map[BCMXCP_ALARM_OUTGOING_MODEM_CALL_STARTED].alarm_desc = "OUTGOING_MODEM_CALL_STARTED";
	bcmxcp_alarm_map[BCMXCP_ALARM_MODEM_CONNECTION_ESTABLISHED].alarm_desc = "MODEM_CONNECTION_ESTABLISHED";
	bcmxcp_alarm_map[BCMXCP_ALARM_MODEM_CALL_COMPLETED_SUCCESS].alarm_desc = "MODEM_CALL_COMPLETED_SUCCESS";
	bcmxcp_alarm_map[BCMXCP_ALARM_MODEM_CALL_COMPLETED_FAIL].alarm_desc = "MODEM_CALL_COMPLETED_FAIL";
	bcmxcp_alarm_map[BCMXCP_ALARM_INPUT_BREAKER_FAIL].alarm_desc = "INPUT_BREAKER_FAIL";
	bcmxcp_alarm_map[BCMXCP_ALARM_SYSINIT_IN_PROGRESS].alarm_desc = "SYSINIT_IN_PROGRESS";
	bcmxcp_alarm_map[BCMXCP_ALARM_AUTOCALIBRATION_FAIL].alarm_desc = "AUTOCALIBRATION_FAIL";
	bcmxcp_alarm_map[BCMXCP_ALARM_SELECTIVE_TRIP_OF_MODULE].alarm_desc = "SELECTIVE_TRIP_OF_MODULE";
	bcmxcp_alarm_map[BCMXCP_ALARM_INVERTER_OUTPUT_FAILURE].alarm_desc = "INVERTER_OUTPUT_FAILURE";
	bcmxcp_alarm_map[BCMXCP_ALARM_ABNORMAL_OUTPUT_VOLT_AT_STARTUP].alarm_desc = "ABNORMAL_OUTPUT_VOLT_AT_STARTUP";
	bcmxcp_alarm_map[BCMXCP_ALARM_RECTIFIER_OVER_TEMP].alarm_desc = "RECTIFIER_OVER_TEMP";
	bcmxcp_alarm_map[BCMXCP_ALARM_CONFIG_ERROR].alarm_desc = "CONFIG_ERROR";
	bcmxcp_alarm_map[BCMXCP_ALARM_REDUNDANCY_LOSS_DUE_TO_OVERLOAD].alarm_desc = "REDUNDANCY_LOSS_DUE_TO_OVERLOAD";
	bcmxcp_alarm_map[BCMXCP_ALARM_ON_ALTERNATE_AC_SOURCE].alarm_desc = "ON_ALTERNATE_AC_SOURCE";
	bcmxcp_alarm_map[BCMXCP_ALARM_IN_HIGH_EFFICIENCY_MODE].alarm_desc = "IN_HIGH_EFFICIENCY_MODE";
	bcmxcp_alarm_map[BCMXCP_ALARM_SYSTEM_NOTICE_ACTIVE].alarm_desc = "SYSTEM_NOTICE_ACTIVE";
	bcmxcp_alarm_map[BCMXCP_ALARM_SYSTEM_ALARM_ACTIVE].alarm_desc = "SYSTEM_ALARM_ACTIVE";
	bcmxcp_alarm_map[BCMXCP_ALARM_ALTERNATE_POWER_SOURCE_NOT_AVAILABLE].alarm_desc = "ALTERNATE_POWER_SOURCE_NOT_AVAILABLE";
	bcmxcp_alarm_map[BCMXCP_ALARM_CURRENT_BALANCE_FAILURE].alarm_desc = "CURRENT_BALANCE_FAILURE";
	bcmxcp_alarm_map[BCMXCP_ALARM_CHECK_AIR_FILTER].alarm_desc = "CHECK_AIR_FILTER";
	bcmxcp_alarm_map[BCMXCP_ALARM_SUBSYSTEM_NOTICE_ACTIVE].alarm_desc = "SUBSYSTEM_NOTICE_ACTIVE";
	bcmxcp_alarm_map[BCMXCP_ALARM_SUBSYSTEM_ALARM_ACTIVE].alarm_desc = "SUBSYSTEM_ALARM_ACTIVE";
	bcmxcp_alarm_map[BCMXCP_ALARM_CHARGER_ON_COMMAND].alarm_desc = "CHARGER_ON_COMMAND";
	bcmxcp_alarm_map[BCMXCP_ALARM_CHARGER_OFF_COMMAND].alarm_desc = "CHARGER_OFF_COMMAND";
	bcmxcp_alarm_map[BCMXCP_ALARM_UPS_NORMAL].alarm_desc = "UPS_NORMAL";
	bcmxcp_alarm_map[BCMXCP_ALARM_INVERTER_PHASE_ROTATION].alarm_desc = "INVERTER_PHASE_ROTATION";
	bcmxcp_alarm_map[BCMXCP_ALARM_UPS_OFF].alarm_desc = "UPS_OFF";
	bcmxcp_alarm_map[BCMXCP_ALARM_EXTERNAL_COMMUNICATION_FAILURE].alarm_desc = "EXTERNAL_COMMUNICATION_FAILURE";
	bcmxcp_alarm_map[BCMXCP_ALARM_BATTERY_TEST_INPROGRESS].alarm_desc = "BATTERY_TEST_INPROGRESS";
	bcmxcp_alarm_map[BCMXCP_ALARM_SYSTEM_TEST_INPROGRESS].alarm_desc = "SYSTEM_TEST_INPROGRESS";
	bcmxcp_alarm_map[BCMXCP_ALARM_BATTERY_TEST_ABORTED].alarm_desc = "BATTERY_TEST_ABORTED";
}

/* Get information on UPS commands */
bool_t init_command(int size)
{
	unsigned char answer[PW_ANSWER_MAX_SIZE];
	unsigned char commandByte;
	const char* nutvalue;
	ssize_t res;
	int iIndex = 0, ncounter, NumComms = 0, i;

	upsdebugx(1, "entering init_command(%i)", size);

	res = command_read_sequence(PW_COMMAND_LIST_REQ, answer);
	if (res <= 0)
	{
		upsdebugx(2, "No command list block.");
		return FALSE;
	}
	else
	{
		upsdebugx(2, "Command list block supported.");

		res = answer[iIndex];
		NumComms = (int)res; /* Number of commands implemented in this UPS */
		upsdebugx(3, "Number of commands implemented in ups %" PRIiSIZE, res);
		iIndex++;
		res = answer[iIndex]; /* Entry length - bytes reported for each command */
		iIndex++;
		upsdebugx(5, "bytes per command %" PRIiSIZE, res);

		/* In case of debug - make explanation of values */
		upsdebugx(2, "Index\tCmd byte\tDescription");

		/* Get command bytes if size of command block matches with size from standard ID block */
		if (NumComms + 2 == size)
		{
			for (ncounter = 0; ncounter < NumComms; ncounter++)
			{
				commandByte = answer[iIndex];
				if (commandByte < BCMXCP_COMMAND_MAP_MAX) {
					upsdebugx(2, "%03d\t%02x\t%s", ncounter, commandByte, bcmxcp_command_map[commandByte].command_desc);
					bcmxcp_command_map[commandByte].command_byte = commandByte;
				}
				else {
					upsdebugx(2, "%03d\t%02x\t%s", ncounter, commandByte, "Unknown command, the commandByte is not mapped");
				}

				iIndex++;
			}

			/* Map supported commands to instcmd */
			for (i = 0; i < BCMXCP_COMMAND_MAP_MAX; i++) {
				if (bcmxcp_command_map[i].command_desc != NULL) {
					if (bcmxcp_command_map[i].command_byte > 0) {
						if ((nutvalue = nut_find_infoval(command_map_info, bcmxcp_command_map[i].command_byte, FALSE)) != NULL) {
							dstate_addcmd(nutvalue);
							upsdebugx(2, "Added support for instcmd %s", nutvalue);
						}
					}
				}
			}

			return TRUE;
		}
		else {
			upsdebugx(1, "Invalid response received from Command List block");
			return FALSE;
		}
	}
}

void init_ups_meter_map(const unsigned char *map, unsigned char len)
{
	unsigned int iIndex, iOffset = 0;

	/* In case of debug - make explanation of values */
	upsdebugx(2, "Index\tOffset\tFormat\tNUT");

	/* Loop thru map */
	for (iIndex = 0; iIndex < len && iIndex < BCMXCP_METER_MAP_MAX; iIndex++)
	{
		bcmxcp_meter_map[iIndex].format = map[iIndex];
		if (map[iIndex] != 0)
		{
			/* Set meter map entry offset */
			bcmxcp_meter_map[iIndex].meter_block_index = iOffset;

			/* Debug info */
			upsdebugx(2, "%04d\t%04d\t%2x\t%s", iIndex, iOffset, bcmxcp_meter_map[iIndex].format,
					(bcmxcp_meter_map[iIndex].nut_entity == NULL ? "None" :bcmxcp_meter_map[iIndex].nut_entity));

			iOffset += 4;
		}
	}
	upsdebugx(2, "\n");
}

void decode_meter_map_entry(const unsigned char *entry, const unsigned char format, char* value)
{
	uint32_t lValue = 0;
	char sFormat[32];
	float fValue;
	unsigned char dd, mm, yy, cc, hh, ss;

	/* Paranoid input sanity checks */
	if (value == NULL)
		return;
	*value = '\0';
	if (entry == (unsigned char *)NULL || format == 0x00)
		return;

	/* Get data based on format */
	if (format == 0xf0) {
		/* Long integer */
		lValue = get_long(entry);
		snprintf(value, 127, "%d", (int)lValue);
	}
	else if ((format & 0xf0) == 0xf0) {
		/* Fixed point integer */
		fValue = get_long(entry) / ldexp(1, format & 0x0f);
		snprintf(value, 127, "%.2f", fValue);
	}
	else if (format <= 0x97) {
		/* Floating point */
		fValue = get_float(entry);
		/* Format is packed BCD */
		snprintf(sFormat, 31, "%%%d.%df", ((format & 0xf0) >> 4), (format & 0x0f));
		snprintf_dynamic(value, 127, sFormat, "%f", fValue);
	}
	else if (format == 0xe2) {
		/* Seconds */
		lValue = get_long(entry);
		snprintf(value, 127, "%d", (int)lValue);
	}
	else if (format == 0xe0) {
		/* Date */
		/* Format is packed BCD for each byte, and cc uses most signifcant bit to signal date format */
		dd = entry[0];
		mm = entry[1];
		yy = entry[2];
		cc = entry[3];

		/* Check format type */
		if (cc & 0x80) {
			/* Month:Day format */
			snprintf(value, 127, "%d%d/%d%d/%d%d%d%d", ((dd & 0xf0) >> 4), (dd & 0x0f), ((mm & 0xf0) >> 4), (mm & 0x0f), (((cc & 0x7f) & 0xf0) >> 4), ((cc & 0x7f) & 0x0f), ((yy & 0xf0) >> 4), (yy & 0x0f));
		}
		else {
			/* Julian format */
			/* TODO test this, unsure if the day part is correct, i.e. how we use the two bytes mm and dd to calculate the number of julian days */
			snprintf(value, 127, "%d%d%d%d:%d%d%d", (((cc & 0x7f) & 0xf0) >> 4), ((cc & 0x7f) & 0x0f), ((yy & 0xf0) >> 4), (yy & 0x0f), (mm & 0x0f), ((dd & 0xf0) >> 4), (dd & 0x0f));
		}
	}
	else if (format == 0xe1) {
		/* Time */
		/* Format is packed BCD for each byte */
		cc = entry[0];
		ss = entry[1];
		mm = entry[2];
		hh = entry[3];

		snprintf(value, 127, "%d%d:%d%d:%d%d.%d%d", ((hh & 0xf0) >> 4), (hh & 0x0f), ((mm & 0xf0) >> 4), (mm & 0x0f), ((ss & 0xf0) >> 4), (ss & 0x0f), ((cc & 0xf0) >> 4), (cc & 0x0f));
	}
	else {
		/* Unknown format */
		snprintf(value, 127, "???");
		return;
	}
	return;
}


void init_ups_alarm_map(const unsigned char *map, unsigned char len)
{
	unsigned int iIndex = 0;
	unsigned int alarm = 0;

	/* In case of debug - make explanation of values */
	upsdebugx(2, "Index\tAlarm\tSupported");

	/* Loop thru map */
	for (iIndex = 0; iIndex < len && iIndex < BCMXCP_ALARM_MAP_MAX / 8; iIndex++)
	{
		/* Bit 0 */
		if (set_alarm_support_in_alarm_map(map, iIndex, 0x01, iIndex * 8, alarm) == TRUE)
			alarm++;
		/* Bit 1 */
		if (set_alarm_support_in_alarm_map(map, iIndex, 0x02, iIndex * 8 + 1, alarm) == TRUE)
			alarm++;
		/* Bit 2 */
		if (set_alarm_support_in_alarm_map(map, iIndex, 0x04, iIndex * 8 + 2, alarm) == TRUE)
			alarm++;
		/* Bit 3 */
		if (set_alarm_support_in_alarm_map(map, iIndex, 0x08, iIndex * 8 + 3, alarm) == TRUE)
			alarm++;
		/* Bit 4 */
		if (set_alarm_support_in_alarm_map(map, iIndex, 0x10, iIndex * 8 + 4, alarm) == TRUE)
			alarm++;
		/* Bit 5 */
		if (set_alarm_support_in_alarm_map(map, iIndex, 0x20, iIndex * 8 + 5, alarm) == TRUE)
			alarm++;
		/* Bit 6 */
		if (set_alarm_support_in_alarm_map(map, iIndex, 0x40, iIndex * 8 + 6, alarm) == TRUE)
			alarm++;
		/* Bit 7 */
		if (set_alarm_support_in_alarm_map(map, iIndex, 0x80, iIndex * 8 + 7, alarm) == TRUE)
			alarm++;
	}
	upsdebugx(2, "\n");
}

bool_t set_alarm_support_in_alarm_map(
	const unsigned char *map,
	const unsigned int mapIndex,
	const unsigned int bitmask,
	const unsigned int alarmMapIndex,
	const unsigned int alarmBlockIndex
) {
	/* Check what the alarm block tells about the support for the alarm */
	if (map[mapIndex] & bitmask)
	{
		/* Set alarm active */
		assert (alarmBlockIndex < INT_MAX);
		bcmxcp_alarm_map[alarmMapIndex].alarm_block_index = (int)alarmBlockIndex;
	}
	else
	{
		/* Set alarm inactive */
		bcmxcp_alarm_map[alarmMapIndex].alarm_block_index = -1;
	}

	/* Return if the alarm was supported or not */
	if (bcmxcp_alarm_map[alarmMapIndex].alarm_block_index >= 0) {
		/* Debug info */
		upsdebugx(2, "%04d\t%s\tYes", bcmxcp_alarm_map[alarmMapIndex].alarm_block_index, bcmxcp_alarm_map[alarmMapIndex].alarm_desc);
		return TRUE;
		}
	else {
		/* Debug info */
		upsdebugx(3, "%04d\t%s\tNo", bcmxcp_alarm_map[alarmMapIndex].alarm_block_index, bcmxcp_alarm_map[alarmMapIndex].alarm_desc);
		return FALSE;
	}
}

unsigned char init_outlet(unsigned char len)
{
	/* Note: (bug?) the argument "len" is not practically used in code below
	 * Callers know it as "outlet_block_len" in their routines and it is greater than 8
	 */
	unsigned char answer[PW_ANSWER_MAX_SIZE];
	int iIndex = 0;
	ssize_t res;
	unsigned char num_outlet, size_outlet, num;
	unsigned char outlet_num, outlet_state;
	uint16_t auto_dly_off, auto_dly_on;
	char outlet_name[64];

	res = command_read_sequence(PW_OUT_MON_BLOCK_REQ, answer);
	if (res <= 0)
		fatal_with_errno(EXIT_FAILURE, "Could not communicate with the ups");
	else
		upsdebugx(1, "init_outlet(%i), res=%" PRIiSIZE, len, res);

	num_outlet = answer[iIndex++];
	upsdebugx(2, "Number of outlets: %u", num_outlet);

	size_outlet = answer[iIndex++];
	upsdebugx(2, "Number of bytes: %u", size_outlet);

	for (num = 1 ; num <= num_outlet ; num++) {
		outlet_num = answer[iIndex++];
		upsdebugx(2, "Outlet number: %u", outlet_num);
		snprintf(outlet_name, sizeof(outlet_name)-1, "outlet.%u.id", num);
		dstate_setinfo(outlet_name, "%u", outlet_num);

		outlet_state = answer[iIndex++];
		upsdebugx(2, "Outlet state: %u", outlet_state);
		snprintf(outlet_name, sizeof(outlet_name)-1, "outlet.%u.status", num);
		if (outlet_state>0 && outlet_state <9)
			dstate_setinfo(outlet_name, "%s", OutletStatus[outlet_state]);

		auto_dly_off = get_word(answer+iIndex);
		iIndex += 2;
		upsdebugx(2, "Auto delay off: %u", auto_dly_off);
		snprintf(outlet_name, sizeof(outlet_name)-1, "outlet.%u.delay.shutdown", num);
		dstate_setinfo(outlet_name, "%u", auto_dly_off);
		dstate_setflags(outlet_name, ST_FLAG_RW | ST_FLAG_STRING);
		dstate_setaux(outlet_name, 5);

		auto_dly_on = get_word(answer+iIndex);
		iIndex += 2;
		upsdebugx(2, "Auto delay on: %u", auto_dly_on);
		snprintf(outlet_name, sizeof(outlet_name)-1, "outlet.%u.delay.start", num);
		dstate_setinfo(outlet_name, "%u", auto_dly_on);
		dstate_setflags(outlet_name, ST_FLAG_RW | ST_FLAG_STRING);
		dstate_setaux(outlet_name, 5);
	}

	return num_outlet;
}

void init_ext_vars(void)
{
	unsigned char answer[PW_ANSWER_MAX_SIZE], cbuf[5];
	ssize_t length = 0;
	int index = 0;

	send_write_command(AUTHOR, 4);

	sleep(PW_SLEEP);        /* Need to. Have to wait at least 0,25 sec max 16 sec */

	cbuf[0] = PW_SET_CONF_COMMAND;
	cbuf[1] = PW_CONF_REQ;
	cbuf[2] = 0x0;
	cbuf[3] = 0x0;

	length = command_write_sequence(cbuf, 4, answer);
	if (length <= 0)
		fatal_with_errno(EXIT_FAILURE, "Could not communicate with the ups");
	if (length < 4)  /* UPS doesn't have configurable vars */
		return;
	for (index=3; index < length; index++) {
		switch(answer[index]) {
			case PW_CONF_LOW_DEV_LIMIT:  dstate_setinfo("input.transfer.boost.high", "%d", 0);
						     dstate_setflags("input.transfer.boost.high", ST_FLAG_RW | ST_FLAG_STRING);
						     dstate_setaux("input.transfer.boost.high", 3);
						     break;

			case PW_CONF_HIGH_DEV_LIMIT:  dstate_setinfo("input.transfer.trim.low", "%d", 0);
						      dstate_setflags("input.transfer.trim.low", ST_FLAG_RW | ST_FLAG_STRING);
						      dstate_setaux("input.transfer.trim.low", 3);
						      break;

			case PW_CONF_LOW_BATT:  dstate_setinfo("battery.runtime.low", "%d", 0);
						dstate_setflags("battery.runtime.low", ST_FLAG_RW | ST_FLAG_STRING);
						dstate_setaux("battery.runtime.low", 2);
						break;

			case PW_CONF_BEEPER:	dstate_addcmd("beeper.disable");
						dstate_addcmd("beeper.enable");
						dstate_addcmd("beeper.mute");
						break;

			case PW_CONF_RETURN_DELAY: dstate_setinfo("input.transfer.delay", "%d", 0);
						dstate_setflags("input.transfer.delay", ST_FLAG_RW | ST_FLAG_STRING);
						dstate_setaux("input.transfer.delay", 5);
						break;

			case PW_CONF_RETURN_CAP: dstate_setinfo("battery.charge.restart", "%d", 0);
						dstate_setflags("battery.charge.restart", ST_FLAG_RW | ST_FLAG_STRING);
						dstate_setaux("battery.charge.restart", 3);
						break;

			case PW_CONF_MAX_TEMP:  dstate_setinfo("ambient.temperature.high", "%d", 0);
						dstate_setflags("ambient.temperature.high", ST_FLAG_RW | ST_FLAG_STRING);
						dstate_setaux("ambient.temperature.high", 3);
						break;

			case PW_CONF_NOMINAL_OUT_VOLTAGE: dstate_setinfo("output.voltage.nominal", "%d", 0);
						dstate_setflags("output.voltage.nominal", ST_FLAG_RW | ST_FLAG_STRING);
						dstate_setaux("output.voltage.nominal", 3);
						break;

			case PW_CONF_SLEEP_TH_LOAD:	dstate_setinfo("battery.energysave.load", "%d", 0);
						dstate_setflags("battery.energysave.load", ST_FLAG_RW | ST_FLAG_STRING);
						dstate_setaux("battery.energysave.load", 3);
						break;

			case PW_CONF_SLEEP_DELAY: dstate_setinfo("battery.energysave.delay", "%d", 0);
						dstate_setflags("battery.energysave.delay", ST_FLAG_RW | ST_FLAG_STRING);
						dstate_setaux("battery.energysave.delay", 3);
						break;

			case PW_CONF_BATT_STRINGS: dstate_setinfo("battery.packs", "%d", 0);
						dstate_setflags("battery.packs", ST_FLAG_RW | ST_FLAG_STRING);
						dstate_setaux("battery.packs", 1);
						break;

		}
	}
}


void init_config(void)
{
	unsigned char answer[PW_ANSWER_MAX_SIZE];
	uint16_t voltage = 0, frequency = 0, tmp = 0;
	ssize_t res;
	char sValue[17];
	char sPartNumber[17];

	res = command_read_sequence(PW_CONFIG_BLOCK_REQ, answer);
	if (res <= 0)
		fatal_with_errno(EXIT_FAILURE, "Could not communicate with the ups");

	/* Get validation mask for status bitmap */
	bcmxcp_status.topology_mask = answer[BCMXCP_CONFIG_BLOCK_HW_MODULES_INSTALLED_BYTE3];

	/* Nominal output voltage of ups */
	voltage = get_word((answer + BCMXCP_CONFIG_BLOCK_NOMINAL_OUTPUT_VOLTAGE));
	if (voltage != 0)
		dstate_setinfo("output.voltage.nominal", "%u", voltage);

	/* Nominal Output Frequency */
	frequency = get_word((answer + BCMXCP_CONFIG_BLOCK_NOMINAL_OUTPUT_FREQ));
	if (frequency != 0)
		dstate_setinfo("output.frequency.nominal", "%u", frequency);

	/*Number of EBM*/
	tmp = (uint16_t) *(answer + BCMXCP_CONFIG_BLOCK_BATTERY_DATA_WORD3);
	if (tmp != 0)
		dstate_setinfo("battery.packs", "%u", tmp);

#ifdef HAVE_PRAGMAS_FOR_GCC_DIAGNOSTIC_IGNORED_FORMAT_TRUNCATION
#pragma GCC diagnostic push
#endif
#ifdef HAVE_PRAGMA_GCC_DIAGNOSTIC_IGNORED_FORMAT_TRUNCATION
#pragma GCC diagnostic ignored "-Wformat-truncation"
#endif
	/* NOTE: We intentionally limit the amount of characters picked from
	 * "answer" into "sValue" and "sPartNumber" buffers (16 byte + NUL).
	 */

	/* UPS serial number */
	snprintf(sValue, sizeof(sValue), "%s", answer + BCMXCP_CONFIG_BLOCK_SERIAL_NUMBER);
	if (sValue[0] != '\0')
		dstate_setinfo("ups.serial", "%s", sValue);

	/* UPS Part Number*/
	snprintf(sPartNumber, sizeof(sPartNumber), "%s", answer + BCMXCP_CONFIG_BLOCK_PART_NUMBER);
	if (sPartNumber[0] != '\0')
		dstate_setinfo("device.part", "%s", sPartNumber);
#ifdef HAVE_PRAGMAS_FOR_GCC_DIAGNOSTIC_IGNORED_FORMAT_TRUNCATION
#pragma GCC diagnostic pop
#endif
}

void init_limit(void)
{
	unsigned char answer[PW_ANSWER_MAX_SIZE];
	uint16_t value;
	ssize_t res;

	res = command_read_sequence(PW_LIMIT_BLOCK_REQ, answer);
	if (res <= 0) {
		fatal_with_errno(EXIT_FAILURE, "Could not communicate with the ups");
	}

	/* Nominal input voltage */
	value = get_word((answer + BCMXCP_EXT_LIMITS_BLOCK_NOMINAL_INPUT_VOLTAGE));
	if (value != 0) {
		dstate_setinfo("input.voltage.nominal", "%u", value);
	}

	/* Nominal input frequency */
	value = get_word((answer + BCMXCP_EXT_LIMITS_BLOCK_NOMINAL_INPUT_FREQ));
	if (value != 0) {
		uint16_t fnom = value;
		dstate_setinfo("input.frequency.nominal", "%u", value);

		/* Input frequency deviation */
		value = get_word((answer + BCMXCP_EXT_LIMITS_BLOCK_FREQ_DEV_LIMIT));

		if (value != 0) {
			value /= 100;
			dstate_setinfo("input.frequency.low", "%u", fnom - value);
			dstate_setinfo("input.frequency.high", "%u", fnom + value);
		}
	}

	/* Bypass Voltage Low Deviation Limit / Transfer to Boost Voltage */
	value = get_word((answer + BCMXCP_EXT_LIMITS_BLOCK_VOLTAGE_LOW_DEV_LIMIT));
	if (value != 0) {
		dstate_setinfo("input.transfer.boost.high", "%u", value);
	}

	/* Bypass Voltage High Deviation Limit / Transfer to Buck Voltage */
	value = get_word((answer + BCMXCP_EXT_LIMITS_BLOCK_VOLTAGE_HIGE_DEV_LIMIT));
	if (value != 0) {
		dstate_setinfo("input.transfer.trim.low", "%u", value);
	}

	/* Low battery warning */
	bcmxcp_status.lowbatt = answer[BCMXCP_EXT_LIMITS_BLOCK_LOW_BATT_WARNING] * 60;

	/* Check if we should warn the user that her shutdown delay is too long? */
	if (bcmxcp_status.shutdowndelay > bcmxcp_status.lowbatt)
		upslogx(LOG_WARNING,
			"Shutdown delay longer than battery capacity when Low Battery "
			"warning is given. (max %d seconds)", bcmxcp_status.lowbatt);

	/* Horn Status: */
	value = answer[BCMXCP_EXT_LIMITS_BLOCK_HORN_STATUS];
	if (value <= 2) {
		dstate_setinfo("ups.beeper.status", "%s", horn_stat[value]);
	}

	/* Minimum Supported Input Voltage */
	value = get_word((answer + BCMXCP_EXT_LIMITS_BLOCK_MIN_INPUT_VOLTAGE));
	if (value != 0) {
		dstate_setinfo("input.transfer.low", "%u", value);
	}

	/* Maximum Supported Input Voltage */
	value = get_word((answer + BCMXCP_EXT_LIMITS_BLOCK_MAX_INPUT_VOLTAGE));
	if (value != 0) {
		dstate_setinfo("input.transfer.high", "%u", value);
	}

	/* Ambient Temperature Lower Alarm Limit  */
	value = answer[BCMXCP_EXT_LIMITS_BLOCK_AMBIENT_TEMP_LOW];
	if (value != 0) {
		dstate_setinfo("ambient.temperature.low", "%u", value);
	}

	/* Ambient Temperature Upper Alarm Limit  */
	value = answer[BCMXCP_EXT_LIMITS_BLOCK_AMBIENT_TEMP_HIGE];
	if (value != 0) {
		dstate_setinfo("ambient.temperature.high", "%u", value);
	}

	/*Sleep minimum load*/
	value = answer[BCMXCP_EXT_LIMITS_BLOCK_SLEEP_TH_LOAD];
	if (value != 0) {
		dstate_setinfo("battery.energysave.load", "%u", value);
	}

	/* Sleep delay*/
	value = answer[BCMXCP_EXT_LIMITS_BLOCK_SLEEP_DELAY];
	if (value != 0) {
		dstate_setinfo("battery.energysave.delay", "%u", value);
	}

	/* Low batt minutes warning*/
	value = answer[BCMXCP_EXT_LIMITS_BLOCK_LOW_BATT_WARNING];
	if (value != 0) {
		dstate_setinfo("battery.runtime.low", "%u", value);
	}

	/* Return to mains delay */
	value = get_word(answer + BCMXCP_EXT_LIMITS_BLOCK_RETURN_STAB_DELAY);
	if (value != 0) {
		dstate_setinfo("input.transfer.delay", "%u", value);
	}

	/* Minimum return capacity*/
	value = answer[BCMXCP_EXT_LIMITS_BLOCK_BATT_CAPACITY_RETURN];
	if (value != 0) {
		dstate_setinfo("battery.charge.restart", "%u", value);
	}

}

void init_topology(void)
{
	unsigned char answer[PW_ANSWER_MAX_SIZE];
	const char* nutvalue;
	uint16_t value;
	ssize_t res;

	res = command_read_sequence(PW_UPS_TOP_DATA_REQ, answer);
	if (res <= 0)
		fatal_with_errno(EXIT_FAILURE, "Could not communicate with the ups");

	value = get_word(answer);

	if ((nutvalue = nut_find_infoval(topology_info, value, TRUE)) != NULL) {
		dstate_setinfo("ups.description", "%s", nutvalue);
	}
}

void init_system_test_capabilities(void)
{
	unsigned char answer[PW_ANSWER_MAX_SIZE], cbuf[5];
	const char* nutvalue;
	ssize_t res;
	int value, i;

	/* Query what system test capabilities are supported */
	send_write_command(AUTHOR, 4);

	sleep(PW_SLEEP); /* Need to. Have to wait at least 0,25 sec max 16 sec */

	cbuf[0] = PW_INIT_SYS_TEST;
	cbuf[1] = PW_SYS_TEST_REPORT_CAPABILITIES;
	res = command_write_sequence(cbuf, 2, answer);
	if (res <= 0) {
		upslogx(LOG_ERR, "Short read from UPS");
		return;
	}

	if ((unsigned char)answer[0] != BCMXCP_RETURN_ACCEPTED) {
		upsdebugx(2, "System test capabilities list not supported");
		return;
	}

	/* Add instcmd for system test capabilities */
	for (i = 3; i < res; i++) {
		value = answer[i];
		if ((nutvalue = nut_find_infoval(system_test_info, value, TRUE)) != NULL) {
			upsdebugx(2, "Added support for instcmd %s", nutvalue);
			dstate_addcmd(nutvalue);
		}
	}
}

void upsdrv_initinfo(void)
{
	unsigned char answer[PW_ANSWER_MAX_SIZE];
	char *pTmp;
	char outlet_name[64];
	char power_rating[10];
	ssize_t res;
	unsigned int ncpu = 0;
	size_t buf;
	uint16_t iRating = 0, iIndex = 0, len;
	uint16_t conf_block_len = 0, alarm_block_len = 0, cmd_list_len = 0, topology_block_len = 0;
	bool_t got_cmd_list = FALSE;

	/* Init BCM/XCP command descriptions */
	init_command_map();

	/* Init BCM/XCP alarm descriptions */
	init_alarm_map();

	/* Get vars from ups.conf */
	if (getval("shutdown_delay") != NULL) {
		int tmp = atoi(getval("shutdown_delay"));
		if (tmp >= 0) {
			bcmxcp_status.shutdowndelay = (unsigned int)tmp;
		} else {
			fatal_with_errno(EXIT_FAILURE,
				"Invalid setting for shutdown_delay: %s",
				getval("shutdown_delay"));
		}
	} else {
		bcmxcp_status.shutdowndelay = 120;
	}

	/* Get information on UPS from UPS ID block */
	res = command_read_sequence(PW_ID_BLOCK_REQ, answer);
	if (res <= 0)
		fatal_with_errno(EXIT_FAILURE, "Could not communicate with the ups");

	/* Get number of CPU's in ID block */
	len = answer[iIndex++];

	/* No overflow checks, len value is byte-sized here */
	buf = len * 11;
	pTmp = xmalloc(buf+1);

	pTmp[0] = 0;
	/* If there is one or more CPU number, get it */
	if (len > 0) {
		do {
			if ((answer[iIndex] != 0x00) || (answer[iIndex+1] != 0x00)) {
				/* Get the ups firmware. The major number is in the last byte, the minor is in the first */
				snprintfcat(pTmp, buf+1, "%s%02x.%02x ", cpu_name[ncpu], answer[iIndex+1], answer[iIndex]);
			}
			iIndex += 2;
			len--;
			ncpu++;

		} while ((len > 0) && (ncpu <= 5));

		dstate_setinfo("ups.firmware", "%s", pTmp);

		/* Increment index to point at end of CPU bytes. */
		iIndex += len * 2;
	}

	free(pTmp);

	/* Get rating in kVA, if present */
	if ((iRating = answer[iIndex++]) > 0)
		iRating *= 1000;
	else
	{
		/* The rating is given as 2 byte VA */
		iRating = get_word(answer+iIndex) * 50;
		iIndex += 2;
	}
	dstate_setinfo("ups.power.nominal", "%u", iRating);

	/* Get information on Phases from UPS */
	nphases = (answer[iIndex++]);
	dstate_setinfo("output.phases", "%d", nphases);

	/* Init BCM/XCP <-> NUT meter map */
	init_meter_map();

	/* Skip UPS' phase angle, as NUT do not care */
	iIndex += 1;

	/* Set manufacturer name */
	dstate_setinfo("ups.mfr", "Eaton");

	/* Get length of UPS description */
	len = answer[iIndex++];

	/* Extract and reformat the model string */
	pTmp = xmalloc(len+15);
	snprintf(pTmp, len + 1, "%s", answer + iIndex);
	pTmp[len+1] = 0;
	iIndex += len;
	/* power rating in the model name is in the form "<rating>i"
	 * ie "1500i", "500i", ...
	 * some models already includes it, so check to avoid duplication */
	snprintf(power_rating, sizeof(power_rating), "%ii", iRating);
	if (strstr(pTmp, power_rating) == NULL) {
		snprintfcat(pTmp, len+10, " %s", power_rating);
	}
	dstate_setinfo("ups.model", "%s", str_rtrim(pTmp, ' '));
	free(pTmp);

	/* Get meter map info from ups, and init our map */
	len = answer[iIndex++];
	upsdebugx(2, "Length of meter map: %u\n", len);
	/* Here and below, no range check needed - just initialized from unsigned char array */
	init_ups_meter_map(answer+iIndex, (unsigned char)len);
	iIndex += len;

	/* Next is alarm map */
	len = answer[iIndex++];
	upsdebugx(2, "Length of alarm map: %u\n", len);
	init_ups_alarm_map(answer+iIndex, (unsigned char)len);
	iIndex += len;

	/* Then the Config_block_length */
	conf_block_len = get_word(answer+iIndex);
	upsdebugx(2, "Length of Config_block: %u\n", conf_block_len);
	iIndex += 2;

	/* Next is statistics map */
	len = answer[iIndex++];
	upsdebugx(2, "Length of statistics map: %u\n", len);
	/* init_statistics_map(answer+iIndex, (unsigned char)len); */
	iIndex += len;

	/* Size of the alarm history log */
	len = get_word(answer+iIndex);
	upsdebugx(2, "Length of alarm history log: %u\n", len);
	iIndex += 2;

	/* Size of custom event log, always 0 according to spec */
	iIndex += 2;
	/* Size of topology block */
	topology_block_len = get_word(answer+iIndex);
	upsdebugx(2, "Length of topology block: %u\n", topology_block_len);
	iIndex += 2;

	/* Maximum supported command length */
	len = answer[iIndex++];
	upsdebugx(2, "Length of max supported command length: %u\n", len);

	/* Size of command list block */
	if (iIndex < (unsigned int)res)
		cmd_list_len = get_word(answer+iIndex);
	upsdebugx(2, "Length of command list: %u\n", cmd_list_len);
	iIndex += 2;

	/* Size of outlet monitoring block */
	if (iIndex < (unsigned int)res)
		outlet_block_len = get_word(answer+iIndex);
	upsdebugx(2, "Length of outlet_block: %u\n", outlet_block_len);
	iIndex += 2;

	/* Size of the alarm block */
	if (iIndex < (unsigned int)res)
		alarm_block_len = get_word(answer+iIndex);
	upsdebugx(2, "Length of alarm_block: %u\n", alarm_block_len);
	/* End of UPS ID block request */

	/* Due to a bug in PW5115 firmware, we need to use blocklength > 8.
	The protocol state that outlet block is only implemented if there is
	at least 2 outlet block. 5115 has only one outlet, but has outlet block! */
	if (outlet_block_len > 8) {
		if (outlet_block_len > 255)
			fatal_with_errno(EXIT_FAILURE, "outlet_block_len overflow: %u", outlet_block_len);
		len = init_outlet((unsigned char)outlet_block_len /* arg ignored */);

		for (res = 1 ; (unsigned int)res <= (unsigned int)len ; res++) {
			snprintf(outlet_name, sizeof(outlet_name) - 1, "outlet.%" PRIiSIZE ".shutdown.return", res);
			dstate_addcmd(outlet_name);
			snprintf(outlet_name, sizeof(outlet_name) - 1, "outlet.%" PRIiSIZE ".load.on", res);
			dstate_addcmd(outlet_name);
			snprintf(outlet_name, sizeof(outlet_name) - 1, "outlet.%" PRIiSIZE ".load.off", res);
			dstate_addcmd(outlet_name);
		}
	}

	/* Get information on UPS configuration */
	init_config();

	/* Get information on UPS extended limits */
	init_limit();

	/* Get information on UPS commands */
	if (cmd_list_len)
		got_cmd_list = init_command(cmd_list_len);
	/* Add default commands if we were not able to query UPS for support */
	if (got_cmd_list == FALSE) {
		dstate_addcmd("shutdown.return");
		dstate_addcmd("shutdown.stayoff");
		dstate_addcmd("test.battery.start");
	}
	/* Get information on UPS topology */
	if (topology_block_len)
		init_topology();
	/* Get information on system test capabilities */
	if (bcmxcp_command_map[PW_INIT_SYS_TEST].command_byte > 0) {
		init_system_test_capabilities();
	}
   	/* Get information about configurable external variables*/
	init_ext_vars();

	upsh.instcmd = instcmd;
	upsh.setvar = setvar;
}

void upsdrv_updateinfo(void)
{
	unsigned char answer[PW_ANSWER_MAX_SIZE];
	unsigned char status, topology;
	char sValue[128];
	int iIndex;
	ssize_t res;
	uint16_t value;
	bool_t has_ups_load = FALSE;
	int batt_status = 0;
	const char *nutvalue;
	float calculated_load;

	/* Get info from UPS */
	res = command_read_sequence(PW_METER_BLOCK_REQ, answer);

	if (res <= 0) {
		upslogx(LOG_ERR, "Short read from UPS");
		dstate_datastale();
		return;
	}

	/* Loop thru meter map, get all data UPS is willing to offer */
	for (iIndex = 0; iIndex < BCMXCP_METER_MAP_MAX; iIndex++) {
		if (bcmxcp_meter_map[iIndex].format != 0 && bcmxcp_meter_map[iIndex].nut_entity != NULL) {
			decode_meter_map_entry(answer + bcmxcp_meter_map[iIndex].meter_block_index,
						 bcmxcp_meter_map[iIndex].format, sValue);

			/* Set result */
			dstate_setinfo(bcmxcp_meter_map[iIndex].nut_entity, "%s", sValue);

			/* Check if we read ups.load */
			if (has_ups_load == FALSE && !strcasecmp(bcmxcp_meter_map[iIndex].nut_entity, "ups.load")) {
				has_ups_load = TRUE;
			}
		}
	}

	/* Calculate ups.load if UPS does not report it directly */
	if (has_ups_load == FALSE) {
		calculated_load = calculate_ups_load(answer);
		if (calculated_load >= 0.0f) {
			dstate_setinfo("ups.load", "%5.1f", calculated_load);
		}
	}

	/* Due to a bug in PW5115 firmware, we need to use blocklength > 8.
	The protocol state that outlet block is only implemented if there is
	at least 2 outlet block. 5115 has only one outlet, but has outlet block. */
	if (outlet_block_len > 8) {
		if (outlet_block_len > 255)
			fatal_with_errno(EXIT_FAILURE, "outlet_block_len overflow: %u", outlet_block_len);
		init_outlet((unsigned char)outlet_block_len /* arg ignored */);
	}

	/* Get alarm info from UPS */
	res = command_read_sequence(PW_CUR_ALARM_REQ, answer);
	if (res <= 0) {
		upslogx(LOG_ERR, "Short read from UPS");
		dstate_datastale();
		return;
	}
	else
	{
		bcmxcp_status.alarm_on_battery = 0;
		bcmxcp_status.alarm_low_battery = 0;

		/* Set alarms */
		alarm_init();

		/* Loop thru alarm map, get all alarms UPS is willing to offer */
		for (iIndex = 0; iIndex < BCMXCP_ALARM_MAP_MAX; iIndex++) {
			if (bcmxcp_alarm_map[iIndex].alarm_block_index >= 0 && bcmxcp_alarm_map[iIndex].alarm_desc != NULL) {
				if (answer[bcmxcp_alarm_map[iIndex].alarm_block_index] > 0) {
					alarm_set(bcmxcp_alarm_map[iIndex].alarm_desc);

					if (iIndex == BCMXCP_ALARM_UPS_ON_BATTERY) {
						bcmxcp_status.alarm_on_battery = 1;
					}
					else if (iIndex == BCMXCP_ALARM_BATTERY_LOW) {
						bcmxcp_status.alarm_low_battery = 1;
					}
					else if (iIndex == BCMXCP_ALARM_BATTERY_TEST_FAILED) {
						bcmxcp_status.alarm_replace_battery = 1;
					}
					else if (iIndex == BCMXCP_ALARM_BATTERY_NEEDS_SERVICE) {
						bcmxcp_status.alarm_replace_battery = 1;
					}
				}
			}
		}

		/* Confirm alarms */
		alarm_commit();
	}

	/* Get status info from UPS */
	res = command_read_sequence(PW_STATUS_REQ, answer);
	if (res <= 0)
	{
		upslogx(LOG_ERR, "Short read from UPS");
		dstate_datastale();
		return;
	}
	else
	{

		/* Get overall status */
		memcpy(&status, answer, sizeof(status));

		/* Get topology status bitmap, validate */
		memcpy(&topology, answer+1, sizeof(topology));
		topology &= bcmxcp_status.topology_mask;

		/* Set status */
		status_init();

		switch (status) {
			case BCMXCP_STATUS_ONLINE: /* On line, everything is fine */
				status_set("OL");
				break;
			case BCMXCP_STATUS_ONBATTERY: /* Off line */
				if (bcmxcp_status.alarm_on_battery == 0)
					status_set("OB");
				break;
			case BCMXCP_STATUS_OVERLOAD: /* Overload */
				status_set("OL");
				status_set("OVER");
				break;
			case BCMXCP_STATUS_TRIM: /* Trim */
				status_set("OL");
				status_set("TRIM");
				break;
			case BCMXCP_STATUS_BOOST1:
			case BCMXCP_STATUS_BOOST2: /* Boost */
				status_set("OL");
				status_set("BOOST");
				break;
			case BCMXCP_STATUS_BYPASS: /* Bypass */
				status_set("OL");
				status_set("BYPASS");
				break;
			case BCMXCP_STATUS_OFF: /* Mostly off */
				status_set("OFF");
				break;
			default: /* Unknown, assume it is OK... */
				status_set("OL");
				break;
		}

		/* We might have to modify status based on topology status */
		if ((topology & 0x20) && bcmxcp_status.alarm_low_battery == 0)
			status_set("LB");

		/* And finally, we might need to modify status based on alarms - the most correct way */
		if (bcmxcp_status.alarm_on_battery)
			status_set("OB");
		if (bcmxcp_status.alarm_low_battery)
			status_set("LB");
		if (bcmxcp_status.alarm_replace_battery)
			status_set("RB");

		status_commit();
	}

	/* Get battery info from UPS, if exist */
	res = command_read_sequence(PW_BATTERY_REQ, answer);
	if (res <= 0)
	{
		upsdebugx(1, "Failed to read Battery Status from UPS");
	}
	else
	{
		/* Only parse the status (first byte)
		 *  Powerware 5115 RM output:
		 *   02 00 78 1d 42 00 e0 17 42 1e 00 00 00 00 00 00 00 00 00 01 03
		 *  Powerware 9130 output:
		 *   03 0a d7 25 42 0a d7 25 42 00 9a 19 6d 43 cd cc 4c 3e 01 00 01 03
		 */
		upsdebug_hex(2, "Battery Status", answer, (size_t)res);
		batt_status = answer[BCMXCP_BATTDATA_BLOCK_BATT_TEST_STATUS];

		if ((nutvalue = nut_find_infoval(batt_test_info, batt_status, TRUE)) != NULL) {
			dstate_setinfo("ups.test.result", "%s", nutvalue);
			upsdebugx(2, "Battery Status = %s (%i)", nutvalue, batt_status);
		}
		else {
			upsdebugx(1, "Failed to extract Battery Status from answer");
		}

		/*Extracting internal batteries ABM status*/
		/*Placed first in ABM statuses list. For examples above - on position BCMXCP_BATTDATA_BLOCK_NUMBER_OF_STRINGS (18):
		PW5115RM - 0 - no external strings, no status bytes,
		so next byte (19) - number of ABM statuses, next (20) - first ABM Status for internal batteries.

		PW9130 - 1 - one external string, so one additional status byte (#19 - 00 - no test run), next(20) - number of ABM statuses,
		next (21) - ABM Status for internal batteries.
		*/
		value =
			*(answer + BCMXCP_BATTDATA_BLOCK_NUMBER_OF_STRINGS +
			  *(answer + BCMXCP_BATTDATA_BLOCK_NUMBER_OF_STRINGS) * 1 + 2);
		upsdebugx(2, "ABM Status = %u ", value);
		if (value < 5)
			dstate_setinfo("battery.charger.status", "%s", ABMStatus[value-1]);
	}


	res = command_read_sequence(PW_LIMIT_BLOCK_REQ, answer);
	if (res <= 0) {
		upsdebugx(1, "Failed to read EXT LIMITs from UPS");
	} else
	{
		/* Nominal input voltage */
		value = get_word((answer + BCMXCP_EXT_LIMITS_BLOCK_NOMINAL_INPUT_VOLTAGE));

		if (value != 0) {
			dstate_setinfo("input.voltage.nominal", "%u", value);
		}

		/* Bypass Voltage Low Deviation Limit / Transfer to Boost Voltage */
		value = get_word((answer + BCMXCP_EXT_LIMITS_BLOCK_VOLTAGE_LOW_DEV_LIMIT));

		if (value != 0) {
			dstate_setinfo("input.transfer.boost.high", "%u", value);
		}

		/* Bypass Voltage High Deviation Limit / Transfer to Buck Voltage */
		value = get_word((answer + BCMXCP_EXT_LIMITS_BLOCK_VOLTAGE_HIGE_DEV_LIMIT));

		if (value != 0) {
			dstate_setinfo("input.transfer.trim.low", "%u", value);
		}

		/* Minimum Supported Input Voltage */
		value = get_word((answer + BCMXCP_EXT_LIMITS_BLOCK_MIN_INPUT_VOLTAGE));

		if (value != 0) {
			dstate_setinfo("input.transfer.low", "%u", value);
		}

		/* Maximum Supported Input Voltage */
		value = get_word((answer + BCMXCP_EXT_LIMITS_BLOCK_MAX_INPUT_VOLTAGE));

		if (value != 0) {
			dstate_setinfo("input.transfer.high", "%u", value);
		}

		/* Horn Status: */
		value = answer[BCMXCP_EXT_LIMITS_BLOCK_HORN_STATUS];

		if (value <= 2) {
			dstate_setinfo("ups.beeper.status", "%s", horn_stat[value]);
		}
		/* AAmbient Temperature Upper Alarm Limit  */
		value = answer[BCMXCP_EXT_LIMITS_BLOCK_AMBIENT_TEMP_HIGE];

		if (value != 0) {
			dstate_setinfo("ambient.temperature.high", "%u", value);
		}

		/*Sleep minimum load*/
		value = answer[BCMXCP_EXT_LIMITS_BLOCK_SLEEP_TH_LOAD];
		if (value != 0) {
			dstate_setinfo("battery.energysave.load", "%u", value);
		}

		/* Sleep delay*/
		value = answer[BCMXCP_EXT_LIMITS_BLOCK_SLEEP_DELAY];
		if (value != 0) {
			dstate_setinfo("battery.energysave.delay", "%u", value);
		}

		/* Low batt minutes warning*/
		value = answer[BCMXCP_EXT_LIMITS_BLOCK_LOW_BATT_WARNING];
		if (value != 0) {
			dstate_setinfo("battery.runtime.low", "%u", value);
		}

		/* Return to mains delay */
		value = get_word(answer + BCMXCP_EXT_LIMITS_BLOCK_RETURN_STAB_DELAY);
		if (value != 0) {
			dstate_setinfo("input.transfer.delay", "%u", value);
		}

		/* Minimum return capacity*/
		value = answer[BCMXCP_EXT_LIMITS_BLOCK_BATT_CAPACITY_RETURN];
		if (value != 0) {
			dstate_setinfo("battery.charge.restart", "%u", value);
		}
	}

	res = command_read_sequence(PW_CONFIG_BLOCK_REQ, answer);
	if (res <= 0) {
		upsdebugx(1, "Failed to read CONF BLOCK from UPS");
	}
	else
	{
		/*Nominal output voltage*/
		value = get_word((answer + BCMXCP_CONFIG_BLOCK_NOMINAL_OUTPUT_VOLTAGE));

		if (value != 0)
			dstate_setinfo("output.voltage.nominal", "%u", value);
		/*Number of EBM*/
		value = (uint16_t) *(answer + BCMXCP_CONFIG_BLOCK_BATTERY_DATA_WORD3);
		if (value != 0)
			dstate_setinfo("battery.packs", "%u", value);

	}


	dstate_dataok();
}

float calculate_ups_load(const unsigned char *answer)
{
	char sValue[128];
	float output = 0, max_output = -FLT_MAX, fValue = -FLT_MAX;

	if (bcmxcp_meter_map[BCMXCP_METER_MAP_OUTPUT_VA].format != 0 &&             /* Output VA */
			bcmxcp_meter_map[BCMXCP_METER_MAP_OUTPUT_VA_BAR_CHART].format != 0) /* Max output VA */
	{
		decode_meter_map_entry(answer + bcmxcp_meter_map[BCMXCP_METER_MAP_OUTPUT_VA].meter_block_index,
					 bcmxcp_meter_map[BCMXCP_METER_MAP_OUTPUT_VA].format, sValue);
		output = atof(sValue);
		decode_meter_map_entry(answer + bcmxcp_meter_map[BCMXCP_METER_MAP_OUTPUT_VA_BAR_CHART].meter_block_index,
					 bcmxcp_meter_map[BCMXCP_METER_MAP_OUTPUT_VA_BAR_CHART].format, sValue);
		max_output = atof(sValue);
	}
	else if (bcmxcp_meter_map[BCMXCP_METER_MAP_LOAD_CURRENT_PHASE_A].format != 0 &&                 /* Output A */
					 bcmxcp_meter_map[BCMXCP_METER_MAP_LOAD_CURRENT_PHASE_A_BAR_CHART].format != 0) /* Max output A */
	{
		decode_meter_map_entry(answer + bcmxcp_meter_map[BCMXCP_METER_MAP_LOAD_CURRENT_PHASE_A].meter_block_index,
					 bcmxcp_meter_map[BCMXCP_METER_MAP_LOAD_CURRENT_PHASE_A].format, sValue);
		output = atof(sValue);
		decode_meter_map_entry(answer + bcmxcp_meter_map[BCMXCP_METER_MAP_LOAD_CURRENT_PHASE_A_BAR_CHART].meter_block_index,
					 bcmxcp_meter_map[BCMXCP_METER_MAP_LOAD_CURRENT_PHASE_A_BAR_CHART].format, sValue);
		max_output = atof(sValue);
	}
	if (max_output > 0.0)
		fValue = 100 * (output / max_output);

	return fValue;
}

void upsdrv_shutdown(void)
{
	upsdebugx(1, "upsdrv_shutdown...");

	/* Try to shutdown with delay */
	if (instcmd("shutdown.return", NULL) == STAT_INSTCMD_HANDLED) {
		/* Shutdown successful */
		return;
	}

	/* If the above doesn't work, try shutdown.stayoff */
	if (instcmd("shutdown.stayoff", NULL) == STAT_INSTCMD_HANDLED) {
		/* Shutdown successful */
		return;
	}

	upslogx(LOG_ERR, "Shutdown failed!");
	set_exit_flag(-1);
}


static int instcmd(const char *cmdname, const char *extra)
{
	unsigned char answer[128], cbuf[6];
	char success_msg[40];
	char namebuf[MAX_NUT_NAME_LENGTH];
	char varname[32];
	const char *varvalue = NULL;
	ssize_t res;
	int sec, outlet_num;
	int sddelay = 0x03; /* outlet off in 3 seconds, by default */

	upsdebugx(1, "entering instcmd(%s)(%s)", cmdname, extra);

	if (!strcasecmp(cmdname, "shutdown.return")) {
		send_write_command(AUTHOR, 4);

		sleep(PW_SLEEP); /* Need to. Have to wait at least 0,25 sec max 16 sec */

		cbuf[0] = PW_LOAD_OFF_RESTART;
		cbuf[1] = (unsigned char)(bcmxcp_status.shutdowndelay & 0x00ff); /* "delay" sec delay for shutdown, */
		cbuf[2] = (unsigned char)(bcmxcp_status.shutdowndelay >> 8);     /* high byte sec. From ups.conf. */

		res = command_write_sequence(cbuf, 3, answer);

		sec = (256 * (unsigned char)answer[3]) + (unsigned char)answer[2];
		snprintf(success_msg, sizeof(success_msg)-1, "Going down in %d sec", sec);

		return decode_instcmd_exec(res, (unsigned char)answer[0], cmdname, success_msg);
	}

	if (!strcasecmp(cmdname, "shutdown.stayoff")) {
		send_write_command(AUTHOR, 4);

		sleep(PW_SLEEP); /* Need to. Have to wait at least 0,25 sec max 16 sec */

		res = command_read_sequence(PW_UPS_OFF, answer);

		return decode_instcmd_exec(res, (unsigned char)answer[0], cmdname, "Going down NOW");
	}

	if (!strcasecmp(cmdname, "load.on")) {
		send_write_command(AUTHOR, 4);

		sleep(PW_SLEEP); /* Need to. Have to wait at least 0,25 sec max 16 sec */

		res = command_read_sequence(PW_UPS_ON, answer);

		return decode_instcmd_exec(res, (unsigned char)answer[0], cmdname, "Enabling");
	}

	if (!strcasecmp(cmdname, "bypass.start")) {
		send_write_command(AUTHOR, 4);

		sleep(PW_SLEEP); /* Need to. Have to wait at least 0,25 sec max 16 sec */

		res = command_read_sequence(PW_GO_TO_BYPASS, answer);

		return decode_instcmd_exec(res, (unsigned char)answer[0], cmdname, "Bypass enabled");
	}

	/* Note: test result will be parsed from Battery status block,
	 * part of the update loop, and published into ups.test.result
	 */
	if (!strcasecmp(cmdname, "test.battery.start")) {
		send_write_command(AUTHOR, 4);

		sleep(PW_SLEEP); /* Need to. Have to wait at least 0,25 sec max 16 sec */

		cbuf[0] = PW_INIT_BAT_TEST;
		cbuf[1] = 0x0A; /* 10 sec start delay for test.*/
		cbuf[2] = 0x1E; /* 30 sec test duration.*/

		res = command_write_sequence(cbuf, 3, answer);

		return decode_instcmd_exec(res, (unsigned char)answer[0], cmdname, "Testing battery now");
		/* Get test info from UPS ?
			 Should we wait for 50 sec and get the
			 answer from the test.
			 Or return, as we may lose line power
			 and need to do a shutdown.*/
	}

	if (!strcasecmp(cmdname, "test.system.start")) {
		send_write_command(AUTHOR, 4);

		sleep(PW_SLEEP); /* Need to. Have to wait at least 0,25 sec max 16 sec */

		cbuf[0] = PW_INIT_SYS_TEST;
		cbuf[1] = PW_SYS_TEST_GENERAL;
		res = command_write_sequence(cbuf, 2, answer);

		return decode_instcmd_exec(res, (unsigned char)answer[0], cmdname, "Testing system now");
	}

	if (!strcasecmp(cmdname, "test.panel.start")) {
		send_write_command(AUTHOR, 4);

		sleep(PW_SLEEP); /* Need to. Have to wait at least 0,25 sec max 16 sec */

		cbuf[0] = PW_INIT_SYS_TEST;
		cbuf[1] = PW_SYS_TEST_FLASH_LIGHTS;
		cbuf[2] = 0x0A; /* Flash and beep 10 times */
		res = command_write_sequence(cbuf, 3, answer);

		return decode_instcmd_exec(res, (unsigned char)answer[0], cmdname, "Testing panel now");
	}

	 if (!strcasecmp(cmdname, "beeper.disable") || !strcasecmp(cmdname, "beeper.enable") || !strcasecmp(cmdname, "beeper.mute")) {
		send_write_command(AUTHOR, 4);

		sleep(PW_SLEEP);        /* Need to. Have to wait at least 0,25 sec max 16 sec */

		cbuf[0] = PW_SET_CONF_COMMAND;
		cbuf[1] = PW_CONF_BEEPER;
		switch (cmdname[7]) {

			case 'd':
			case 'D': {
				cbuf[2] = 0x0;          /*disable beeper*/
				break;
				}
			case 'e':
			case 'E': {
				cbuf[2] = 0x1;          /*enable beeper*/
				break;
				}
			case 'm':
			case 'M': {
				cbuf[2] = 0x2;
				break;                  /*mute beeper*/
				}
		}
		cbuf[3] = 0x0;          /*padding*/

		res = command_write_sequence(cbuf, 4, answer);
		return decode_instcmd_exec(res, (unsigned char)answer[0], cmdname, "Beeper status changed");
	}

	strncpy(namebuf, cmdname, sizeof(namebuf));
	namebuf[NUT_OUTLET_POSITION] = 'n'; /* Assumes a maximum of 9 outlets */

	if (!strcasecmp(namebuf, "outlet.n.shutdown.return")) {
		send_write_command(AUTHOR, 4);

		sleep(PW_SLEEP); /* Need to. Have to wait at least 0,25 sec max 16 sec */

		/* Get the shutdown delay, if any */
		snprintf(varname, sizeof(varname)-1, "outlet.%c.delay.shutdown", cmdname[NUT_OUTLET_POSITION]);
		if ((varvalue = dstate_getinfo(varname)) != NULL) {
			sddelay = atoi(varvalue);
		}

		/*if -1 then use global shutdown_delay from ups.conf*/
		if (sddelay == -1) sddelay = (int)bcmxcp_status.shutdowndelay;

		outlet_num = cmdname[NUT_OUTLET_POSITION] - '0';
		if (outlet_num < 1 || outlet_num > 9)
			return STAT_INSTCMD_FAILED;

		cbuf[0] = PW_LOAD_OFF_RESTART;
		cbuf[1] = sddelay & 0xff;
		cbuf[2] = (unsigned char)(sddelay >> 8);     /* high byte of the 2 byte time argument */
		cbuf[3] = (unsigned char)outlet_num; /* which outlet load segment? Assumes outlet number at position 8 of the command string. */

		res = command_write_sequence(cbuf, 4, answer);

		sec = (256 * (unsigned char)answer[3]) + (unsigned char)answer[2];
		snprintf(success_msg, sizeof(success_msg)-1, "Going down in %d sec", sec);

		return decode_instcmd_exec(res, (unsigned char)answer[0], cmdname, success_msg);
	}

	if (!strcasecmp(namebuf, "outlet.n.load.on") || !strcasecmp(namebuf, "outlet.n.load.off")) {
		send_write_command(AUTHOR, 4);

		sleep(PW_SLEEP); /* Need to. Have to wait at least 0,25 sec max 16 sec */

		outlet_num = cmdname[NUT_OUTLET_POSITION] - '0';
		if (outlet_num < 1 || outlet_num > 9)
			return STAT_INSTCMD_FAILED;


		cbuf[0] = (cmdname[NUT_OUTLET_POSITION+8] == 'n') ? PW_UPS_ON : PW_UPS_OFF;        /* Cmd oN or not*/
		cbuf[1] = (unsigned char)outlet_num;                           /* Outlet number */

		res = command_write_sequence(cbuf, 2, answer);
		snprintf(success_msg, sizeof(success_msg)-1,
			"Outlet %d is  %s",
			outlet_num,
			((cmdname[NUT_OUTLET_POSITION+8] == 'n') ? "On" : "Off"));

		return decode_instcmd_exec(res, (unsigned char)answer[0], cmdname, success_msg);
	}

	upslogx(LOG_NOTICE, "instcmd: unknown command [%s]", cmdname);
	return STAT_INSTCMD_UNKNOWN;
}

static int decode_instcmd_exec(const ssize_t res, const unsigned char exec_status, const char *cmdname, const char *success_msg)
{
	if (res <= 0) {
		upslogx(LOG_ERR, "[%s] Short read from UPS", cmdname);
		dstate_datastale();
		return STAT_INSTCMD_FAILED;
	}

	/* Decode the status code from command execution */
	switch (exec_status) {
		case BCMXCP_RETURN_ACCEPTED: {
			upslogx(LOG_NOTICE, "[%s] %s", cmdname, success_msg);
			upsdrv_comm_good();
			return STAT_INSTCMD_HANDLED;
			}
		case BCMXCP_RETURN_ACCEPTED_PARAMETER_ADJUST: {
			upslogx(LOG_NOTICE, "[%s] Parameter adjusted", cmdname);
			upslogx(LOG_NOTICE, "[%s] %s", cmdname, success_msg);
			upsdrv_comm_good();
			return STAT_INSTCMD_HANDLED;
			}
		case BCMXCP_RETURN_BUSY: {
			upslogx(LOG_NOTICE, "[%s] Busy or disbled by front panel", cmdname);
			return STAT_INSTCMD_FAILED;
			}
		case BCMXCP_RETURN_UNRECOGNISED: {
			upslogx(LOG_NOTICE, "[%s] Unrecognised command byte or corrupt checksum", cmdname);
			return STAT_INSTCMD_FAILED;
			}
		case BCMXCP_RETURN_INVALID_PARAMETER: {
			upslogx(LOG_NOTICE, "[%s] Invalid parameter", cmdname);
			return STAT_INSTCMD_INVALID;
			}
		case BCMXCP_RETURN_PARAMETER_OUT_OF_RANGE: {
			upslogx(LOG_NOTICE, "[%s] Parameter out of range", cmdname);
			return STAT_INSTCMD_INVALID;
			}
		default: {
			upslogx(LOG_NOTICE, "[%s] Not supported", cmdname);
			return STAT_INSTCMD_INVALID;
			}
	}
}

void upsdrv_help(void)
{
}

/* list flags and values that you want to receive via -x */
void upsdrv_makevartable(void)
{
	addvar(VAR_VALUE, "shutdown_delay", "Specify shutdown delay (seconds)");
	addvar(VAR_VALUE, "baud_rate", "Specify communication speed (ex: 9600)");
}

int setvar (const char *varname, const char *val)
{
	unsigned char answer[128], cbuf[5];
	char namebuf[MAX_NUT_NAME_LENGTH];
	char success_msg[SMALLBUF];
	ssize_t res;
	int sec, outlet_num, tmp;
	int onOff_setting = PW_AUTO_OFF_DELAY;

	upsdebugx(1, "entering setvar(%s, %s)", varname, val);

	if (!strcasecmp(varname, "input.transfer.boost.high")) {

		send_write_command(AUTHOR, 4);
		sleep(PW_SLEEP);        /* Need to. Have to wait at least 0,25 sec max 16 sec */

		tmp=atoi(val);
		if (tmp < 0 || tmp > 460) {
			return STAT_SET_INVALID;
		}

		cbuf[0]=PW_SET_CONF_COMMAND;
		cbuf[1]=PW_CONF_LOW_DEV_LIMIT;
		cbuf[2]=tmp&0xff;
		cbuf[3]=(unsigned char)(tmp>>8);

		res = command_write_sequence(cbuf, 4, answer);
		snprintf(success_msg, sizeof(success_msg)-1,
			" BOOST threshold volage set to %d V", tmp);

		return decode_setvar_exec(res, (unsigned char)answer[0], varname, success_msg);

	}

	if (!strcasecmp(varname, "input.transfer.trim.low")) {

		send_write_command(AUTHOR, 4);
		sleep(PW_SLEEP);        /* Need to. Have to wait at least 0,25 sec max 16 sec */

		tmp=atoi(val);
		if (tmp < 110 || tmp > 540) {
			return STAT_SET_INVALID;
		}

		cbuf[0]=PW_SET_CONF_COMMAND;
		cbuf[1]=PW_CONF_HIGH_DEV_LIMIT;
		cbuf[2]=tmp&0xff;
		cbuf[3]=(unsigned char)(tmp>>8);

		res = command_write_sequence(cbuf, 4, answer);
		snprintf(success_msg, sizeof(success_msg)-1,
			" TRIM threshold volage set to %d V", tmp);

		return decode_setvar_exec(res, (unsigned char)answer[0], varname, success_msg);

	}

	if (!strcasecmp(varname, "battery.runtime.low")) {

		send_write_command(AUTHOR, 4);
		sleep(PW_SLEEP);        /* Need to. Have to wait at least 0,25 sec max 16 sec */

		tmp=atoi(val);
		if (tmp < 0 || tmp > 30) {
			return STAT_SET_INVALID;
		}

		cbuf[0]=PW_SET_CONF_COMMAND;
		cbuf[1]=PW_CONF_LOW_BATT;
		cbuf[2]=tmp&0xff;
		cbuf[3]=0x0;

		res = command_write_sequence(cbuf, 4, answer);
		snprintf(success_msg, sizeof(success_msg)-1,
			" Low battery warning time set to %d min", tmp);

		return decode_setvar_exec(res, (unsigned char)answer[0], varname, success_msg);

	}

	if (!strcasecmp(varname, "input.transfer.delay")) {

		send_write_command(AUTHOR, 4);
		sleep(PW_SLEEP);        /* Need to. Have to wait at least 0,25 sec max 16 sec */

		tmp=atoi(val);
		if (tmp < 1 || tmp > 18000) {
			return STAT_SET_INVALID;
		}

		cbuf[0]=PW_SET_CONF_COMMAND;
		cbuf[1]=PW_CONF_RETURN_DELAY;
		cbuf[2]=tmp&0xff;
		cbuf[3]=(unsigned char)(tmp>>8);

		res = command_write_sequence(cbuf, 4, answer);
		snprintf(success_msg, sizeof(success_msg)-1,
			" Mains return delay set to %d sec", tmp);

		return decode_setvar_exec(res, (unsigned char)answer[0], varname, success_msg);

	}

	if (!strcasecmp(varname, "battery.charge.restart")) {

		send_write_command(AUTHOR, 4);
		sleep(PW_SLEEP);        /* Need to. Have to wait at least 0,25 sec max 16 sec */

		tmp=atoi(val);
		if (tmp < 0 || tmp > 100) {
			return STAT_SET_INVALID;
		}

		cbuf[0]=PW_SET_CONF_COMMAND;
		cbuf[1]=PW_CONF_RETURN_CAP;
		cbuf[2]=tmp&0xff;
		cbuf[3]=0x0;

		res = command_write_sequence(cbuf, 4, answer);
		snprintf(success_msg, sizeof(success_msg)-1,
			" Mains return minimum battery capacity set to %d %%", tmp);

		return decode_setvar_exec(res, (unsigned char)answer[0], varname, success_msg);

	}


	if (!strcasecmp(varname, "ambient.temperature.high")) {

		send_write_command(AUTHOR, 4);
		sleep(PW_SLEEP);        /* Need to. Have to wait at least 0,25 sec max 16 sec */

		tmp=atoi(val);
		if (tmp < 0 || tmp > 100) {
			return STAT_SET_INVALID;
		}

		cbuf[0]=PW_SET_CONF_COMMAND;
		cbuf[1]=PW_CONF_MAX_TEMP;
		cbuf[2]=tmp&0xff;
		cbuf[3]=0x0;

		res = command_write_sequence(cbuf, 4, answer);
		snprintf(success_msg, sizeof(success_msg)-1,
			" Maximum temperature set to %d C", tmp);

		return decode_setvar_exec(res, (unsigned char)answer[0], varname, success_msg);

	}

	 if (!strcasecmp(varname, "output.voltage.nominal")) {

		send_write_command(AUTHOR, 4);
		sleep(PW_SLEEP);        /* Need to. Have to wait at least 0,25 sec max 16 sec */

		tmp=atoi(val);
		if (tmp < 0 || tmp > 460) {
			return STAT_SET_INVALID;
		}

		cbuf[0]=PW_SET_CONF_COMMAND;
		cbuf[1]=PW_CONF_NOMINAL_OUT_VOLTAGE;
		cbuf[2]=tmp&0xff;
		cbuf[3]=(unsigned char)(tmp>>8);

		res = command_write_sequence(cbuf, 4, answer);
		snprintf(success_msg, sizeof(success_msg)-1,
			" Nominal output voltage set to %d V", tmp);

		return decode_setvar_exec(res, (unsigned char)answer[0], varname, success_msg);

	}

	if (!strcasecmp(varname, "battery.energysave.load")) {

		send_write_command(AUTHOR, 4);
		sleep(PW_SLEEP);        /* Need to. Have to wait at least 0,25 sec max 16 sec */

		tmp=atoi(val);
		if (tmp < 0 || tmp > 100) {
			return STAT_SET_INVALID;
		}

		cbuf[0]=PW_SET_CONF_COMMAND;
		cbuf[1]=PW_CONF_SLEEP_TH_LOAD;
		cbuf[2]=tmp&0xff;
		cbuf[3]=0x0;

		res = command_write_sequence(cbuf, 4, answer);
		snprintf(success_msg, sizeof(success_msg)-1, " Minimum load before sleep countdown set to %d %%", tmp);

		return decode_setvar_exec(res, (unsigned char)answer[0], varname, success_msg);

	}

	if (!strcasecmp(varname, "battery.energysave.delay")) {

		send_write_command(AUTHOR, 4);
		sleep(PW_SLEEP);        /* Need to. Have to wait at least 0,25 sec max 16 sec */

		tmp=atoi(val);
		if (tmp < 0 || tmp > 255) {
			return STAT_SET_INVALID;
		}

		cbuf[0]=PW_SET_CONF_COMMAND;
		cbuf[1]=PW_CONF_SLEEP_DELAY;
		cbuf[2]=tmp&0xff;
		cbuf[3]=0x0;

		res = command_write_sequence(cbuf, 4, answer);
		snprintf(success_msg, sizeof(success_msg)-1,
			" Delay before sleep shutdown set to %d min", tmp);

		return decode_setvar_exec(res, (unsigned char)answer[0], varname, success_msg);


	}

	if (!strcasecmp(varname, "battery.packs")) {

		send_write_command(AUTHOR, 4);
		sleep(PW_SLEEP);        /* Need to. Have to wait at least 0,25 sec max 16 sec */

		tmp=atoi(val);
		if (tmp < 0 || tmp > 5) {
			return STAT_SET_INVALID;
		}

		cbuf[0]=PW_SET_CONF_COMMAND;
		cbuf[1]=PW_CONF_BATT_STRINGS;
		cbuf[2]=tmp&0xff;
		cbuf[3]=0x0;

		res = command_write_sequence(cbuf, 4, answer);
		snprintf(success_msg, sizeof(success_msg)-1, "EBM Count set to %d ", tmp);

		return decode_setvar_exec(res, (unsigned char)answer[0], varname, success_msg);
	}

	strncpy(namebuf, varname, sizeof(namebuf));
	namebuf[NUT_OUTLET_POSITION] = 'n'; /* Assumes a maximum of 9 outlets */

	if ( (!strcasecmp(namebuf, "outlet.n.delay.start")) ||
		(!strcasecmp(namebuf, "outlet.n.delay.shutdown"))) {


		if (outlet_block_len <= 8) {
			return STAT_SET_INVALID;
		}

		if (!strcasecmp(namebuf, "outlet.n.delay.start")) {
			onOff_setting = PW_AUTO_ON_DELAY;
		}

		send_write_command(AUTHOR, 4);
		sleep(PW_SLEEP);	/* Need to. Have to wait at least 0,25 sec max 16 sec */

		outlet_num = varname[NUT_OUTLET_POSITION] - '0';
		if (outlet_num < 1 || outlet_num > 9) {
			return STAT_SET_INVALID;
		}

		sec = atoi(val);
		/* Check value:
		 *	0-32767 are valid values
		 *	-1 means no Automatic off or restart
		 * for Auto Off Delay:
		 *	0-30 are valid but ill-advised */
		if (sec < -1 || sec > 0x7FFF) {
			return STAT_SET_INVALID;
		}

		cbuf[0] = PW_SET_OUTLET_COMMAND;		/* Cmd */
		cbuf[1] = (unsigned char)onOff_setting;	/* Set Auto Off (1) or On (2) Delay */
		cbuf[2] = (unsigned char)outlet_num;	/* Outlet number */
		cbuf[3] = sec&0xff;						/* Delay in seconds LSB */
		cbuf[4] = (unsigned char)(sec>>8);		/* Delay in seconds MSB */

		res = command_write_sequence(cbuf, 5, answer);
		snprintf(success_msg, sizeof(success_msg)-1,
			"Outlet %d %s delay set to %d sec",
			outlet_num,
			(onOff_setting == PW_AUTO_ON_DELAY) ? "start" : "shutdown",
			sec);

		return decode_setvar_exec(res, (unsigned char)answer[0], varname, success_msg);

	}

	return STAT_SET_INVALID;
}

static int decode_setvar_exec(const ssize_t res, const unsigned char exec_status, const char *cmdname, const char *success_msg)
{
	if (res <= 0) {
		upslogx(LOG_ERR, "[%s] Short read from UPS", cmdname);
		dstate_datastale();
		return STAT_SET_FAILED;
	}

	/* Decode the status code from command execution */
	switch (exec_status) {
		case BCMXCP_RETURN_ACCEPTED: {
			upslogx(LOG_NOTICE, "[%s] %s", cmdname, success_msg);
			upsdrv_comm_good();
			return STAT_SET_HANDLED;
			}
		case BCMXCP_RETURN_ACCEPTED_PARAMETER_ADJUST: {
			upslogx(LOG_NOTICE, "[%s] Parameter adjusted", cmdname);
			upslogx(LOG_NOTICE, "[%s] %s", cmdname, success_msg);
			upsdrv_comm_good();
			return STAT_SET_HANDLED;
			}
		case BCMXCP_RETURN_BUSY: {
			upslogx(LOG_NOTICE, "[%s] Busy or disbled by front panel", cmdname);
			return STAT_SET_FAILED;
			}
		case BCMXCP_RETURN_UNRECOGNISED: {
			upslogx(LOG_NOTICE, "[%s] Unrecognised command byte or corrupt checksum", cmdname);
			return STAT_SET_FAILED;
			}
		case BCMXCP_RETURN_INVALID_PARAMETER: {
			upslogx(LOG_NOTICE, "[%s] Invalid parameter", cmdname);
			return STAT_SET_INVALID;
			}
		case BCMXCP_RETURN_PARAMETER_OUT_OF_RANGE: {
			upslogx(LOG_NOTICE, "[%s] Parameter out of range", cmdname);
			return STAT_SET_INVALID;
			}
		default: {
			upslogx(LOG_NOTICE, "[%s] Not supported", cmdname);
			return STAT_SET_INVALID;
			}
	}
}

/*******************************
 * Extracted from usbhid-ups.c *
 *******************************/

/* find the NUT value matching that XCP Item value */
static const char *nut_find_infoval(info_lkp_t *xcp2info, const double value, const bool_t debug_output_nonexisting)
{
	info_lkp_t *info_lkp;

	/* if a conversion function is defined, use 'value' as argument for it */
	if (xcp2info->fun != NULL) {
		return xcp2info->fun(value);
	}

	/* use 'value' as an index for a lookup in an array */
	for (info_lkp = xcp2info; info_lkp->nut_value != NULL; info_lkp++) {
		if (info_lkp->xcp_value == (long)value) {
			upsdebugx(5, "nut_find_infoval: found %s (value: %ld)", info_lkp->nut_value, (long)value);
			return info_lkp->nut_value;
		}
	}
	if (debug_output_nonexisting == TRUE) {
		upsdebugx(3, "nut_find_infoval: no matching INFO_* value for this XCP value (%g)", value);
	}
	return NULL;
}<|MERGE_RESOLUTION|>--- conflicted
+++ resolved
@@ -115,13 +115,8 @@
 #include "bcmxcp_io.h"
 #include "bcmxcp.h"
 
-<<<<<<< HEAD
-#define DRIVER_NAME    "BCMXCP UPS driver"
-#define DRIVER_VERSION "0.35"
-=======
 #define DRIVER_NAME	"BCMXCP UPS driver"
-#define DRIVER_VERSION	"0.35"
->>>>>>> 7dcc938b
+#define DRIVER_VERSION	"0.36"
 
 #define MAX_NUT_NAME_LENGTH 128
 #define NUT_OUTLET_POSITION   7
