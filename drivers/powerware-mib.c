/*  powerware-mib.c - data to monitor Powerware UPS with NUT
 *  (using MIBs described in stdupsv1.mib and Xups.mib)
 *
 *  Copyright (C)
 *       2005-2006 Olli Savia <ops@iki.fi>
 *       2005-2006 Niels Baggesen <niels@baggesen.net>
 *       2015-2019 Arnaud Quette <ArnaudQuette@Eaton.com>
 *
 *  This program is free software; you can redistribute it and/or modify
 *  it under the terms of the GNU General Public License as published by
 *  the Free Software Foundation; either version 2 of the License, or
 *  (at your option) any later version.
 *
 *  This program is distributed in the hope that it will be useful,
 *  but WITHOUT ANY WARRANTY; without even the implied warranty of
 *  MERCHANTABILITY or FITNESS FOR A PARTICULAR PURPOSE.  See the
 *  GNU General Public License for more details.
 *
 *
 *  You should have received a copy of the GNU General Public License
 *  along with this program; if not, write to the Free Software
 *  Foundation, Inc., 59 Temple Place, Suite 330, Boston, MA 02111-1307 USA
 *
 */

#include "powerware-mib.h"
#if WITH_SNMP_LKP_FUN
/* FIXME: shared helper code, need to be put in common */
#include "eaton-pdu-marlin-helpers.h"
#endif

#define PW_MIB_VERSION "0.98"

/* TODO: more sysOID and MIBs support:
 *
 * Powerware UPS (Ingrasys X-SLOT and BD-SLOT): ".1.3.6.1.4.1.534.1"
 * Powerware PXGX cards: ".1.3.6.1.4.1.534.2.12"
 *		PXGX 2000 cards (UPS): Get xupsIdentModel (".1.3.6.1.4.1.534.1.1.2.0")
 * 		PXGX 1000 cards (PDU/RPP/RPM): Get pduNumPanels ".1.3.6.1.4.1.534.6.6.4.1.1.1.4.0"
 */

/* Powerware UPS (Ingrasys X-SLOT and BD-SLOT)
 * Eaton Gigabit Network Card (Genepi) */
#define POWERWARE_SYSOID	".1.3.6.1.4.1.534.1"
/* Powerware UPS newer PXGX UPS cards (BladeUPS, ...) */
#define EATON_PXGX_SYSOID	".1.3.6.1.4.1.534.2.12"

/* SNMP OIDs set */
#define PW_OID_MFR_NAME		"1.3.6.1.4.1.534.1.1.1.0"	/* XUPS-MIB::xupsIdentManufacturer.0 */
#define PW_OID_MODEL_NAME	"1.3.6.1.4.1.534.1.1.2.0"	/* XUPS-MIB::xupsIdentModel.0 */
#define PW_OID_FIRMREV		"1.3.6.1.4.1.534.1.1.3.0"	/* XUPS-MIB::xupsIdentSoftwareVersion.0 */

#define PW_OID_BATT_RUNTIME	"1.3.6.1.4.1.534.1.2.1.0"	/* XUPS-MIB::xupsBatTimeRemaining.0 */
#define PW_OID_BATT_VOLTAGE	"1.3.6.1.4.1.534.1.2.2.0"	/* XUPS-MIB::xupsBatVoltage.0 */
#define PW_OID_BATT_CURRENT	"1.3.6.1.4.1.534.1.2.3.0"	/* XUPS-MIB::xupsBatCurrent.0 */
#define PW_OID_BATT_CHARGE	"1.3.6.1.4.1.534.1.2.4.0"	/* XUPS-MIB::xupsBatCapacity.0 */
#define PW_OID_BATT_STATUS	"1.3.6.1.4.1.534.1.2.5.0"	/* XUPS-MIB::xupsBatteryAbmStatus.0 */

#define PW_OID_IN_FREQUENCY	"1.3.6.1.4.1.534.1.3.1.0"	/* XUPS-MIB::xupsInputFrequency.0 */
#define PW_OID_IN_LINE_BADS	"1.3.6.1.4.1.534.1.3.2.0"	/* XUPS-MIB::xupsInputLineBads.0 */
#define PW_OID_IN_LINES		"1.3.6.1.4.1.534.1.3.3.0"	/* XUPS-MIB::xupsInputNumPhases.0 */
#define PW_OID_IN_VOLTAGE	"1.3.6.1.4.1.534.1.3.4.1.2"	/* XUPS-MIB::xupsInputVoltage */
#define PW_OID_IN_CURRENT	"1.3.6.1.4.1.534.1.3.4.1.3"	/* XUPS-MIB::xupsInputCurrent */
#define PW_OID_IN_POWER		"1.3.6.1.4.1.534.1.3.4.1.4"	/* XUPS-MIB::xupsInputWatts */

#define PW_OID_OUT_LOAD		"1.3.6.1.4.1.534.1.4.1.0"	/* XUPS-MIB::xupsOutputLoad.0 */
#define PW_OID_OUT_FREQUENCY	"1.3.6.1.4.1.534.1.4.2.0"	/* XUPS-MIB::xupsOutputFrequency.0 */
#define PW_OID_OUT_LINES	"1.3.6.1.4.1.534.1.4.3.0"	/* XUPS-MIB::xupsOutputNumPhases.0 */
#define PW_OID_OUT_VOLTAGE	"1.3.6.1.4.1.534.1.4.4.1.2"	/* XUPS-MIB::xupsOutputVoltage */
#define PW_OID_OUT_CURRENT	"1.3.6.1.4.1.534.1.4.4.1.3"	/* XUPS-MIB::xupsOutputCurrent */
#define PW_OID_OUT_POWER	"1.3.6.1.4.1.534.1.4.4.1.4"	/* XUPS-MIB::xupsOutputWatts */
#define PW_OID_POWER_STATUS	"1.3.6.1.4.1.534.1.4.5.0"	/* XUPS-MIB::xupsOutputSource.0 */

#define PW_OID_BY_FREQUENCY	"1.3.6.1.4.1.534.1.5.1.0"	/* XUPS-MIB::xupsBypassFrequency.0 */
#define PW_OID_BY_LINES		"1.3.6.1.4.1.534.1.5.2.0"	/* XUPS-MIB::xupsBypassNumPhases.0 */
#define PW_OID_BY_VOLTAGE	"1.3.6.1.4.1.534.1.5.3.1.2"	/* XUPS-MIB::xupsBypassVoltage */

#define PW_OID_BATTEST_START	"1.3.6.1.4.1.534.1.8.1"		/* XUPS-MIB::xupsTestBattery   set to startTest(1) to initiate test*/

#define PW_OID_CONT_OFFDELAY	"1.3.6.1.4.1.534.1.9.1.0"		/* XUPS-MIB::xupsControlOutputOffDelay */
#define PW_OID_CONT_ONDELAY	"1.3.6.1.4.1.534.1.9.2.0"		/* XUPS-MIB::xupsControlOutputOnDelay */
#define PW_OID_CONT_OFFT_DEL	"1.3.6.1.4.1.534.1.9.3"		/* XUPS-MIB::xupsControlOutputOffTrapDelay */
#define PW_OID_CONT_ONT_DEL	"1.3.6.1.4.1.534.1.9.4"		/* XUPS-MIB::xupsControlOutputOnTrapDelay */
#define PW_OID_CONT_LOAD_SHED_AND_RESTART	"1.3.6.1.4.1.534.1.9.6"		/* XUPS-MIB::xupsLoadShedSecsWithRestart */

#define PW_OID_CONF_OVOLTAGE	"1.3.6.1.4.1.534.1.10.1.0"	/* XUPS-MIB::xupsConfigOutputVoltage.0 */
#define PW_OID_CONF_IVOLTAGE	"1.3.6.1.4.1.534.1.10.2.0"	/* XUPS-MIB::xupsConfigInputVoltage.0 */
#define PW_OID_CONF_POWER	"1.3.6.1.4.1.534.1.10.3.0"	/* XUPS-MIB::xupsConfigOutputWatts.0 */
#define PW_OID_CONF_FREQ	"1.3.6.1.4.1.534.1.10.4.0"	/* XUPS-MIB::xupsConfigOutputFreq.0 */

#define PW_OID_ALARMS		"1.3.6.1.4.1.534.1.7.1.0"		/* XUPS-MIB::xupsAlarms */
#define PW_OID_ALARM_OB		"1.3.6.1.4.1.534.1.7.3"		/* XUPS-MIB::xupsOnBattery */
#define PW_OID_ALARM_LB		"1.3.6.1.4.1.534.1.7.4"		/* XUPS-MIB::xupsLowBattery */

#define IETF_OID_AGENTREV	"1.3.6.1.2.1.33.1.1.4.0"	/* UPS-MIB::upsIdentAgentSoftwareVersion.0 */
#define IETF_OID_IDENT		"1.3.6.1.2.1.33.1.1.5.0"	/* UPS-MIB::upsIdentName.0 */
#define IETF_OID_CONF_OUT_VA	"1.3.6.1.2.1.33.1.9.5.0"	/* UPS-MIB::upsConfigOutputVA.0 */
#define IETF_OID_CONF_RUNTIME_LOW	"1.3.6.1.2.1.33.1.9.7.0"	/* UPS-MIB::upsConfigLowBattTime.0 */
#define IETF_OID_LOAD_LEVEL	"1.3.6.1.2.1.33.1.4.4.1.5"	/* UPS-MIB::upsOutputPercentLoad */
#define IETF_OID_AUTO_RESTART	"1.3.6.1.2.1.33.1.8.5.0"	/* UPS-MIB::upsAutoRestart */

/* Delay before powering off in seconds */
#define DEFAULT_OFFDELAY	30
/* Delay before powering on in seconds */
#define DEFAULT_ONDELAY	20
/* Default shutdown.return delay in seconds */
#define DEFAULT_SHUTDOWNDELAY	0

static info_lkp_t pw_alarm_ob[] = {
	{ 1, "OB", NULL, NULL },
	{ 2, "", NULL, NULL },
	{ 0, NULL, NULL, NULL }
} ;

static info_lkp_t pw_alarm_lb[] = {
	{ 1, "LB", NULL, NULL },
	{ 2, "", NULL, NULL },
	{ 0, NULL, NULL, NULL }
} ;

static info_lkp_t pw_pwr_info[] = {
	{   1, ""         /* other */, NULL, NULL },
	{   2, "OFF"       /* none */, NULL, NULL },
	{   3, "OL"        /* normal */, NULL, NULL },
	{   4, "BYPASS"    /* bypass */, NULL, NULL },
	{   5, "OB"        /* battery */, NULL, NULL },
	{   6, "OL BOOST"  /* booster */, NULL, NULL },
	{   7, "OL TRIM"   /* reducer */, NULL, NULL },
	{   8, "OL"        /* parallel capacity */, NULL, NULL },
	{   9, "OL"        /* parallel redundancy */, NULL, NULL },
	{  10, "OL"        /* high efficiency */, NULL, NULL },
	/* Extended status values */
	{ 240, "OB"        /* battery (0xF0) */, NULL, NULL },
	{ 100, "BYPASS"    /* maintenanceBypass (0x64) */, NULL, NULL },
	{  96, "BYPASS"    /* Bypass (0x60) */, NULL, NULL },
	{  81, "OL"        /* high efficiency (0x51) */, NULL, NULL },
	{  80, "OL"        /* normal (0x50) */, NULL, NULL },
	{  64, "OL"        /* UPS supporting load, normal degraded mode (0x40) */, NULL, NULL },
	{  16, "OFF"       /* none (0x10) */, NULL, NULL },
	{ 0, NULL, NULL, NULL }
};

/* FIXME: mapped to ups.type, but should be output.source or ups.mode (need RFC)
 * to complement the above ups.status
 * along with having ups.type as described hereafter*/
/* FIXME: should be used by ups.mode or output.source (need RFC);
 * Note: this define is not set via project options; code hidden with
 * commit to "snmp-ups: support newer Genepi management cards"
 */
#ifdef USE_PW_MODE_INFO
static info_lkp_t pw_mode_info[] = {
<<<<<<< HEAD
	{   1, ""  },
	{   2, ""  },
	{   3, "normal" },
	{   4, "" },
	{   5, "" },
	{   6, "" },
	{   7, "" },
	{   8, "parallel capacity" },
	{   9, "parallel redundancy" },
	{  10, "high efficiency" },
	/* Extended status values,
	 * FIXME: check for source and completion */
	{ 240, ""                /* battery (0xF0) */ },
	{ 100, ""                /* maintenanceBypass (0x64) */ },
	{  96, ""                /* Bypass (0x60) */ },
	{  81, "high efficiency" /* high efficiency (0x51) */ },
	{  80, "normal"          /* normal (0x50) */ },
	{  64, ""                /* UPS supporting load, normal degraded mode (0x40) */ },
	{  16, ""                /* none (0x10) */ },
	{   0, NULL }
=======
	{   1, "", NULL, NULL },
	{   2, "", NULL, NULL },
	{   3, "normal", NULL, NULL },
	{   4, "", NULL, NULL },
	{   5, "", NULL, NULL },
	{   6, "", NULL, NULL },
	{   7, "", NULL, NULL },
	{   8, "parallel capacity", NULL, NULL },
	{   9, "parallel redundancy", NULL, NULL },
	{  10, "high efficiency", NULL, NULL },
	/* Extended status values */
	{ 240, ""                /* battery (0xF0) */, NULL, NULL },
	{ 100, ""                /* maintenanceBypass (0x64) */, NULL, NULL },
	{  96, ""                /* Bypass (0x60) */, NULL, NULL },
	{  81, "high efficiency" /* high efficiency (0x51) */, NULL, NULL },
	{  80, "normal"          /* normal (0x50) */, NULL, NULL },
	{  64, ""                /* UPS supporting load, normal degraded mode (0x40) */, NULL, NULL },
	{  16, ""                /* none (0x10) */, NULL, NULL },
	{   0, NULL, NULL, NULL }
>>>>>>> b263e476
};
#endif /* USE_PW_MODE_INFO */

/* FIXME: may be standardized
 * extracted from bcmxcp.c->BCMXCP_TOPOLOGY_*, Make some common definitions */
static info_lkp_t pw_topology_info[] = {
	{ 0x0000, "" }, /* None; use the Table of Elements */
	{ 0x0010, "Off-line switcher, Single Phase" },
	{ 0x0020, "Line-Interactive UPS, Single Phase" },
	{ 0x0021, "Line-Interactive UPS, Two Phase" },
	{ 0x0022, "Line-Interactive UPS, Three Phase" },
	{ 0x0030, "Dual AC Input, On-Line UPS, Single Phase" },
	{ 0x0031, "Dual AC Input, On-Line UPS, Two Phase" },
	{ 0x0032, "Dual AC Input, On-Line UPS, Three Phase" },
	{ 0x0040, "On-Line UPS, Single Phase" },
	{ 0x0041, "On-Line UPS, Two Phase" },
	{ 0x0042, "On-Line UPS, Three Phase" },
	{ 0x0050, "Parallel Redundant On-Line UPS, Single Phase" },
	{ 0x0051, "Parallel Redundant On-Line UPS, Two Phase" },
	{ 0x0052, "Parallel Redundant On-Line UPS, Three Phase" },
	{ 0x0060, "Parallel for Capacity On-Line UPS, Single Phase" },
	{ 0x0061, "Parallel for Capacity On-Line UPS, Two Phase" },
	{ 0x0062, "Parallel for Capacity On-Line UPS, Three Phase" },
	{ 0x0102, "System Bypass Module, Three Phase" },
	{ 0x0122, "Hot-Tie Cabinet, Three Phase" },
	{ 0x0200, "Outlet Controller, Single Phase" },
	{ 0x0222, "Dual AC Input Static Switch Module, 3 Phase" },
	{ 0, NULL }
};

/* Legacy implementation */
static info_lkp_t pw_battery_abm_status[] = {
	{ 1, "CHRG", NULL, NULL },
	{ 2, "DISCHRG", NULL, NULL },
/*	{ 3, "Floating", NULL, NULL }, */
/*	{ 4, "Resting", NULL, NULL }, */
/*	{ 5, "Unknown", NULL, NULL }, */
	{ 0, NULL, NULL, NULL }
} ;

<<<<<<< HEAD
static info_lkp_t pw_abm_status_info[] = {
	{ 1, "charging" },
	{ 2, "discharging" },
	{ 3, "floating" },
	{ 4, "resting" },
	{ 5, "unknown" },   /* Undefined - ABM is not activated */
	{ 6, "disabled" },  /* ABM Charger Disabled */
	{ 0, NULL }
=======
static info_lkp_t eaton_abm_status_info[] = {
	{ 1, "charging", NULL, NULL },
	{ 2, "discharging", NULL, NULL },
	{ 3, "floating", NULL, NULL },
	{ 4, "resting", NULL, NULL },
	{ 5, "unknown", NULL, NULL },   /* Undefined - ABM is not activated */
	{ 6, "disabled", NULL, NULL },  /* ABM Charger Disabled */
	{ 0, NULL, NULL, NULL }
>>>>>>> b263e476
};

static info_lkp_t pw_batt_test_info[] = {
	{ 1, "Unknown", NULL, NULL },
	{ 2, "Done and passed", NULL, NULL },
	{ 3, "Done and error", NULL, NULL },
	{ 4, "In progress", NULL, NULL },
	{ 5, "Not supported", NULL, NULL },
	{ 6, "Inhibited", NULL, NULL },
	{ 7, "Scheduled", NULL, NULL },
	{ 0, NULL, NULL, NULL }
};

<<<<<<< HEAD
static info_lkp_t pw_yes_no_info[] = {
	{ 1, "yes" },
	{ 2, "no" },
	{ 0, NULL }
=======
static info_lkp_t ietf_yes_no_info[] = {
	{ 1, "yes", NULL, NULL },
	{ 2, "no", NULL, NULL },
	{ 0, NULL, NULL, NULL }
>>>>>>> b263e476
};

static info_lkp_t pw_outlet_status_info[] = {
	{ 1, "on" },
	{ 2, "off" },
	{ 3, "on" },  /* pendingOff, transitional status */
	{ 4, "off" }, /* pendingOn, transitional status */
	/* { 5, "" },  unknown */
	/* { 6, "" },  reserved */
	{ 7, "off" }, /* Failed in Closed position */
	{ 8, "on" },  /* Failed in Open position */
	{ 0, NULL }
};

static info_lkp_t pw_ambient_drycontacts_info[] = {
	{ -1, "unknown" },
	{ 1, "opened" },
	{ 2, "closed" },
	{ 3, "opened" }, /* openWithNotice   */
	{ 4, "closed" }, /* closedWithNotice */
	{ 0, NULL }
};

#if WITH_SNMP_LKP_FUN
/* Note: eaton_sensor_temperature_unit_fun() is defined in powerware-helpers.c
 * Future work for DMF might provide a same-named routine via LUA-C gateway.
 */

#if WITH_SNMP_LKP_FUN_DUMMY
/* Temperature unit consideration */
const char *eaton_sensor_temperature_unit_fun(long snmp_value)
		{ return "unknown"; }
/* FIXME: please DMF, though this should be in snmp-ups.c or equiv. */
const char *su_temperature_read_fun(long snmp_value)
	{ return "dummy"; };
#endif // WITH_SNMP_LKP_FUN_DUMMY

static info_lkp_t eaton_sensor_temperature_unit_info[] = {
	{ 0, "dummy", eaton_sensor_temperature_unit_fun },
	{ 0, NULL }
};

static info_lkp_t eaton_sensor_temperature_read_info[] = {
	{ 0, "dummy", su_temperature_read_fun },
	{ 0, NULL }
};

#else // if not WITH_SNMP_LKP_FUN:

/* FIXME: For now, DMF codebase falls back to old implementation with static
 * lookup/mapping tables for this, which can easily go into the DMF XML file.
 */
static info_lkp_t eaton_sensor_temperature_unit_info[] = {
	{ 0, "kelvin" },
	{ 1, "celsius" },
	{ 2, "fahrenheit" },
	{ 0, NULL }
};

#endif // WITH_SNMP_LKP_FUN

static info_lkp_t ambient_drycontacts_polarity_info[] = {
	{ 0, "normal-opened" },
	{ 1, "normal-closed" },
	{ 0, NULL }
};

static info_lkp_t ambient_drycontacts_state_info[] = {
	{ 0, "active" },
	{ 1, "inactive" },
	{ 0, NULL }
};

static info_lkp_t emp002_ambient_presence_info[] = {
	{ 0, "unknown" },
	{ 2, "yes" },     /* communicationOK */
	{ 3, "no" },      /* communicationLost */
	{ 0, NULL }
};

/* extracted from drivers/eaton-pdu-marlin-mib.c -> marlin_threshold_status_info */
static info_lkp_t pw_threshold_status_info[] = {
	{ 0, "good" },          /* No threshold triggered */
	{ 1, "warning-low" },   /* Warning low threshold triggered */
	{ 2, "critical-low" },  /* Critical low threshold triggered */
	{ 3, "warning-high" },  /* Warning high threshold triggered */
	{ 4, "critical-high" }, /* Critical high threshold triggered */
	{ 0, NULL }
};

/* extracted from drivers/eaton-pdu-marlin-mib.c -> marlin_threshold_xxx_alarms_info */
static info_lkp_t pw_threshold_temperature_alarms_info[] = {
	{ 0, "" },                           /* No threshold triggered */
	{ 1, "low temperature warning!" },   /* Warning low threshold triggered */
	{ 2, "low temperature critical!" },  /* Critical low threshold triggered */
	{ 3, "high temperature warning!" },  /* Warning high threshold triggered */
	{ 4, "high temperature critical!" }, /* Critical high threshold triggered */
	{ 0, NULL }
};
static info_lkp_t pw_threshold_humidity_alarms_info[] = {
	{ 0, "" },                        /* No threshold triggered */
	{ 1, "low humidity warning!" },   /* Warning low threshold triggered */
	{ 2, "low humidity critical!" },  /* Critical low threshold triggered */
	{ 3, "high humidity warning!" },  /* Warning high threshold triggered */
	{ 4, "high humidity critical!" }, /* Critical high threshold triggered */
	{ 0, NULL }
};

/* Snmp2NUT lookup table */

static snmp_info_t pw_mib[] = {
	/* FIXME: miss device page! */
	/* UPS page */
	/* info_type, info_flags, info_len, OID, dfl, flags, oid2info, setvar */
	{ "ups.mfr", ST_FLAG_STRING, SU_INFOSIZE, PW_OID_MFR_NAME, "",
		SU_FLAG_STATIC, NULL },
	{ "ups.model", ST_FLAG_STRING, SU_INFOSIZE, PW_OID_MODEL_NAME, "",
		SU_FLAG_STATIC, NULL },
	/* FIXME: the 2 "firmware" entries below should be SU_FLAG_SEMI_STATIC */
	{ "ups.firmware", ST_FLAG_STRING, SU_INFOSIZE, PW_OID_FIRMREV, "",
		0, NULL },
	{ "ups.firmware.aux", ST_FLAG_STRING, SU_INFOSIZE, IETF_OID_AGENTREV, "",
		0, NULL },
	{ "ups.serial", ST_FLAG_STRING, SU_INFOSIZE, IETF_OID_IDENT, "",
		SU_FLAG_STATIC, NULL },
	{ "ups.load", 0, 1.0, PW_OID_OUT_LOAD, "",
		SU_OUTPUT_1, NULL },
	/* FIXME: should be removed in favor of output.power */
	{ "ups.power", 0, 1.0, PW_OID_OUT_POWER ".1", "",
		0, NULL },
	/* Duplicate of the above entry, but pointing at the first index */
	/* xupsOutputWatts.1.0; Value (Integer): 300 */
	{ "ups.power", 0, 1.0, "1.3.6.1.4.1.534.1.4.4.1.4.1.0", "",
		0, NULL },

	{ "ups.status", ST_FLAG_STRING, SU_INFOSIZE, PW_OID_POWER_STATUS, "OFF",
		SU_STATUS_PWR, &pw_pwr_info[0] },
	{ "ups.status", ST_FLAG_STRING, SU_INFOSIZE, PW_OID_ALARM_OB, "",
		SU_STATUS_BATT, &pw_alarm_ob[0] },
	{ "ups.status", ST_FLAG_STRING, SU_INFOSIZE, PW_OID_ALARM_LB, "",
		SU_STATUS_BATT, &pw_alarm_lb[0] },
	{ "ups.status", ST_FLAG_STRING, SU_INFOSIZE, PW_OID_BATT_STATUS, "",
		SU_STATUS_BATT, &pw_battery_abm_status[0] },
#ifdef USE_PW_MODE_INFO
	/* FIXME: should be ups.mode or output.source (need RFC) */
	/* Note: this define is not set via project options; code hidden with
	 * commit to "snmp-ups: support newer Genepi management cards" */
	{ "ups.type", ST_FLAG_STRING, SU_INFOSIZE, PW_OID_POWER_STATUS, "",
		SU_FLAG_STATIC | SU_FLAG_OK, &pw_mode_info[0] },
#endif /* USE_PW_MODE_INFO */
	/* xupsTopologyType.0; Value (Integer): 32 */
	{ "ups.type", ST_FLAG_STRING, SU_INFOSIZE, "1.3.6.1.4.1.534.1.13.1.0", "",
		SU_FLAG_STATIC | SU_FLAG_OK, &pw_topology_info[0] },
	/* FIXME: should be removed in favor of their output. equivalent! */
	{ "ups.realpower.nominal", 0, 1.0, PW_OID_CONF_POWER, "",
		0, NULL },
	/* FIXME: should be removed in favor of output.power.nominal */
	{ "ups.power.nominal", 0, 1.0, IETF_OID_CONF_OUT_VA, "",
		0, NULL },
	/* XUPS-MIB::xupsEnvAmbientTemp.0 */
	{ "ups.temperature", 0, 1.0, "1.3.6.1.4.1.534.1.6.1.0", "", 0, NULL },
	/* FIXME: These 2 data needs RFC! */
	/* XUPS-MIB::xupsEnvAmbientLowerLimit.0 */
	{ "ups.temperature.low", ST_FLAG_RW, 1.0, "1.3.6.1.4.1.534.1.6.2.0", "", 0, NULL },
	/* XUPS-MIB::xupsEnvAmbientUpperLimit.0 */
	{ "ups.temperature.high", ST_FLAG_RW, 1.0, "1.3.6.1.4.1.534.1.6.3.0", "", 0, NULL },
	/* XUPS-MIB::xupsTestBatteryStatus */
	{ "ups.test.result", ST_FLAG_STRING, SU_INFOSIZE, "1.3.6.1.4.1.534.1.8.2.0", "", 0, &pw_batt_test_info[0] },
	/* UPS-MIB::upsAutoRestart */
	{ "ups.start.auto", ST_FLAG_RW | ST_FLAG_STRING, SU_INFOSIZE, "1.3.6.1.2.1.33.1.8.5.0", "", SU_FLAG_OK, &pw_yes_no_info[0] },
	/* XUPS-MIB::xupsBatteryAbmStatus.0 */
	{ "battery.charger.status", ST_FLAG_STRING, SU_INFOSIZE, "1.3.6.1.4.1.534.1.2.5.0", "", SU_STATUS_BATT, &pw_abm_status_info[0] },

	/* Battery page */
	{ "battery.charge", 0, 1.0, PW_OID_BATT_CHARGE, "",
		0, NULL },
	{ "battery.runtime", 0, 1.0, PW_OID_BATT_RUNTIME, "",
		0, NULL },
	{ "battery.voltage", 0, 1.0, PW_OID_BATT_VOLTAGE, "",
		0, NULL },
	{ "battery.current", 0, 0.1, PW_OID_BATT_CURRENT, "",
		0, NULL },
	{ "battery.runtime.low", 0, 60.0, IETF_OID_CONF_RUNTIME_LOW, "",
		0, NULL },
	{ "battery.date", ST_FLAG_RW | ST_FLAG_STRING, SU_INFOSIZE, ".1.3.6.1.4.1.534.1.2.6.0", NULL, SU_FLAG_OK, NULL },

	/* Output page */
	{ "output.phases", 0, 1.0, PW_OID_OUT_LINES, "", 0, NULL },
	/* XUPS-MIB::xupsOutputFrequency.0 */
	{ "output.frequency", 0, 0.1, "1.3.6.1.4.1.534.1.4.2.0", "", 0, NULL },
	/* XUPS-MIB::xupsConfigOutputFreq.0 */
	{ "output.frequency.nominal", 0, 0.1, "1.3.6.1.4.1.534.1.10.4.0", "", 0, NULL },
	/* XUPS-MIB::xupsOutputVoltage.1 */
	{ "output.voltage", 0, 1.0, "1.3.6.1.4.1.534.1.4.4.1.2.1", "", SU_OUTPUT_1, NULL },
	/* Duplicate of the above entry, but pointing at the first index */
	/* xupsOutputVoltage.1.0; Value (Integer): 230 */
	{ "output.voltage", 0, 1.0, "1.3.6.1.4.1.534.1.4.4.1.2.1.0", "", SU_OUTPUT_1, NULL },
	/* XUPS-MIB::xupsConfigOutputVoltage.0 */
	{ "output.voltage.nominal", 0, 1.0, "1.3.6.1.4.1.534.1.10.1.0", "", 0, NULL },
	/* XUPS-MIB::xupsConfigLowOutputVoltageLimit.0 */
	{ "output.voltage.low", 0, 1.0, ".1.3.6.1.4.1.534.1.10.6.0", "", 0, NULL },
	/* XUPS-MIB::xupsConfigHighOutputVoltageLimit.0 */
	{ "output.voltage.high", 0, 1.0, ".1.3.6.1.4.1.534.1.10.7.0", "", 0, NULL },
	{ "output.current", 0, 1.0, PW_OID_OUT_CURRENT ".1", "",
		SU_OUTPUT_1, NULL },
	/* Duplicate of the above entry, but pointing at the first index */
	/* xupsOutputCurrent.1.0; Value (Integer): 0 */
	{ "output.current", 0, 1.0, "1.3.6.1.4.1.534.1.4.4.1.3.1.0", "",
		SU_OUTPUT_1, NULL },
	{ "output.realpower", 0, 1.0, PW_OID_OUT_POWER ".1", "",
		SU_OUTPUT_1, NULL },
	/* Duplicate of the above entry, but pointing at the first index */
	/* Name/OID: xupsOutputWatts.1.0; Value (Integer): 1200 */
	{ "output.realpower", 0, 1.0, "1.3.6.1.4.1.534.1.4.4.1.4.1.0", "",
		0, NULL },
	/* Duplicate of "ups.realpower.nominal"
	 * FIXME: map either ups or output, but not both (or have an auto-remap) */
	{ "output.realpower.nominal", 0, 1.0, PW_OID_CONF_POWER, "",
		0, NULL },
	{ "output.L1-N.voltage", 0, 1.0, PW_OID_OUT_VOLTAGE ".1", "",
		SU_OUTPUT_3, NULL },
	{ "output.L2-N.voltage", 0, 1.0, PW_OID_OUT_VOLTAGE ".2", "",
		SU_OUTPUT_3, NULL },
	{ "output.L3-N.voltage", 0, 1.0, PW_OID_OUT_VOLTAGE ".3", "",
		SU_OUTPUT_3, NULL },
	{ "output.L1.current", 0, 1.0, PW_OID_OUT_CURRENT ".1", "",
		SU_OUTPUT_3, NULL },
	{ "output.L2.current", 0, 1.0, PW_OID_OUT_CURRENT ".2", "",
		SU_OUTPUT_3, NULL },
	{ "output.L3.current", 0, 1.0, PW_OID_OUT_CURRENT ".3", "",
		SU_OUTPUT_3, NULL },
	{ "output.L1.realpower", 0, 1.0, PW_OID_OUT_POWER ".1", "",
		SU_OUTPUT_3, NULL },
	{ "output.L2.realpower", 0, 1.0, PW_OID_OUT_POWER ".2", "",
		SU_OUTPUT_3, NULL },
	{ "output.L3.realpower", 0, 1.0, PW_OID_OUT_POWER ".3", "",
		SU_OUTPUT_3, NULL },
	/* FIXME: should better be output.Lx.load */
	{ "output.L1.power.percent", 0, 1.0, IETF_OID_LOAD_LEVEL ".1", "",
		SU_OUTPUT_3, NULL },
	{ "output.L2.power.percent", 0, 1.0, IETF_OID_LOAD_LEVEL ".2", "",
		SU_OUTPUT_3, NULL },
	{ "output.L3.power.percent", 0, 1.0, IETF_OID_LOAD_LEVEL ".3", "",
		SU_OUTPUT_3, NULL },
	{ "output.voltage.nominal", 0, 1.0, PW_OID_CONF_OVOLTAGE, "",
		0, NULL },

	/* Input page */
	{ "input.phases", 0, 1.0, PW_OID_IN_LINES, "",
		0, NULL },
	{ "input.frequency", 0, 0.1, PW_OID_IN_FREQUENCY, "",
		0, NULL },
	{ "input.voltage", 0, 1.0, PW_OID_IN_VOLTAGE ".0", "",
		SU_INPUT_1, NULL },
	/* Duplicate of the above entry, but pointing at the first index */
	/* xupsInputVoltage.1[.0]; Value (Integer): 245 */
	{ "input.voltage", 0, 1.0, "1.3.6.1.4.1.534.1.3.4.1.2.1", "",
		SU_INPUT_1, NULL },

	/* XUPS-MIB::xupsConfigInputVoltage.0 */
	{ "input.voltage.nominal", 0, 1.0, "1.3.6.1.4.1.534.1.10.2.0", "", 0, NULL },
	{ "input.current", 0, 0.1, PW_OID_IN_CURRENT ".0", "",
		SU_INPUT_1, NULL },
	{ "input.L1-N.voltage", 0, 1.0, PW_OID_IN_VOLTAGE ".1", "",
		SU_INPUT_3, NULL },
	{ "input.L2-N.voltage", 0, 1.0, PW_OID_IN_VOLTAGE ".2", "",
		SU_INPUT_3, NULL },
	{ "input.L3-N.voltage", 0, 1.0, PW_OID_IN_VOLTAGE ".3", "",
		SU_INPUT_3, NULL },
	{ "input.L1.current", 0, 1.0, PW_OID_IN_CURRENT ".1", "",
		SU_INPUT_3, NULL },
	{ "input.L2.current", 0, 1.0, PW_OID_IN_CURRENT ".2", "",
		SU_INPUT_3, NULL },
	{ "input.L3.current", 0, 1.0, PW_OID_IN_CURRENT ".3", "",
		SU_INPUT_3, NULL },
	{ "input.L1.realpower", 0, 1.0, PW_OID_IN_POWER ".1", "",
		SU_INPUT_3, NULL },
	{ "input.L2.realpower", 0, 1.0, PW_OID_IN_POWER ".2", "",
		SU_INPUT_3, NULL },
	{ "input.L3.realpower", 0, 1.0, PW_OID_IN_POWER ".3", "",
		SU_INPUT_3, NULL },
	{ "input.quality", 0, 1.0, PW_OID_IN_LINE_BADS, "",
		0, NULL },

	/* FIXME: this segfaults! do we assume the same number of bypass phases as input phases?
	{ "input.bypass.phases", 0, 1.0, PW_OID_BY_LINES, "", 0, NULL }, */
	{ "input.bypass.frequency", 0, 0.1, PW_OID_BY_FREQUENCY, "", 0, NULL },
	{ "input.bypass.voltage", 0, 1.0, PW_OID_BY_VOLTAGE ".0", "",
		SU_INPUT_1, NULL },
	/* Duplicate of the above entry, but pointing at the first index */
	/* xupsBypassVoltage.1.0; Value (Integer): 244 */
	{ "input.bypass.voltage", 0, 1.0, "1.3.6.1.4.1.534.1.5.3.1.2.1.0", "",
		SU_INPUT_1, NULL },
	{ "input.bypass.L1-N.voltage", 0, 1.0, PW_OID_BY_VOLTAGE ".1", "",
		SU_INPUT_3, NULL },
	{ "input.bypass.L2-N.voltage", 0, 1.0, PW_OID_BY_VOLTAGE ".2", "",
		SU_INPUT_3, NULL },
	{ "input.bypass.L3-N.voltage", 0, 1.0, PW_OID_BY_VOLTAGE ".3", "",
		SU_INPUT_3, NULL },

	/* Outlet page */
	/* XUPS-MIB::xupsNumReceptacles; Value (Integer): 2 */
	{ "outlet.count", 0, 1, ".1.3.6.1.4.1.534.1.12.1.0", NULL, SU_FLAG_STATIC, NULL },
	/* XUPS-MIB::xupsRecepIndex.X; Value (Integer): X */
	{ "outlet.%i.id", 0, 1, ".1.3.6.1.4.1.534.1.12.2.1.1.%i", NULL, SU_FLAG_STATIC | SU_OUTLET, NULL },
	/* This MIB does not provide outlets switchability info. So map to a nearby
		OID, for data activation, and map all values to "yes" */
	{ "outlet.%i.switchable", 0, 1, ".1.3.6.1.4.1.534.1.12.2.1.1.%i", NULL, SU_FLAG_STATIC | SU_OUTLET, NULL },
	/* XUPS-MIB::xupsRecepStatus.X; Value (Integer): 1 */
	{ "outlet.%i.status", 0, 1, ".1.3.6.1.4.1.534.1.12.2.1.2.%i", NULL, SU_OUTLET, &pw_outlet_status_info[0] },

	/* Ambient collection */
	/* EMP001 (legacy) mapping */
	/* XUPS-MIB::xupsEnvRemoteTemp.0 */
	{ "ambient.temperature", 0, 1.0, "1.3.6.1.4.1.534.1.6.5.0", "", 0, NULL },
	/* XUPS-MIB::xupsEnvRemoteTempLowerLimit.0 */
	{ "ambient.temperature.low", ST_FLAG_RW, 1.0, "1.3.6.1.4.1.534.1.6.9.0", "", 0, NULL },
	/* XUPS-MIB::xupsEnvRemoteTempUpperLimit.0 */
	{ "ambient.temperature.high", ST_FLAG_RW, 1.0, "1.3.6.1.4.1.534.1.6.10.0", "", 0, NULL },
	/* XUPS-MIB::xupsEnvRemoteHumidity.0 */
	{ "ambient.humidity", 0, 1.0, "1.3.6.1.4.1.534.1.6.6.0", "", 0, NULL },
	/* XUPS-MIB::xupsEnvRemoteHumidityLowerLimit.0 */
	{ "ambient.humidity.low", ST_FLAG_RW, 1.0, "1.3.6.1.4.1.534.1.6.11.0", "", 0, NULL },
	/* XUPS-MIB::xupsEnvRemoteHumidityUpperLimit.0 */
	{ "ambient.humidity.high", ST_FLAG_RW, 1.0, "1.3.6.1.4.1.534.1.6.12.0", "", 0, NULL },
	/* XUPS-MIB::xupsContactDescr.n */
	{ "ambient.contacts.1.name", ST_FLAG_STRING, 1.0, ".1.3.6.1.4.1.534.1.6.8.1.4.1", "", 0, NULL },
	{ "ambient.contacts.2.name", ST_FLAG_STRING, 1.0, ".1.3.6.1.4.1.534.1.6.8.1.4.2", "", 0, NULL },
	/* XUPS-MIB::xupsContactState.n */
	{ "ambient.contacts.1.status", ST_FLAG_STRING, 1.0, ".1.3.6.1.4.1.534.1.6.8.1.3.1", "", 0, &pw_ambient_drycontacts_info[0] },
	{ "ambient.contacts.2.status", ST_FLAG_STRING, 1.0, ".1.3.6.1.4.1.534.1.6.8.1.3.2", "", 0, &pw_ambient_drycontacts_info[0] },

	/* EMP002 (EATON EMP MIB) mapping, including daisychain support */
	/* Warning: indexes start at '1' not '0'! */
	/* sensorCount.0 */
	{ "ambient.count", ST_FLAG_RW, 1.0, ".1.3.6.1.4.1.534.6.8.1.1.1.0", "", 0, NULL },
	/* CommunicationStatus.n */
	{ "ambient.%i.present", ST_FLAG_STRING, SU_INFOSIZE, ".1.3.6.1.4.1.534.6.8.1.1.4.1.1.%i",
		NULL, SU_AMBIENT_TEMPLATE, &emp002_ambient_presence_info[0] },
	/* sensorName.n: OctetString EMPDT1H1C2 @1 */
	{ "ambient.%i.name", ST_FLAG_STRING, 1.0, ".1.3.6.1.4.1.534.6.8.1.1.3.1.1.%i", "", SU_AMBIENT_TEMPLATE, NULL },
	/* sensorManufacturer.n */
	{ "ambient.%i.mfr", ST_FLAG_STRING, 1.0, ".1.3.6.1.4.1.534.6.8.1.1.2.1.6.%i", "", SU_AMBIENT_TEMPLATE, NULL },
	/* sensorModel.n */
	{ "ambient.%i.model", ST_FLAG_STRING, 1.0, ".1.3.6.1.4.1.534.6.8.1.1.2.1.7.%i", "", SU_AMBIENT_TEMPLATE, NULL },
	/* sensorSerialNumber.n */
	{ "ambient.%i.serial", ST_FLAG_STRING, 1.0, ".1.3.6.1.4.1.534.6.8.1.1.2.1.9.%i", "", SU_AMBIENT_TEMPLATE, NULL },
	/* sensorUuid.n */
	{ "ambient.%i.id", ST_FLAG_STRING, 1.0, ".1.3.6.1.4.1.534.6.8.1.1.2.1.2.%i", "", SU_AMBIENT_TEMPLATE, NULL },
	/* sensorAddress.n */
	{ "ambient.%i.address", 0, 1, ".1.3.6.1.4.1.534.6.8.1.1.2.1.4.%i", "", SU_AMBIENT_TEMPLATE, NULL },
	/* sensorFirmwareVersion.n */
	{ "ambient.%i.firmware", ST_FLAG_STRING, 1.0, ".1.3.6.1.4.1.534.6.8.1.1.2.1.10.%i", "", SU_AMBIENT_TEMPLATE, NULL },
	/* temperatureUnit.1
	 * MUST be before the temperature data reading! */
	{ "ambient.%i.temperature.unit", ST_FLAG_STRING, 1.0, ".1.3.6.1.4.1.534.6.8.1.2.5.0", "", SU_AMBIENT_TEMPLATE, &eaton_sensor_temperature_unit_info[0] },
	/* temperatureValue.n.1 */
	{ "ambient.%i.temperature", 0, 0.1, ".1.3.6.1.4.1.534.6.8.1.2.3.1.3.%i.1", "", SU_AMBIENT_TEMPLATE,
#if WITH_SNMP_LKP_FUN
	&eaton_sensor_temperature_read_info[0]
#else
	NULL
#endif
	},
	{ "ambient.%i.temperature.status", ST_FLAG_STRING, SU_INFOSIZE,
		".1.3.6.1.4.1.534.6.8.1.2.3.1.1.%i.1",
		NULL, SU_AMBIENT_TEMPLATE, &pw_threshold_status_info[0] },
	{ "ups.alarm", ST_FLAG_STRING, SU_INFOSIZE,
		".1.3.6.1.4.1.534.6.8.1.2.3.1.1.%i.1",
		NULL, SU_AMBIENT_TEMPLATE, &pw_threshold_temperature_alarms_info[0] },
	/* FIXME: ambient.n.temperature.{minimum,maximum} */
	/* temperatureThresholdLowCritical.n.1 */
	{ "ambient.%i.temperature.low.critical", ST_FLAG_RW, 0.1, ".1.3.6.1.4.1.534.6.8.1.2.2.1.6.%i.1", "", SU_AMBIENT_TEMPLATE, NULL },
	/* temperatureThresholdLowWarning.n.1 */
	{ "ambient.%i.temperature.low.warning", ST_FLAG_RW, 0.1, ".1.3.6.1.4.1.534.6.8.1.2.2.1.5.%i.1", "", SU_AMBIENT_TEMPLATE, NULL },
	/* temperatureThresholdHighWarning.n.1 */
	{ "ambient.%i.temperature.high.warning", ST_FLAG_RW, 0.1, ".1.3.6.1.4.1.534.6.8.1.2.2.1.7.%i.1", "", SU_AMBIENT_TEMPLATE, NULL },
	/* temperatureThresholdHighCritical.n.1 */
	{ "ambient.%i.temperature.high.critical", ST_FLAG_RW, 0.1, ".1.3.6.1.4.1.534.6.8.1.2.2.1.8.%i.1", "", SU_AMBIENT_TEMPLATE, NULL },
	/* humidityValue.n.1 */
	{ "ambient.%i.humidity", 0, 0.1, ".1.3.6.1.4.1.534.6.8.1.3.3.1.3.%i.1", "", SU_AMBIENT_TEMPLATE, NULL },
	{ "ambient.%i.humidity.status", ST_FLAG_STRING, SU_INFOSIZE,
		".1.3.6.1.4.1.534.6.8.1.3.3.1.1.%i.1",
		NULL, SU_AMBIENT_TEMPLATE, &pw_threshold_status_info[0] },
	{ "ups.alarm", ST_FLAG_STRING, SU_INFOSIZE,
		".1.3.6.1.4.1.534.6.8.1.3.3.1.1.%i.1",
		NULL, SU_AMBIENT_TEMPLATE, &pw_threshold_humidity_alarms_info[0] },
	/* FIXME: consider ambient.n.humidity.{minimum,maximum} */
	/* humidityThresholdLowCritical.n.1 */
	{ "ambient.%i.humidity.low.critical", ST_FLAG_RW, 0.1, ".1.3.6.1.4.1.534.6.8.1.3.2.1.6.%i.1", "", SU_AMBIENT_TEMPLATE, NULL },
	/* humidityThresholdLowWarning.n.1 */
	{ "ambient.%i.humidity.low.warning", ST_FLAG_RW, 0.1, ".1.3.6.1.4.1.534.6.8.1.3.2.1.5.%i.1", "", SU_AMBIENT_TEMPLATE, NULL },
	/* humidityThresholdHighWarning.n.1 */
	{ "ambient.%i.humidity.high.warning", ST_FLAG_RW, 0.1, ".1.3.6.1.4.1.534.6.8.1.3.2.1.7.%i.1", "", SU_AMBIENT_TEMPLATE, NULL },
	/* humidityThresholdHighCritical.n.1 */
	{ "ambient.%i.humidity.high.critical", ST_FLAG_RW, 0.1, ".1.3.6.1.4.1.534.6.8.1.3.2.1.8.%i.1", "", SU_AMBIENT_TEMPLATE, NULL },
	/* digitalInputName.n.{1,2} */
	{ "ambient.%i.contacts.1.name", ST_FLAG_STRING, 1.0, ".1.3.6.1.4.1.534.6.8.1.4.2.1.1.%i.1", "", SU_AMBIENT_TEMPLATE, NULL },
	{ "ambient.%i.contacts.2.name", ST_FLAG_STRING, 1.0, ".1.3.6.1.4.1.534.6.8.1.4.2.1.1.%i.2", "", SU_AMBIENT_TEMPLATE, NULL },
	/* digitalInputPolarity.n */
	{ "ambient.%i.contacts.1.config", ST_FLAG_RW | ST_FLAG_STRING, SU_INFOSIZE, ".1.3.6.1.4.1.534.6.8.1.4.2.1.3.%i.1", "", SU_AMBIENT_TEMPLATE, &ambient_drycontacts_polarity_info[0] },
	{ "ambient.%i.contacts.2.config", ST_FLAG_RW | ST_FLAG_STRING, SU_INFOSIZE, ".1.3.6.1.4.1.534.6.8.1.4.2.1.3.%i.2", "", SU_AMBIENT_TEMPLATE, &ambient_drycontacts_polarity_info[0] },
	/* XUPS-MIB::xupsContactState.n */
	{ "ambient.%i.contacts.1.status", ST_FLAG_STRING, 1.0, ".1.3.6.1.4.1.534.6.8.1.4.3.1.3.%i.1", "", SU_AMBIENT_TEMPLATE, &ambient_drycontacts_state_info[0] },
	{ "ambient.%i.contacts.2.status", ST_FLAG_STRING, 1.0, ".1.3.6.1.4.1.534.6.8.1.4.3.1.3.%i.2", "", SU_AMBIENT_TEMPLATE, &ambient_drycontacts_state_info[0] },

	/* instant commands */
	{ "test.battery.start.quick", 0, 1, PW_OID_BATTEST_START, "",
		SU_TYPE_CMD | SU_FLAG_OK, NULL },
	/* Shed load and restart when line power back on; cannot be canceled */
	{ "shutdown.return", 0, DEFAULT_SHUTDOWNDELAY, PW_OID_CONT_LOAD_SHED_AND_RESTART, "",
		SU_TYPE_CMD | SU_FLAG_OK, NULL },
	/* Cancel output off, by writing 0 to xupsControlOutputOffDelay */
	{ "shutdown.stop", 0, 0, PW_OID_CONT_OFFDELAY, "",
		SU_TYPE_CMD | SU_FLAG_OK, NULL },
	/* XUPS-MIB::xupsControlOutputOffDelay */
	/* load off after 1 sec, shortest possible delay; 0 cancels */
	{ "load.off", 0, 1, PW_OID_CONT_OFFDELAY, "1",
		SU_TYPE_CMD | SU_FLAG_OK, NULL },
	/* Delayed version, parameter is mandatory (so dfl is NULL)! */
	{ "load.off.delay", 0, 1, PW_OID_CONT_OFFDELAY, NULL,
		SU_TYPE_CMD | SU_FLAG_OK, NULL },
	/* XUPS-MIB::xupsControlOutputOnDelay */
	/* load on after 1 sec, shortest possible delay; 0 cancels */
	{ "load.on", 0, 1, PW_OID_CONT_ONDELAY, "1",
		SU_TYPE_CMD | SU_FLAG_OK, NULL },
	/* Delayed version, parameter is mandatory (so dfl is NULL)! */
	{ "load.on.delay", 0, 1, PW_OID_CONT_ONDELAY, NULL,
		SU_TYPE_CMD | SU_FLAG_OK, NULL },

	/* Delays handling:
	 * 0-n :Time in seconds until the command is issued
	 * -1:Cancel a pending Off/On command */
	/* XUPS-MIB::xupsRecepOffDelaySecs.n */
	{ "outlet.%i.load.off", 0, 1, ".1.3.6.1.4.1.534.1.12.2.1.3.%i",
		"0", SU_TYPE_CMD | SU_OUTLET, NULL },
	/* XUPS-MIB::xupsRecepOnDelaySecs.n */
	{ "outlet.%i.load.on", 0, 1, ".1.3.6.1.4.1.534.1.12.2.1.4.%i",
		"0", SU_TYPE_CMD | SU_OUTLET, NULL },
	/* Delayed version, parameter is mandatory (so dfl is NULL)! */
	{ "outlet.%i.load.off.delay", 0, 1, ".1.3.6.1.4.1.534.1.12.2.1.3.%i",
		NULL, SU_TYPE_CMD | SU_OUTLET, NULL },
	/* XUPS-MIB::xupsRecepOnDelaySecs.n */
	{ "outlet.%i.load.on.delay", 0, 1, ".1.3.6.1.4.1.534.1.12.2.1.4.%i",
		NULL, SU_TYPE_CMD | SU_OUTLET, NULL },

	{ "ups.alarms", 0, 1.0, PW_OID_ALARMS, "",
		0, NULL },

	/* end of structure. */
	{ NULL, 0, 0, NULL, NULL, 0, NULL }
} ;

static alarms_info_t pw_alarms[] = {
	/* xupsLowBattery */
	{ PW_OID_ALARM_LB, "LB", NULL },
	/* xupsOutputOverload */
	{ ".1.3.6.1.4.1.534.1.7.7", "OVER", "Output overload!" },
	/* xupsInternalFailure */
	{ ".1.3.6.1.4.1.534.1.7.8", NULL, "Internal failure!" },
	/* xupsBatteryDischarged */
	{ ".1.3.6.1.4.1.534.1.7.9", NULL, "Battery discharged!" },
	/* xupsInverterFailure */
	{ ".1.3.6.1.4.1.534.1.7.10", NULL, "Inverter failure!" },
	/* xupsOnBypass
	 * FIXME: informational (not an alarm),
	 * to RFC'ed for device.event? */
	{ ".1.3.6.1.4.1.534.1.7.11", "BYPASS", "On bypass!" },
	/* xupsBypassNotAvailable
	 * FIXME: informational (not an alarm),
	 * to RFC'ed for device.event? */
	{ ".1.3.6.1.4.1.534.1.7.12", NULL, "Bypass not available!" },
	/* xupsOutputOff
	 * FIXME: informational (not an alarm),
	 * to RFC'ed for device.event? */
	{ ".1.3.6.1.4.1.534.1.7.13", "OFF", "Output off!" },
	/* xupsInputFailure
	 * FIXME: informational (not an alarm),
	 * to RFC'ed for device.event? */
	{ ".1.3.6.1.4.1.534.1.7.14", NULL, "Input failure!" },
	/* xupsBuildingAlarm
	 * FIXME: informational (not an alarm),
	 * to RFC'ed for device.event? */
	{ ".1.3.6.1.4.1.534.1.7.15", NULL, "Building alarm!" },
	/* xupsShutdownImminent */
	{ ".1.3.6.1.4.1.534.1.7.16", NULL, "Shutdown imminent!" },
	/* xupsOnInverter
	 * FIXME: informational (not an alarm),
	 * to RFC'ed for device.event? */
	{ ".1.3.6.1.4.1.534.1.7.17", NULL, "On inverter!" },
	/* xupsBreakerOpen
	 * FIXME: informational (not an alarm),
	 * to RFC'ed for device.event? */
	{ ".1.3.6.1.4.1.534.1.7.20", NULL, "Breaker open!" },
	/* xupsAlarmBatteryBad */
	{ ".1.3.6.1.4.1.534.1.7.23", "RB", "Battery bad!" },
	/* xupsOutputOffAsRequested
	 * FIXME: informational (not an alarm),
	 * to RFC'ed for device.event? */
	{ ".1.3.6.1.4.1.534.1.7.24", "OFF", "Output off as requested!" },
	/* xupsDiagnosticTestFailed
	 * FIXME: informational (not an alarm),
	 * to RFC'ed for device.event? */
	{ ".1.3.6.1.4.1.534.1.7.25", NULL, "Diagnostic test failure!" },
	/* xupsCommunicationsLost */
	{ ".1.3.6.1.4.1.534.1.7.26", NULL, "Communication with UPS lost!" },
	/* xupsUpsShutdownPending */
	{ ".1.3.6.1.4.1.534.1.7.27", NULL, "Shutdown pending!" },
	/* xupsAmbientTempBad */
	{ ".1.3.6.1.4.1.534.1.7.29", NULL, "Bad ambient temperature!" },
	/* xupsLossOfRedundancy */
	{ ".1.3.6.1.4.1.534.1.7.30", NULL, "Redundancy lost!" },
	/* xupsAlarmTempBad */
	{ ".1.3.6.1.4.1.534.1.7.31", NULL, "Bad temperature!" },
	/* xupsAlarmChargerFailed */
	{ ".1.3.6.1.4.1.534.1.7.32", NULL, "Charger failure!" },
	/* xupsAlarmFanFailure */
	{ ".1.3.6.1.4.1.534.1.7.33", NULL, "Fan failure!" },
	/* xupsAlarmFuseFailure */
	{ ".1.3.6.1.4.1.534.1.7.34", NULL, "Fuse failure!" },
	/* xupsPowerSwitchBad */
	{ ".1.3.6.1.4.1.534.1.7.35", NULL, "Powerswitch failure!" },
	/* xupsModuleFailure */
	{ ".1.3.6.1.4.1.534.1.7.36", NULL, "Parallel or composite module failure!" },
	/* xupsOnAlternatePowerSource
	 * FIXME: informational (not an alarm),
	 * to RFC'ed for device.event? */
	{ ".1.3.6.1.4.1.534.1.7.37", NULL, "Using alternative power source!" },
	/* xupsAltPowerNotAvailable
	 * FIXME: informational (not an alarm),
	 * to RFC'ed for device.event? */
	{ ".1.3.6.1.4.1.534.1.7.38", NULL, "Alternative power source unavailable!" },
	/* xupsRemoteTempBad */
	{ ".1.3.6.1.4.1.534.1.7.40", NULL, "Bad remote temperature!" },
	/* xupsRemoteHumidityBad */
	{ ".1.3.6.1.4.1.534.1.7.41", NULL, "Bad remote humidity!" },
	/* xupsAlarmOutputBad */
	{ ".1.3.6.1.4.1.534.1.7.42", NULL, "Bad output condition!" },
	/* xupsAlarmAwaitingPower
	 * FIXME: informational (not an alarm),
	 * to RFC'ed for device.event? */
	{ ".1.3.6.1.4.1.534.1.7.43", NULL, "Awaiting power!" },
	/* xupsOnMaintenanceBypass
	 * FIXME: informational (not an alarm),
	 * to RFC'ed for device.event?
	 * FIXME: NUT currently doesn't distinguish between Maintenance and
	 * Automatic Bypass (both published as "ups.alarm: BYPASS)
	 * Should we make the distinction? */
	{ ".1.3.6.1.4.1.534.1.7.44", "BYPASS", "On maintenance bypass!" },


	/* end of structure. */
	{ NULL, NULL, NULL }
} ;


mib2nut_info_t	powerware = { "pw", PW_MIB_VERSION, NULL, PW_OID_MODEL_NAME, pw_mib, POWERWARE_SYSOID , pw_alarms };
mib2nut_info_t	pxgx_ups = { "pxgx_ups", PW_MIB_VERSION, NULL, PW_OID_MODEL_NAME, pw_mib, EATON_PXGX_SYSOID , pw_alarms };<|MERGE_RESOLUTION|>--- conflicted
+++ resolved
@@ -149,28 +149,6 @@
  */
 #ifdef USE_PW_MODE_INFO
 static info_lkp_t pw_mode_info[] = {
-<<<<<<< HEAD
-	{   1, ""  },
-	{   2, ""  },
-	{   3, "normal" },
-	{   4, "" },
-	{   5, "" },
-	{   6, "" },
-	{   7, "" },
-	{   8, "parallel capacity" },
-	{   9, "parallel redundancy" },
-	{  10, "high efficiency" },
-	/* Extended status values,
-	 * FIXME: check for source and completion */
-	{ 240, ""                /* battery (0xF0) */ },
-	{ 100, ""                /* maintenanceBypass (0x64) */ },
-	{  96, ""                /* Bypass (0x60) */ },
-	{  81, "high efficiency" /* high efficiency (0x51) */ },
-	{  80, "normal"          /* normal (0x50) */ },
-	{  64, ""                /* UPS supporting load, normal degraded mode (0x40) */ },
-	{  16, ""                /* none (0x10) */ },
-	{   0, NULL }
-=======
 	{   1, "", NULL, NULL },
 	{   2, "", NULL, NULL },
 	{   3, "normal", NULL, NULL },
@@ -181,7 +159,8 @@
 	{   8, "parallel capacity", NULL, NULL },
 	{   9, "parallel redundancy", NULL, NULL },
 	{  10, "high efficiency", NULL, NULL },
-	/* Extended status values */
+	/* Extended status values,
+	 * FIXME: check for source and completion */
 	{ 240, ""                /* battery (0xF0) */, NULL, NULL },
 	{ 100, ""                /* maintenanceBypass (0x64) */, NULL, NULL },
 	{  96, ""                /* Bypass (0x60) */, NULL, NULL },
@@ -190,7 +169,6 @@
 	{  64, ""                /* UPS supporting load, normal degraded mode (0x40) */, NULL, NULL },
 	{  16, ""                /* none (0x10) */, NULL, NULL },
 	{   0, NULL, NULL, NULL }
->>>>>>> b263e476
 };
 #endif /* USE_PW_MODE_INFO */
 
@@ -231,17 +209,7 @@
 	{ 0, NULL, NULL, NULL }
 } ;
 
-<<<<<<< HEAD
 static info_lkp_t pw_abm_status_info[] = {
-	{ 1, "charging" },
-	{ 2, "discharging" },
-	{ 3, "floating" },
-	{ 4, "resting" },
-	{ 5, "unknown" },   /* Undefined - ABM is not activated */
-	{ 6, "disabled" },  /* ABM Charger Disabled */
-	{ 0, NULL }
-=======
-static info_lkp_t eaton_abm_status_info[] = {
 	{ 1, "charging", NULL, NULL },
 	{ 2, "discharging", NULL, NULL },
 	{ 3, "floating", NULL, NULL },
@@ -249,7 +217,6 @@
 	{ 5, "unknown", NULL, NULL },   /* Undefined - ABM is not activated */
 	{ 6, "disabled", NULL, NULL },  /* ABM Charger Disabled */
 	{ 0, NULL, NULL, NULL }
->>>>>>> b263e476
 };
 
 static info_lkp_t pw_batt_test_info[] = {
@@ -263,17 +230,10 @@
 	{ 0, NULL, NULL, NULL }
 };
 
-<<<<<<< HEAD
 static info_lkp_t pw_yes_no_info[] = {
-	{ 1, "yes" },
-	{ 2, "no" },
-	{ 0, NULL }
-=======
-static info_lkp_t ietf_yes_no_info[] = {
 	{ 1, "yes", NULL, NULL },
 	{ 2, "no", NULL, NULL },
 	{ 0, NULL, NULL, NULL }
->>>>>>> b263e476
 };
 
 static info_lkp_t pw_outlet_status_info[] = {
@@ -298,6 +258,8 @@
 };
 
 #if WITH_SNMP_LKP_FUN
+/* TODO: Also rename stuff from eaton_* prefix to pw_* specific prefix? */
+
 /* Note: eaton_sensor_temperature_unit_fun() is defined in powerware-helpers.c
  * Future work for DMF might provide a same-named routine via LUA-C gateway.
  */
