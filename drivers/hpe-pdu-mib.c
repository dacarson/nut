/*  hpe-pdu-mib.c - subdriver to monitor HPE ePDU SNMP devices with NUT
 *
 *  Copyright (C)
 *  2011 - 2016	Arnaud Quette <arnaud.quette@free.fr>
 *  2019        Arnaud Quette <ArnaudQuette@eaton.com>
 *
 *  This program is free software; you can redistribute it and/or modify
 *  it under the terms of the GNU General Public License as published by
 *  the Free Software Foundation; either version 2 of the License, or
 *  (at your option) any later version.
 *
 *  This program is distributed in the hope that it will be useful,
 *  but WITHOUT ANY WARRANTY; without even the implied warranty of
 *  MERCHANTABILITY or FITNESS FOR A PARTICULAR PURPOSE.  See the
 *  GNU General Public License for more details.
 *
 *
 *  You should have received a copy of the GNU General Public License
 *  along with this program; if not, write to the Free Software
 *  Foundation, Inc., 59 Temple Place, Suite 330, Boston, MA 02111-1307 USA
 *
 */

#include "hpe-pdu-mib.h"
#include "dstate.h"

#define HPE_EPDU_MIB_VERSION      "0.34"
#define HPE_EPDU_MIB_SYSOID       ".1.3.6.1.4.1.232.165.7"
#define HPE_EPDU_OID_MODEL_NAME	".1.3.6.1.4.1.232.165.7.1.2.1.3.0"

static info_lkp_t hpe_pdu_outlet_status_info[] = {
	info_lkp_default(1, "off"),
	info_lkp_default(2, "on"),
	info_lkp_default(3, "pendingOff"),	/* transitional status */
	info_lkp_default(4, "pendingOn"),	/* transitional status */
	info_lkp_sentinel
};

static info_lkp_t hpe_pdu_outletgroups_status_info[] = {
	info_lkp_default(1, "N/A"),	/* notApplicable, if group.type == outlet-section */
	info_lkp_default(2, "on"),	/* breakerOn */
	info_lkp_default(3, "off"),	/* breakerOff */
	info_lkp_sentinel
};

static info_lkp_t hpe_pdu_outlet_switchability_info[] = {
	info_lkp_default(1, "yes"),
	info_lkp_default(2, "no"),
	info_lkp_sentinel
};

/* The physical type of outlet */
static info_lkp_t hpe_pdu_outlet_type_info[] = {
	info_lkp_default(0, "unknown"),
	info_lkp_default(1, "iecC13"),
	info_lkp_default(2, "iecC19"),
	info_lkp_default(10, "uk"),
	info_lkp_default(11, "french"),
	info_lkp_default(12, "schuko"),
	info_lkp_default(20, "nema515"),
	info_lkp_default(21, "nema51520"),
	info_lkp_default(22, "nema520"),
	info_lkp_default(23, "nemaL520"),
	info_lkp_default(24, "nemaL530"),
	info_lkp_default(25, "nema615"),
	info_lkp_default(26, "nema620"),
	info_lkp_default(27, "nemaL620"),
	info_lkp_default(28, "nemaL630"),
	info_lkp_default(29, "nemaL715"),
	info_lkp_default(30, "rf203p277"),
	info_lkp_sentinel
};

static info_lkp_t hpe_pdu_ambient_presence_info[] = {
	info_lkp_default(-1, "unknown"),
	info_lkp_default(1, "no"),	/* disconnected */
	info_lkp_default(2, "yes"),	/* connected */
	info_lkp_sentinel
};

static info_lkp_t hpe_pdu_threshold_status_info[] = {
	info_lkp_default(1, "good"),	/* No threshold triggered */
	info_lkp_default(2, "warning-low"),	/* Warning low threshold triggered */
	info_lkp_default(3, "critical-low"),	/* Critical low threshold triggered */
	info_lkp_default(4, "warning-high"),	/* Warning high threshold triggered */
	info_lkp_default(5, "critical-high"),	/* Critical high threshold triggered */
	info_lkp_sentinel
};

static info_lkp_t hpe_pdu_threshold_frequency_status_info[] = {
	info_lkp_default(1, "good"),	/* No threshold triggered */
	info_lkp_default(2, "out-of-range"),	/* Frequency out of range triggered */
	info_lkp_sentinel
};

static info_lkp_t hpe_pdu_ambient_drycontacts_info[] = {
	info_lkp_default(-1, "unknown"),
	info_lkp_default(0, "unknown"),
<<<<<<< HEAD
	info_lkp_default(1, "open"),
=======
	info_lkp_default(1, "opened"),
>>>>>>> 6abd95e3
	info_lkp_default(2, "closed"),
	info_lkp_default(3, "bad"),
	/* FIXME: what to do with that? */
	info_lkp_sentinel
};

static info_lkp_t hpe_pdu_threshold_voltage_alarms_info[] = {
	info_lkp_default(1, ""),	/* No threshold triggered */
	info_lkp_default(2, "low voltage warning!"),	/* Warning low threshold triggered */
	info_lkp_default(3, "low voltage critical!"),	/* Critical low threshold triggered */
	info_lkp_default(4, "high voltage warning!"),	/* Warning high threshold triggered */
	info_lkp_default(5, "high voltage critical!"),	/* Critical high threshold triggered */
	info_lkp_sentinel
};

static info_lkp_t hpe_pdu_threshold_current_alarms_info[] = {
	info_lkp_default(1, ""),	/* No threshold triggered */
	info_lkp_default(2, "low current warning!"),	/* Warning low threshold triggered */
	info_lkp_default(3, "low current critical!"),	/* Critical low threshold triggered */
	info_lkp_default(4, "high current warning!"),	/* Warning high threshold triggered */
	info_lkp_default(5, "high current critical!"),	/* Critical high threshold triggered */
	info_lkp_sentinel
};

static info_lkp_t hpe_pdu_threshold_frequency_alarm_info[] = {
	info_lkp_default(1, ""),	/* No threshold triggered */
	info_lkp_default(2, "frequency out of range!"),	/* Frequency out of range triggered */
	info_lkp_sentinel
};

static info_lkp_t hpe_pdu_threshold_temperature_alarms_info[] = {
	info_lkp_default(1, ""),	/* No threshold triggered */
	info_lkp_default(2, "low temperature warning!"),	/* Warning low threshold triggered */
	info_lkp_default(3, "low temperature critical!"),	/* Critical low threshold triggered */
	info_lkp_default(4, "high temperature warning!"),	/* Warning high threshold triggered */
	info_lkp_default(5, "high temperature critical!"),	/* Critical high threshold triggered */
	info_lkp_sentinel
};

static info_lkp_t hpe_pdu_threshold_humidity_alarms_info[] = {
	info_lkp_default(1, ""),	/* No threshold triggered */
	info_lkp_default(2, "low humidity warning!"),	/* Warning low threshold triggered */
	info_lkp_default(3, "low humidity critical!"),	/* Critical low threshold triggered */
	info_lkp_default(4, "high humidity warning!"),	/* Warning high threshold triggered */
	info_lkp_default(5, "high humidity critical!"),	/* Critical high threshold triggered */
	info_lkp_sentinel
};

static info_lkp_t hpe_pdu_outlet_group_type_info[] = {
	info_lkp_default(0, "unknown"),
	info_lkp_default(1, "unknown"),
	info_lkp_default(2, "breaker1pole"),
	info_lkp_default(3, "breaker2pole"),
	info_lkp_default(4, "breaker3pole"),
	info_lkp_default(5, "outlet-section"),
	info_lkp_sentinel
};

static info_lkp_t hpe_pdu_input_type_info[] = {
	info_lkp_default(1, "1"),	/* singlePhase     */
	info_lkp_default(2, "2"),	/* splitPhase      */
	info_lkp_default(3, "3"),	/* threePhaseDelta */
	info_lkp_default(4, "3"),	/* threePhaseWye   */
	info_lkp_sentinel
};

static info_lkp_t hpe_pdu_outlet_group_phase_info[] = {
	info_lkp_default(1, "L1"),	/* singlePhase */
	info_lkp_default(2, "L1"),	/* phase1toN   */
	info_lkp_default(3, "L2"),	/* phase2toN   */
	info_lkp_default(4, "L3"),	/* phase3toN   */
	info_lkp_default(5, "L1"),	/* phase1to2   */
	info_lkp_default(6, "L2"),	/* phase2to3   */
	info_lkp_default(7, "L3"),	/* phase3to1   */
	info_lkp_sentinel
};

/* Snmp2NUT lookup table for HPE PDU MIB */
static snmp_info_t hpe_pdu_mib[] = {

	/* standard MIB items */
	snmp_info_default("device.description", ST_FLAG_STRING | ST_FLAG_RW, SU_INFOSIZE, ".1.3.6.1.2.1.1.1.0", NULL, SU_FLAG_OK, NULL),
	snmp_info_default("device.contact", ST_FLAG_STRING | ST_FLAG_RW, SU_INFOSIZE, ".1.3.6.1.2.1.1.4.0", NULL, SU_FLAG_OK, NULL),
	snmp_info_default("device.location", ST_FLAG_STRING | ST_FLAG_RW, SU_INFOSIZE, ".1.3.6.1.2.1.1.6.0", NULL, SU_FLAG_OK, NULL),

	/* Device collection */
	snmp_info_default("device.mfr", ST_FLAG_STRING, SU_INFOSIZE, NULL, "HPE",
		SU_FLAG_STATIC | SU_FLAG_ABSENT | SU_FLAG_OK, NULL),
	/* pdu2Model.0 = STRING: "HP 8.6kVA 208V 30A 3Ph NA/JP maPDU" */
	snmp_info_default("device.model", ST_FLAG_STRING, SU_INFOSIZE,
		".1.3.6.1.4.1.232.165.7.1.2.1.3.%i",
		"HPE ePDU", SU_FLAG_STATIC | SU_FLAG_OK, NULL),
	/* pdu2SerialNumber.0 = STRING: "CN94230105" */
	snmp_info_default("device.serial", ST_FLAG_STRING, SU_INFOSIZE,
		".1.3.6.1.4.1.232.165.7.1.2.1.7.%i",
		"", SU_FLAG_STATIC | SU_FLAG_OK, NULL),
	snmp_info_default("device.type", ST_FLAG_STRING, SU_INFOSIZE, NULL, "pdu",
		SU_FLAG_STATIC | SU_FLAG_ABSENT | SU_FLAG_OK, NULL),
	/* pdu2PartNumber.0 = STRING: "H8B52A" */
	snmp_info_default("device.part", ST_FLAG_STRING, SU_INFOSIZE,
		".1.3.6.1.4.1.232.165.7.1.2.1.6.%i",
		"", SU_FLAG_STATIC | SU_FLAG_OK, NULL),
	/* For daisychain, there is only 1 physical interface! */
	snmp_info_default("device.macaddr", ST_FLAG_STRING, SU_INFOSIZE, ".1.3.6.1.2.1.2.2.1.6.2",
		"", SU_FLAG_STATIC | SU_FLAG_OK, NULL),
	/* Daisychained devices support
	 * Notes: this definition is used to:
	 * - estimate the number of devices, based on the below OID iteration capabilities
	 * - determine the base index of the SNMP OID (ie 0 or 1) */
	/* pdu2NumberPDU.0 = INTEGER: 1 */
	snmp_info_default("device.count", 0, 1,
		".1.3.6.1.4.1.232.165.7.1.1.0",
		"1", SU_FLAG_STATIC, NULL),

	/* UPS collection */
	snmp_info_default("ups.mfr", ST_FLAG_STRING, SU_INFOSIZE, NULL, "HPE",
		SU_FLAG_STATIC | SU_FLAG_ABSENT | SU_FLAG_OK, NULL),
	snmp_info_default("ups.model", ST_FLAG_STRING, SU_INFOSIZE,
		".1.3.6.1.4.1.232.165.7.1.2.1.3.%i",
		"HPE ePDU", SU_FLAG_STATIC | SU_FLAG_OK, NULL),

	/*	FIXME: use unitName.0	(ePDU)?
	 * snmp_info_default("ups.id", ST_FLAG_STRING, SU_INFOSIZE, AR_OID_DEVICE_NAME,
		"unknown", SU_FLAG_STATIC | SU_FLAG_OK, NULL, NULL), */
	snmp_info_default("ups.serial", ST_FLAG_STRING, SU_INFOSIZE,
		".1.3.6.1.4.1.232.165.7.1.2.1.7.%i",
		"", SU_FLAG_STATIC | SU_FLAG_OK, NULL),
	/* FIXME: this entry should be SU_FLAG_SEMI_STATIC */
	/* pdu2FirmwareVersion.0 = STRING: "02.00.0043" */
	snmp_info_default("ups.firmware", ST_FLAG_STRING, SU_INFOSIZE,
		".1.3.6.1.4.1.232.165.7.1.2.1.5.%i",
		"", SU_FLAG_OK, NULL),
	snmp_info_default("ups.type", ST_FLAG_STRING, SU_INFOSIZE, NULL, "pdu",
		SU_FLAG_STATIC | SU_FLAG_ABSENT | SU_FLAG_OK, NULL),

	 /* FIXME: needs a date reformatting callback
	 *   2011-8-29,16:27:25.0,+1:0
	 *   Hex-STRING: 07 DB 08 1D 10 0C 36 00 2B 01 00 00
	 * snmp_info_default("ups.date", ST_FLAG_STRING, SU_INFOSIZE,
		".1.3.6.1.4.1.534.6.6.7.1.2.1.8.0",
		"", SU_FLAG_STATIC | SU_FLAG_OK, NULL),
	 * snmp_info_default("ups.time", ST_FLAG_STRING, SU_INFOSIZE,
		".1.3.6.1.4.1.534.6.6.7.1.2.1.8.0",
		"", SU_FLAG_STATIC | SU_FLAG_OK, NULL),
	 */

	/* Input collection */
	/* Note: for daisychain mode, we must handle phase(s) per device, not as a whole */
	/* pdu2InputType.0 = INTEGER: threePhaseWye(4) */
	snmp_info_default("input.phases", 0, 1, ".1.3.6.1.4.1.232.165.7.2.1.1.1.%i",
		NULL, SU_FLAG_STATIC, &hpe_pdu_input_type_info[0]),

	/* Frequency is measured globally */
	/* pdu2InputFrequency.0 = INTEGER: 500 */
	snmp_info_default("input.frequency", 0, 0.1, ".1.3.6.1.4.1.232.165.7.2.1.1.2.%i",
		NULL, 0, NULL),
	/* pdu2InputFrequencyStatus.0 = INTEGER: good(1) */
	snmp_info_default("input.frequency.status", ST_FLAG_STRING, SU_INFOSIZE,
		".1.3.6.1.4.1.232.165.7.2.1.1.3.%i",
		NULL, SU_FLAG_OK, &hpe_pdu_threshold_frequency_status_info[0]),
	snmp_info_default("ups.alarm", ST_FLAG_STRING, SU_INFOSIZE,
		".1.3.6.1.4.1.232.165.7.2.1.1.3.%i",
		NULL, SU_FLAG_OK, &hpe_pdu_threshold_frequency_alarm_info[0]),
	/* inputCurrentPercentLoad (measured globally)
	 * Current percent load, based on the rated current capacity */
	/* FIXME: input.load is mapped on input.L1.load for both single and 3phase !!! */
	snmp_info_default("input.load", 0, 1.0, ".1.3.6.1.4.1.534.6.6.7.3.3.1.11.%i.1.1",
		NULL, SU_FLAG_NEGINVALID | SU_FLAG_OK, NULL),
	/* pdu2InputPhaseCurrentPercentLoad.0.1 = INTEGER: 0 */
	snmp_info_default("input.L1.load", 0, 1.0, ".1.3.6.1.4.1.232.165.7.2.2.1.18.%i.1",
		NULL, SU_FLAG_NEGINVALID | SU_FLAG_OK, NULL),
	/* pdu2InputPhaseCurrentPercentLoad.0.2 = INTEGER: 0 */
	snmp_info_default("input.L1.load", 0, 1.0, ".1.3.6.1.4.1.232.165.7.2.2.1.18.%i.2",
		NULL, SU_FLAG_NEGINVALID | SU_FLAG_OK, NULL),
	/* pdu2InputPhaseCurrentPercentLoad.0.3 = INTEGER: 0 */
	snmp_info_default("input.L1.load", 0, 1.0, ".1.3.6.1.4.1.232.165.7.2.2.1.18.%i.3",
		NULL, SU_FLAG_NEGINVALID | SU_FLAG_OK, NULL),

	/* FIXME:
	 * - Voltage is only measured per phase, as mV!
	 *   so input.voltage == input.L1.voltage for both single and 3phase
	 * - As per NUT namespace (https://www.networkupstools.org/docs/developer-guide.chunked/apas01.html#_valid_contexts)
	 *   Voltage has to be expressed either phase-phase or phase-neutral
	 *   This is depending on OID inputVoltageMeasType
	 *   INTEGER {singlePhase (1),phase1toN (2),phase2toN (3),phase3toN (4),phase1to2 (5),phase2to3 (6),phase3to1 (7)
	 * 		=> RFC input.Lx.voltage.context */
	/* pdu2InputPhaseVoltage.0.1 = INTEGER: 216790 */
	snmp_info_default("input.voltage", 0, 0.001, ".1.3.6.1.4.1.232.165.7.2.2.1.3.%i.1",
		NULL, 0, NULL),
	/* pdu2InputPhaseVoltageThStatus.0.1 = INTEGER: good(1) */
	snmp_info_default("input.voltage.status", ST_FLAG_STRING, SU_INFOSIZE,
		".1.3.6.1.4.1.232.165.7.2.2.1.4.%i.1",
		NULL, SU_FLAG_OK, &hpe_pdu_threshold_status_info[0]),
	snmp_info_default("ups.alarm", ST_FLAG_STRING, SU_INFOSIZE,
		".1.3.6.1.4.1.232.165.7.2.2.1.4.%i.1",
		NULL, SU_FLAG_OK, &hpe_pdu_threshold_voltage_alarms_info[0]),
	/* pdu2InputPhaseVoltageThLowerWarning.0.1 = INTEGER: 190000 */
	snmp_info_default("input.voltage.low.warning", ST_FLAG_RW, 0.001,
		".1.3.6.1.4.1.232.165.7.2.2.1.5.%i.1",
		NULL, SU_FLAG_NEGINVALID, NULL),
	/* pdu2InputPhaseVoltageThLowerCritical.0.1 = INTEGER: 180000 */
	snmp_info_default("input.voltage.low.critical", ST_FLAG_RW, 0.001,
		".1.3.6.1.4.1.232.165.7.2.2.1.6.%i.1",
		NULL, SU_FLAG_NEGINVALID, NULL),
	/* pdu2InputPhaseVoltageThUpperWarning.0.1 = INTEGER: 255000 */
	snmp_info_default("input.voltage.high.warning", ST_FLAG_RW, 0.001,
		".1.3.6.1.4.1.232.165.7.2.2.1.7.%i.1",
		NULL, SU_FLAG_NEGINVALID, NULL),
	/* pdu2InputPhaseVoltageThUpperCritical.0.1 = INTEGER: 265000 */
	snmp_info_default("input.voltage.high.critical", ST_FLAG_RW, 0.001,
		".1.3.6.1.4.1.232.165.7.2.2.1.8.%i.1",
		NULL, SU_FLAG_NEGINVALID, NULL),
	/* pdu2InputPhaseVoltage.0.1 = INTEGER: 216790 */
	snmp_info_default("input.L1.voltage", 0, 0.001, ".1.3.6.1.4.1.232.165.7.2.2.1.3.%i.1",
		NULL, 0, NULL),
	/* pdu2InputPhaseVoltageThStatus.0.1 = INTEGER: good(1) */
	snmp_info_default("input.L1.voltage.status", ST_FLAG_STRING, SU_INFOSIZE,
		".1.3.6.1.4.1.232.165.7.2.2.1.4.%i.1",
		NULL, SU_FLAG_OK, &hpe_pdu_threshold_status_info[0]),
	snmp_info_default("L1.alarm", ST_FLAG_STRING, SU_INFOSIZE,
		".1.3.6.1.4.1.232.165.7.2.2.1.4.%i.1",
		NULL, SU_FLAG_OK, &hpe_pdu_threshold_voltage_alarms_info[0]),
	/* pdu2InputPhaseVoltageThLowerWarning.0.1 = INTEGER: 190000 */
	snmp_info_default("input.L1.voltage.low.warning", ST_FLAG_RW, 0.001,
		".1.3.6.1.4.1.232.165.7.2.2.1.5.%i.1",
		NULL, SU_FLAG_NEGINVALID, NULL),
	/* pdu2InputPhaseVoltageThLowerCritical.0.1 = INTEGER: 180000 */
	snmp_info_default("input.L1.voltage.low.critical", ST_FLAG_RW, 0.001,
		".1.3.6.1.4.1.232.165.7.2.2.1.6.%i.1",
		NULL, SU_FLAG_NEGINVALID, NULL),
	/* pdu2InputPhaseVoltageThUpperWarning.0.1 = INTEGER: 255000 */
	snmp_info_default("input.L1.voltage.high.warning", ST_FLAG_RW, 0.001,
		".1.3.6.1.4.1.232.165.7.2.2.1.7.%i.1",
		NULL, SU_FLAG_NEGINVALID, NULL),
	/* pdu2InputPhaseVoltageThUpperCritical.0.1 = INTEGER: 265000 */
	snmp_info_default("input.L1.voltage.high.critical", ST_FLAG_RW, 0.001,
		".1.3.6.1.4.1.232.165.7.2.2.1.8.%i.1",
		NULL, SU_FLAG_NEGINVALID, NULL),
	/* pdu2InputPhaseVoltage.0.2 = INTEGER: 216790 */
	snmp_info_default("input.L2.voltage", 0, 0.001, ".1.3.6.1.4.1.232.165.7.2.2.1.3.%i.2",
		NULL, 0, NULL),
	/* pdu2InputPhaseVoltageThStatus.0.2 = INTEGER: good(1) */
	snmp_info_default("input.L2.voltage.status", ST_FLAG_STRING, SU_INFOSIZE,
		".1.3.6.1.4.1.232.165.7.2.2.1.4.%i.2",
		NULL, SU_FLAG_OK, &hpe_pdu_threshold_status_info[0]),
	snmp_info_default("L2.alarm", ST_FLAG_STRING, SU_INFOSIZE,
		".1.3.6.1.4.1.232.165.7.2.2.1.4.%i.2",
		NULL, SU_FLAG_OK, &hpe_pdu_threshold_voltage_alarms_info[0]),
	/* pdu2InputPhaseVoltageThLowerWarning.0.2 = INTEGER: 190000 */
	snmp_info_default("input.L2.voltage.low.warning", ST_FLAG_RW, 0.001,
		".1.3.6.1.4.1.232.165.7.2.2.1.5.%i.2",
		NULL, SU_FLAG_NEGINVALID, NULL),
	/* pdu2InputPhaseVoltageThLowerCritical.0.2 = INTEGER: 180000 */
	snmp_info_default("input.L2.voltage.low.critical", ST_FLAG_RW, 0.001,
		".1.3.6.1.4.1.232.165.7.2.2.1.6.%i.2",
		NULL, SU_FLAG_NEGINVALID, NULL),
	/* pdu2InputPhaseVoltageThUpperWarning.0.2 = INTEGER: 255000 */
	snmp_info_default("input.L2.voltage.high.warning", ST_FLAG_RW, 0.001,
		".1.3.6.1.4.1.232.165.7.2.2.1.7.%i.2",
		NULL, SU_FLAG_NEGINVALID, NULL),
	/* pdu2InputPhaseVoltageThUpperCritical.0.2 = INTEGER: 265000 */
	snmp_info_default("input.L2.voltage.high.critical", ST_FLAG_RW, 0.001,
		".1.3.6.1.4.1.232.165.7.2.2.1.8.%i.2",
		NULL, SU_FLAG_NEGINVALID, NULL),
	/* pdu2InputPhaseVoltage.0.3 = INTEGER: 216790 */
	snmp_info_default("input.L3.voltage", 0, 0.001, ".1.3.6.1.4.1.232.165.7.2.2.1.3.%i.3",
		NULL, 0, NULL),
	/* pdu2InputPhaseVoltageThStatus.0.3 = INTEGER: good(1) */
	snmp_info_default("input.L3.voltage.status", ST_FLAG_STRING, SU_INFOSIZE,
		".1.3.6.1.4.1.232.165.7.2.2.1.4.%i.3",
		NULL, SU_FLAG_OK, &hpe_pdu_threshold_status_info[0]),
	snmp_info_default("L3.alarm", ST_FLAG_STRING, SU_INFOSIZE,
		".1.3.6.1.4.1.232.165.7.2.2.1.4.%i.3",
		NULL, SU_FLAG_OK, &hpe_pdu_threshold_voltage_alarms_info[0]),
	/* pdu2InputPhaseVoltageThLowerWarning.0.3 = INTEGER: 190000 */
	snmp_info_default("input.L3.voltage.low.warning", ST_FLAG_RW, 0.001,
		".1.3.6.1.4.1.232.165.7.2.2.1.5.%i.3",
		NULL, SU_FLAG_NEGINVALID, NULL),
	/* pdu2InputPhaseVoltageThLowerCritical.0.3 = INTEGER: 180000 */
	snmp_info_default("input.L3.voltage.low.critical", ST_FLAG_RW, 0.001,
		".1.3.6.1.4.1.232.165.7.2.2.1.6.%i.3",
		NULL, SU_FLAG_NEGINVALID, NULL),
	/* pdu2InputPhaseVoltageThUpperWarning.0.3 = INTEGER: 255000 */
	snmp_info_default("input.L3.voltage.high.warning", ST_FLAG_RW, 0.001,
		".1.3.6.1.4.1.232.165.7.2.2.1.7.%i.3",
		NULL, SU_FLAG_NEGINVALID, NULL),
	/* pdu2InputPhaseVoltageThUpperCritical.0.3 = INTEGER: 265000 */
	snmp_info_default("input.L3.voltage.high.critical", ST_FLAG_RW, 0.001,
		".1.3.6.1.4.1.232.165.7.2.2.1.8.%i.3",
		NULL, SU_FLAG_NEGINVALID, NULL),
	/* FIXME:
	 * - input.current is mapped on input.L1.current for both single and 3phase !!! */
	/* pdu2InputPhaseCurrent.0.1 = INTEGER: 185 */
	snmp_info_default("input.current", 0, 0.001,
		".1.3.6.1.4.1.232.165.7.2.2.1.11.%i.1",
		NULL, 0, NULL),
	/* pdu2InputPhaseCurrentRating.0.1 = INTEGER: 24000 */
	snmp_info_default("input.current.nominal", 0, 0.001,
		".1.3.6.1.4.1.232.165.7.2.2.1.10.%i.1",
		NULL, SU_FLAG_NEGINVALID, NULL),
	/* pdu2InputPhaseCurrentThStatus.0.1 = INTEGER: good(1) */
	snmp_info_default("input.current.status", ST_FLAG_STRING, SU_INFOSIZE,
		".1.3.6.1.4.1.232.165.7.2.2.1.12.%i.1",
		NULL, SU_FLAG_OK, &hpe_pdu_threshold_status_info[0]),
	snmp_info_default("ups.alarm", ST_FLAG_STRING, SU_INFOSIZE,
		".1.3.6.1.4.1.232.165.7.2.2.1.12.%i.1",
		NULL, SU_FLAG_OK, &hpe_pdu_threshold_current_alarms_info[0]),
	/* pdu2InputPhaseCurrentThLowerWarning.0.1 = INTEGER: 0 */
	snmp_info_default("input.current.low.warning", ST_FLAG_RW, 0.001,
		".1.3.6.1.4.1.232.165.7.2.2.1.13.%i.1",
		NULL, SU_FLAG_NEGINVALID, NULL),
	/* pdu2InputPhaseCurrentThLowerCritical.0.1 = INTEGER: -1 */
	snmp_info_default("input.current.low.critical", ST_FLAG_RW, 0.001,
		".1.3.6.1.4.1.232.165.7.2.2.1.14.%i.1",
		NULL, SU_FLAG_NEGINVALID, NULL),
	/* pdu2InputPhaseCurrentThUpperWarning.0.1 = INTEGER: 19200 */
	snmp_info_default("input.current.high.warning", ST_FLAG_RW, 0.001,
		".1.3.6.1.4.1.232.165.7.2.2.1.15.%i.1",
		NULL, SU_FLAG_NEGINVALID, NULL),
	/* pdu2InputPhaseCurrentThUpperCritical.0.1 = INTEGER: 24000 */
	snmp_info_default("input.current.high.critical", ST_FLAG_RW, 0.001,
		".1.3.6.1.4.1.232.165.7.2.2.1.16.%i.1",
		NULL, SU_FLAG_NEGINVALID, NULL),
	/* pdu2InputPhaseCurrent.0.1 = INTEGER: 185 */
	snmp_info_default("input.L1.current", 0, 0.001,
		".1.3.6.1.4.1.232.165.7.2.2.1.11.%i.1",
		NULL, 0, NULL),
	/* pdu2InputPhaseCurrentRating.0.1 = INTEGER: 24000 */
	snmp_info_default("input.L1.current.nominal", 0, 0.001,
		".1.3.6.1.4.1.232.165.7.2.2.1.10.%i.1",
		NULL, SU_FLAG_NEGINVALID, NULL),
	/* pdu2InputPhaseCurrentThStatus.0.1 = INTEGER: good(1) */
	snmp_info_default("input.L1.current.status", ST_FLAG_STRING, SU_INFOSIZE,
		".1.3.6.1.4.1.232.165.7.2.2.1.12.%i.1",
		NULL, SU_FLAG_OK, &hpe_pdu_threshold_status_info[0]),
	snmp_info_default("L1.alarm", ST_FLAG_STRING, SU_INFOSIZE,
		".1.3.6.1.4.1.232.165.7.2.2.1.12.%i.1",
		NULL, SU_FLAG_OK, &hpe_pdu_threshold_current_alarms_info[0]),
	/* pdu2InputPhaseCurrentThLowerWarning.0.1 = INTEGER: 0 */
	snmp_info_default("input.L1.current.low.warning", ST_FLAG_RW, 0.001,
		".1.3.6.1.4.1.232.165.7.2.2.1.13.%i.1",
		NULL, SU_FLAG_NEGINVALID, NULL),
	/* pdu2InputPhaseCurrentThLowerCritical.0.1 = INTEGER: -1 */
	snmp_info_default("input.L1.current.low.critical", ST_FLAG_RW, 0.001,
		".1.3.6.1.4.1.232.165.7.2.2.1.14.%i.1",
		NULL, SU_FLAG_NEGINVALID, NULL),
	/* pdu2InputPhaseCurrentThUpperWarning.0.1 = INTEGER: 19200 */
	snmp_info_default("input.L1.current.high.warning", ST_FLAG_RW, 0.001,
		".1.3.6.1.4.1.232.165.7.2.2.1.15.%i.1",
		NULL, SU_FLAG_NEGINVALID, NULL),
	/* pdu2InputPhaseCurrentThUpperCritical.0.1 = INTEGER: 24000 */
	snmp_info_default("input.L1.current.high.critical", ST_FLAG_RW, 0.001,
		".1.3.6.1.4.1.232.165.7.2.2.1.16.%i.1",
		NULL, SU_FLAG_NEGINVALID, NULL),
	/* pdu2InputPhaseCurrent.0.2 = INTEGER: 185 */
	snmp_info_default("input.L2.current", 0, 0.001,
		".1.3.6.1.4.1.232.165.7.2.2.1.11.%i.2",
		NULL, 0, NULL),
	/* pdu2InputPhaseCurrentRating.0.2 = INTEGER: 24000 */
	snmp_info_default("input.L2.current.nominal", 0, 0.001,
		".1.3.6.1.4.1.232.165.7.2.2.1.10.%i.2",
		NULL, SU_FLAG_NEGINVALID, NULL),
	/* pdu2InputPhaseCurrentThStatus.0.2 = INTEGER: good(1) */
	snmp_info_default("input.L2.current.status", ST_FLAG_STRING, SU_INFOSIZE,
		".1.3.6.1.4.1.232.165.7.2.2.1.12.%i.2",
		NULL, SU_FLAG_OK, &hpe_pdu_threshold_status_info[0]),
	snmp_info_default("L2.alarm", ST_FLAG_STRING, SU_INFOSIZE,
		".1.3.6.1.4.1.232.165.7.2.2.1.12.%i.2",
		NULL, SU_FLAG_OK, &hpe_pdu_threshold_current_alarms_info[0]),
	/* pdu2InputPhaseCurrentThLowerWarning.0.2 = INTEGER: 0 */
	snmp_info_default("input.L2.current.low.warning", ST_FLAG_RW, 0.001,
		".1.3.6.1.4.1.232.165.7.2.2.1.13.%i.2",
		NULL, SU_FLAG_NEGINVALID, NULL),
	/* pdu2InputPhaseCurrentThLowerCritical.0.2 = INTEGER: -1 */
	snmp_info_default("input.L2.current.low.critical", ST_FLAG_RW, 0.001,
		".1.3.6.1.4.1.232.165.7.2.2.1.14.%i.2",
		NULL, SU_FLAG_NEGINVALID, NULL),
	/* pdu2InputPhaseCurrentThUpperWarning.0.2 = INTEGER: 19200 */
	snmp_info_default("input.L2.current.high.warning", ST_FLAG_RW, 0.001,
		".1.3.6.1.4.1.232.165.7.2.2.1.15.%i.2",
		NULL, SU_FLAG_NEGINVALID, NULL),
	/* pdu2InputPhaseCurrentThUpperCritical.0.2 = INTEGER: 24000 */
	snmp_info_default("input.L2.current.high.critical", ST_FLAG_RW, 0.001,
		".1.3.6.1.4.1.232.165.7.2.2.1.16.%i.2",
		NULL, SU_FLAG_NEGINVALID, NULL),
	/* pdu2InputPhaseCurrent.0.3 = INTEGER: 185 */
	snmp_info_default("input.L3.current", 0, 0.001,
		".1.3.6.1.4.1.232.165.7.2.2.1.11.%i.3",
		NULL, 0, NULL),
	/* pdu2InputPhaseCurrentRating.0.3 = INTEGER: 24000 */
	snmp_info_default("input.L3.current.nominal", 0, 0.001,
		".1.3.6.1.4.1.232.165.7.2.2.1.10.%i.3",
		NULL, SU_FLAG_NEGINVALID, NULL),
	/* pdu2InputPhaseCurrentThStatus.0.3 = INTEGER: good(1) */
	snmp_info_default("input.L3.current.status", ST_FLAG_STRING, SU_INFOSIZE,
		".1.3.6.1.4.1.232.165.7.2.2.1.12.%i.3",
		NULL, SU_FLAG_OK, &hpe_pdu_threshold_status_info[0]),
	snmp_info_default("L2.alarm", ST_FLAG_STRING, SU_INFOSIZE,
		".1.3.6.1.4.1.232.165.7.2.2.1.12.%i.2",
		NULL, SU_FLAG_OK, &hpe_pdu_threshold_current_alarms_info[0]),
	/* pdu2InputPhaseCurrentThLowerWarning.0.3 = INTEGER: 0 */
	snmp_info_default("input.L3.current.low.warning", ST_FLAG_RW, 0.001,
		".1.3.6.1.4.1.232.165.7.2.2.1.13.%i.3",
		NULL, SU_FLAG_NEGINVALID, NULL),
	/* pdu2InputPhaseCurrentThLowerCritical.0.3 = INTEGER: -1 */
	snmp_info_default("input.L3.current.low.critical", ST_FLAG_RW, 0.001,
		".1.3.6.1.4.1.232.165.7.2.2.1.14.%i.3",
		NULL, SU_FLAG_NEGINVALID, NULL),
	/* pdu2InputPhaseCurrentThUpperWarning.0.3 = INTEGER: 19200 */
	snmp_info_default("input.L3.current.high.warning", ST_FLAG_RW, 0.001,
		".1.3.6.1.4.1.232.165.7.2.2.1.15.%i.3",
		NULL, SU_FLAG_NEGINVALID, NULL),
	/* pdu2InputPhaseCurrentThUpperCritical.0.3 = INTEGER: 24000 */
	snmp_info_default("input.L3.current.high.critical", ST_FLAG_RW, 0.001,
		".1.3.6.1.4.1.232.165.7.2.2.1.16.%i.3",
		NULL, SU_FLAG_NEGINVALID, NULL),
	/* pdu2InputPowerWatts.0 = INTEGER: 19 */
	snmp_info_default("input.realpower", 0, 1.0,
		".1.3.6.1.4.1.232.165.7.2.1.1.5.%i",
		NULL, SU_FLAG_NEGINVALID | SU_FLAG_UNIQUE | SU_FLAG_OK, NULL),
	/* pdu2InputPhasePowerWatts.0.1 = INTEGER: 19 */
	snmp_info_default("input.L1.realpower", 0, 1.0,
		".1.3.6.1.4.1.232.165.7.2.2.1.21.%i.1",
		NULL, SU_FLAG_NEGINVALID | SU_FLAG_OK, NULL),
	/* pdu2InputPhasePowerWatts.0.2 = INTEGER: 0 */
	snmp_info_default("input.L2.realpower", 0, 1.0,
		".1.3.6.1.4.1.232.165.7.2.2.1.21.%i.2",
		NULL, SU_FLAG_NEGINVALID | SU_FLAG_OK, NULL),
	/* pdu2InputPhasePowerWatts.0.3 = INTEGER: 0 */
	snmp_info_default("input.L3.realpower", 0, 1.0,
		".1.3.6.1.4.1.232.165.7.2.2.1.21.%i.3",
		NULL, SU_FLAG_NEGINVALID | SU_FLAG_OK, NULL),
	/* Sum of all phases apparent power, valid for Shark 1ph/3ph only */
	/* pdu2InputPowerVA.0 = INTEGER: 39 */
	snmp_info_default("input.power", 0, 1.0,
		".1.3.6.1.4.1.232.165.7.2.1.1.4.%i",
		NULL, SU_FLAG_NEGINVALID | SU_FLAG_UNIQUE | SU_FLAG_OK, NULL),
	/* pdu2InputPhasePowerVA.0.1 = INTEGER: 40 */
	snmp_info_default("input.L1.power", 0, 1.0,
		".1.3.6.1.4.1.232.165.7.2.2.1.20.%i.1",
		NULL, SU_FLAG_NEGINVALID | SU_FLAG_OK, NULL),
	/* pdu2InputPhasePowerVA.0.2 = INTEGER: 0 */
	snmp_info_default("input.L2.power", 0, 1.0,
		".1.3.6.1.4.1.232.165.7.2.2.1.20.%i.2",
		NULL, SU_FLAG_NEGINVALID | SU_FLAG_OK, NULL),
	/* pdu2InputPhasePowerVA.0.3 = INTEGER: 0 */
	snmp_info_default("input.L3.power", 0, 1.0,
		".1.3.6.1.4.1.232.165.7.2.2.1.20.%i.3",
		NULL, SU_FLAG_NEGINVALID | SU_FLAG_OK, NULL),

	/* TODO: handle statistics */
#if WITH_UNMAPPED_DATA_POINTS
	/* pdu2InputPowerWattHour.0 = INTEGER: 91819 */
	snmp_info_default("unmapped.pdu2InputPowerWattHour", 0, 1, ".1.3.6.1.4.1.232.165.7.2.1.1.6.0", NULL, SU_FLAG_OK, NULL),
	/* pdu2InputPowerWattHourTimer.0 = STRING: "16/10/2017,17:58:53" */
	snmp_info_default("unmapped.pdu2InputPowerWattHourTimer", ST_FLAG_STRING, SU_INFOSIZE, ".1.3.6.1.4.1.232.165.7.2.1.1.7.0", NULL, SU_FLAG_OK, NULL),
#endif	/* #if WIH_UNMAPPED_DATA_POINTS */

	/* pdu2InputPowerFactor.0 = INTEGER: 483 */
	snmp_info_default("input.powerfactor", 0, 0.001,
		".1.3.6.1.4.1.232.165.7.2.1.1.8.%i",
		NULL, SU_FLAG_NEGINVALID | SU_FLAG_OK, NULL),

	/* Ambient collection */
	/* pdu2TemperatureProbeStatus.0.1 = INTEGER: disconnected(1) */
	snmp_info_default("ambient.present", ST_FLAG_STRING, SU_INFOSIZE,
		".1.3.6.1.4.1.232.165.7.4.2.1.3.%i.1",
		NULL, SU_FLAG_OK, &hpe_pdu_ambient_presence_info[0]),
	/* pdu2TemperatureThStatus.0.1 = INTEGER: good(1) */
	snmp_info_default("ambient.temperature.status", ST_FLAG_STRING, SU_INFOSIZE,
		".1.3.6.1.4.1.232.165.7.4.2.1.5.%i.1",
		NULL, SU_FLAG_OK, &hpe_pdu_threshold_status_info[0]),
	snmp_info_default("ups.alarm", ST_FLAG_STRING, SU_INFOSIZE,
		".1.3.6.1.4.1.232.165.7.4.2.1.5.%i.1",
		NULL, SU_FLAG_OK, &hpe_pdu_threshold_temperature_alarms_info[0]),
	/* pdu2TemperatureValue.0.1 = INTEGER: 0 */
	snmp_info_default("ambient.temperature", 0, 0.1,
		".1.3.6.1.4.1.232.165.7.4.2.1.4.%i.1",
		NULL, SU_FLAG_OK, NULL),
	/* Low and high threshold use the respective critical levels */
	/* pdu2TemperatureThLowerCritical.0.1 = INTEGER: 50 */
	snmp_info_default("ambient.temperature.low", ST_FLAG_RW, 0.1,
		".1.3.6.1.4.1.232.165.7.4.2.1.7.%i.1",
		NULL, SU_FLAG_NEGINVALID | SU_FLAG_OK, NULL),
	snmp_info_default("ambient.temperature.low.critical", ST_FLAG_RW, 0.1,
		".1.3.6.1.4.1.232.165.7.4.2.1.7.%i.1",
		NULL, SU_FLAG_NEGINVALID | SU_FLAG_OK, NULL),
	/* pdu2TemperatureThLowerWarning.0.1 = INTEGER: 100 */
	snmp_info_default("ambient.temperature.low.warning", ST_FLAG_RW, 0.1,
		".1.3.6.1.4.1.232.165.7.4.2.1.6.%i.1",
		NULL, SU_FLAG_NEGINVALID | SU_FLAG_OK, NULL),
	/* pdu2TemperatureThUpperCritical.0.1 = INTEGER: 650 */
	snmp_info_default("ambient.temperature.high", ST_FLAG_RW, 0.1,
		".1.3.6.1.4.1.232.165.7.4.2.1.9.%i.1",
		NULL, SU_FLAG_NEGINVALID | SU_FLAG_OK, NULL),
	snmp_info_default("ambient.temperature.high.critical", ST_FLAG_RW, 0.1,
		".1.3.6.1.4.1.232.165.7.4.2.1.9.%i.1",
		NULL, SU_FLAG_NEGINVALID | SU_FLAG_OK, NULL),
	/* pdu2TemperatureThUpperWarning.0.1 = INTEGER: 200 */
	snmp_info_default("ambient.temperature.high.warning", ST_FLAG_RW, 0.1,
		".1.3.6.1.4.1.232.165.7.4.2.1.8.%i.1",
		NULL, SU_FLAG_NEGINVALID | SU_FLAG_OK, NULL),
	/* pdu2HumidityThStatus.0.1 = INTEGER: good(1) */
	snmp_info_default("ambient.humidity.status", ST_FLAG_STRING, SU_INFOSIZE,
		".1.3.6.1.4.1.232.165.7.4.3.1.5.%i.1",
		NULL, SU_FLAG_OK, &hpe_pdu_threshold_status_info[0]),
	snmp_info_default("ups.alarm", ST_FLAG_STRING, SU_INFOSIZE,
		".1.3.6.1.4.1.232.165.7.4.3.1.5.%i.1",
		NULL, SU_FLAG_OK, &hpe_pdu_threshold_humidity_alarms_info[0]),
	/* pdu2HumidityValue.0.1 = INTEGER: 0 */
	snmp_info_default("ambient.humidity", 0, 0.1,
		".1.3.6.1.4.1.232.165.7.4.3.1.4.%i.1",
		NULL, SU_FLAG_OK, NULL),
	/* Low and high threshold use the respective critical levels */
	/* pdu2HumidityThLowerCritical.0.1 = INTEGER: 100 */
	snmp_info_default("ambient.humidity.low", ST_FLAG_RW, 0.1,
		".1.3.6.1.4.1.232.165.7.4.3.1.7.%i.1",
		NULL, SU_FLAG_NEGINVALID | SU_FLAG_OK, NULL),
	snmp_info_default("ambient.humidity.low.critical", ST_FLAG_RW, 0.1,
		".1.3.6.1.4.1.232.165.7.4.3.1.7.%i.1",
		NULL, SU_FLAG_NEGINVALID | SU_FLAG_OK, NULL),
	/* pdu2HumidityThLowerWarning.0.1 = INTEGER: 200 */
	snmp_info_default("ambient.humidity.low.warning", ST_FLAG_RW, 0.1,
		".1.3.6.1.4.1.232.165.7.4.3.1.6.%i.1",
		NULL, SU_FLAG_NEGINVALID | SU_FLAG_OK, NULL),
	/* pdu2HumidityThUpperWarning.0.1 = INTEGER: 250 */
	snmp_info_default("ambient.humidity.high.warning", ST_FLAG_RW, 0.1,
		".1.3.6.1.4.1.232.165.7.4.3.1.8.%i.1",
		NULL, SU_FLAG_NEGINVALID | SU_FLAG_OK, NULL),
	/* pdu2HumidityThUpperCritical.0.1 = INTEGER: 900 */
	snmp_info_default("ambient.humidity.high", ST_FLAG_RW, 0.1,
		".1.3.6.1.4.1.232.165.7.4.3.1.9.%i.1",
		NULL, SU_FLAG_NEGINVALID | SU_FLAG_OK, NULL),
	snmp_info_default("ambient.humidity.high.critical", ST_FLAG_RW, 0.1,
		".1.3.6.1.4.1.232.165.7.4.3.1.9.%i.1",
		NULL, SU_FLAG_NEGINVALID | SU_FLAG_OK, NULL),
	/* Dry contacts on TH module */
	/* pdu2ContactState.0.1 = INTEGER: contactBad(3) */
	snmp_info_default("ambient.contacts.1.status", ST_FLAG_STRING, SU_INFOSIZE,
		".1.3.6.1.4.1.232.165.7.4.4.1.4.%i.1",
		NULL, SU_FLAG_OK, &hpe_pdu_ambient_drycontacts_info[0]),
	/* pdu2ContactState.0.2 = INTEGER: contactBad(3) */
	snmp_info_default("ambient.contacts.2.status", ST_FLAG_STRING, SU_INFOSIZE,
		".1.3.6.1.4.1.232.165.7.4.4.1.4.%i.2",
		NULL, SU_FLAG_OK, &hpe_pdu_ambient_drycontacts_info[0]),

	/* Outlet collection */
	snmp_info_default("outlet.id", 0, 1, NULL,
		"0", SU_FLAG_STATIC | SU_FLAG_ABSENT | SU_FLAG_OK, NULL),
	snmp_info_default("outlet.desc", ST_FLAG_RW | ST_FLAG_STRING, 20, NULL, "All outlets",
		SU_FLAG_STATIC | SU_FLAG_ABSENT | SU_FLAG_OK, NULL),
	/* pdu2OutletCount.0 = INTEGER: 24 */
	snmp_info_default("outlet.count", 0, 1,
		".1.3.6.1.4.1.232.165.7.1.2.1.12.%i",
		"0", SU_FLAG_STATIC | SU_FLAG_OK, NULL),
	/* outlet template definition
	 * Indexes start from 1, ie outlet.1 => <OID>.1 */
	/* Note: the first definition is used to determine the base index (ie 0 or 1) */
	/* pdu2OutletName.0.%i = STRING: "Outlet L1-%i" */
	snmp_info_default("outlet.%i.desc", ST_FLAG_STRING, SU_INFOSIZE,
		".1.3.6.1.4.1.232.165.7.5.1.1.2.%i.%i",
		NULL, SU_FLAG_STATIC | SU_FLAG_OK | SU_OUTLET | SU_TYPE_DAISY_1, NULL),
	/* pdu2OutletControlStatus.0.%i = INTEGER: on(2) */
	snmp_info_default("outlet.%i.status", ST_FLAG_STRING, SU_INFOSIZE,
		".1.3.6.1.4.1.232.165.7.5.2.1.1.%i.%i",
		NULL, SU_FLAG_OK | SU_OUTLET | SU_TYPE_DAISY_1, &hpe_pdu_outlet_status_info[0]),
	/* Numeric identifier of the outlet, tied to the whole unit */
	snmp_info_default("outlet.%i.id", 0, 1, NULL, "%i",
		SU_FLAG_STATIC | SU_FLAG_ABSENT | SU_FLAG_OK | SU_OUTLET | SU_TYPE_DAISY_1, NULL),


#if 0
	/* FIXME: the last part of the OID gives the group number (i.e. %i.1 means "group 1")
	 * Need to address that, without multiple declaration (%i.%i, SU_OUTLET | SU_OUTLET_GROUP)? */
	snmp_info_default("outlet.%i.groupid", ST_FLAG_STRING, SU_INFOSIZE,
		".1.3.6.1.4.1.534.6.6.7.6.2.1.3.%i.%i.1",
		NULL, SU_FLAG_STATIC | SU_FLAG_UNIQUE | SU_OUTLET | SU_TYPE_DAISY_1, NULL),
	snmp_info_default("outlet.%i.groupid", ST_FLAG_STRING, SU_INFOSIZE,
		".1.3.6.1.4.1.534.6.6.7.6.2.1.3.%i.%i.2",
		NULL, SU_FLAG_STATIC | SU_FLAG_UNIQUE | SU_OUTLET | SU_TYPE_DAISY_1, NULL),
	snmp_info_default("outlet.%i.groupid", ST_FLAG_STRING, SU_INFOSIZE,
		 ".1.3.6.1.4.1.534.6.6.7.6.2.1.3.%i.%i.3",
		NULL, SU_FLAG_STATIC | SU_FLAG_UNIQUE | SU_OUTLET | SU_TYPE_DAISY_1, NULL),
	snmp_info_default("outlet.%i.groupid", ST_FLAG_STRING, SU_INFOSIZE,
		".1.3.6.1.4.1.534.6.6.7.6.2.1.3.%i.%i.4",
		NULL, SU_FLAG_STATIC | SU_FLAG_UNIQUE | SU_OUTLET | SU_TYPE_DAISY_1, NULL),
	snmp_info_default("outlet.%i.groupid", ST_FLAG_STRING, SU_INFOSIZE,
		".1.3.6.1.4.1.534.6.6.7.6.2.1.3.%i.%i.5",
		NULL, SU_FLAG_STATIC | SU_FLAG_UNIQUE | SU_OUTLET | SU_TYPE_DAISY_1, NULL),
	snmp_info_default("outlet.%i.groupid", ST_FLAG_STRING, SU_INFOSIZE,
		".1.3.6.1.4.1.534.6.6.7.6.2.1.3.%i.%i.6",
		NULL, SU_FLAG_STATIC | SU_FLAG_UNIQUE | SU_OUTLET | SU_TYPE_DAISY_1, NULL),
#endif

	/* pdu2OutletCurrent.0.%i = INTEGER: 0 */
	snmp_info_default("outlet.%i.current", 0, 0.001,
		".1.3.6.1.4.1.232.165.7.5.1.1.5.%i.%i",
		NULL, SU_OUTLET | SU_TYPE_DAISY_1, NULL),
	/* pdu2OutletCurrentThStatus.0.%i = INTEGER: good(1) */
	snmp_info_default("outlet.%i.current.status", ST_FLAG_STRING, SU_INFOSIZE,
		".1.3.6.1.4.1.232.165.7.5.1.1.6.%i.%i",
		NULL, SU_OUTLET | SU_TYPE_DAISY_1, &hpe_pdu_threshold_status_info[0]),
	snmp_info_default("outlet.%i.alarm", ST_FLAG_STRING, SU_INFOSIZE,
		".1.3.6.1.4.1.232.165.7.5.1.1.6.%i.%i",
		NULL, SU_OUTLET | SU_TYPE_DAISY_1, &hpe_pdu_threshold_current_alarms_info[0]),
	/* pdu2OutletCurrentThLowerWarning.0.%i = INTEGER: 0 */
	snmp_info_default("outlet.%i.current.low.warning", ST_FLAG_RW, 0.001,
		".1.3.6.1.4.1.232.165.7.5.1.1.7.%i.%i",
		NULL, SU_FLAG_NEGINVALID | SU_OUTLET | SU_TYPE_DAISY_1, NULL),
	/* pdu2OutletCurrentThLowerCritical.0.%i = INTEGER: -1 */
	snmp_info_default("outlet.%i.current.low.critical", ST_FLAG_RW, 0.001,
		".1.3.6.1.4.1.232.165.7.5.1.1.8.%i.%i",
		NULL, SU_FLAG_NEGINVALID | SU_OUTLET | SU_TYPE_DAISY_1, NULL),
	/* pdu2OutletCurrentThUpperWarning.0.1 = INTEGER: 8000 */
	snmp_info_default("outlet.%i.current.high.warning", ST_FLAG_RW, 0.001,
		".1.3.6.1.4.1.232.165.7.5.1.1.9.%i.%i",
		NULL, SU_FLAG_NEGINVALID | SU_OUTLET | SU_TYPE_DAISY_1, NULL),
	/* pdu2OutletCurrentThUpperCritical.0.1 = INTEGER: 10000 */
	snmp_info_default("outlet.%i.current.high.critical", ST_FLAG_RW, 0.001,
		".1.3.6.1.4.1.232.165.7.5.1.1.10.%i.%i",
		NULL, SU_FLAG_NEGINVALID | SU_OUTLET | SU_TYPE_DAISY_1, NULL),
	/* pdu2OutletWatts.0.1 = INTEGER: 0 */
	snmp_info_default("outlet.%i.realpower", 0, 1.0,
		".1.3.6.1.4.1.232.165.7.5.1.1.14.%i.%i",
		NULL, SU_FLAG_NEGINVALID | SU_OUTLET | SU_TYPE_DAISY_1, NULL),
	/* pdu2OutletVA.0.%i = INTEGER: 0 */
	snmp_info_default("outlet.%i.power", 0, 1.0,
		".1.3.6.1.4.1.232.165.7.5.1.1.13.%i.%i",
		NULL, SU_OUTLET | SU_TYPE_DAISY_1, NULL),
	/* pdu2OutletControlSwitchable.0.%i = INTEGER: switchable(1) */
	snmp_info_default("outlet.%i.switchable", ST_FLAG_RW, SU_INFOSIZE,
		".1.3.6.1.4.1.232.165.7.5.2.1.8.%i.%i",
		"no", SU_FLAG_STATIC | SU_OUTLET | SU_FLAG_OK | SU_TYPE_DAISY_1,
		&hpe_pdu_outlet_switchability_info[0]),
	/* pdu2OutletType.0.%i = INTEGER: iecC13(1) */
	snmp_info_default("outlet.%i.type", ST_FLAG_STRING, SU_INFOSIZE,
		".1.3.6.1.4.1.232.165.7.5.1.1.3.%i.%i",
		"unknown", SU_FLAG_STATIC | SU_OUTLET | SU_TYPE_DAISY_1,
		&hpe_pdu_outlet_type_info[0]),
	/* pdu2OutletPowerFactor.0.%i = INTEGER: 1000 */
	snmp_info_default("outlet.%i.powerfactor", 0, 0.001,
		".1.3.6.1.4.1.232.165.7.5.1.1.17.%i.%i",
		NULL, SU_OUTLET | SU_TYPE_DAISY_1, NULL),

	/* TODO: handle statistics */
#if WITH_UNMAPPED_DATA_POINTS
	/* pdu2OutletWh.0.1 = INTEGER: 1167
	 * Note: setting this to zero resets the counter and timestamp => instcmd ???counter???.reset */
	snmp_info_default("unmapped.pdu2OutletWh", 0, 1, ".1.3.6.1.4.1.232.165.7.5.1.1.15.%i.%i", NULL, SU_FLAG_OK, NULL),
	/* pdu2OutletWhTimer.0.1 = STRING: "25/03/2016,09:03:26" */
	snmp_info_default("unmapped.pdu2OutletWhTimer", ST_FLAG_STRING, SU_INFOSIZE, ".1.3.6.1.4.1.232.165.7.5.1.1.16.%i.%i", NULL, SU_FLAG_OK, NULL),
#endif	/* #if WITH_UNMAPPED_DATA_POINTS */

	/* Outlet groups collection */
	/* pdu2GroupCount.0 = INTEGER: 3 */
	snmp_info_default("outlet.group.count", 0, 1,
		".1.3.6.1.4.1.232.165.7.1.2.1.11.%i",
		"0", SU_FLAG_STATIC | SU_TYPE_DAISY_1, NULL),
	/* outlet groups template definition
	 * Indexes start from 1, ie outlet.group.1 => <OID>.1 */
	/* Note: the first definition is used to determine the base index (ie 0 or 1) */
	/* pdu2GroupIndex.0.%i = INTEGER: %i */
	snmp_info_default("outlet.group.%i.id", ST_FLAG_STRING, SU_INFOSIZE,
		".1.3.6.1.4.1.232.165.7.3.1.1.1.%i.%i",
		NULL, SU_FLAG_STATIC | SU_OUTLET_GROUP | SU_TYPE_DAISY_1, NULL),
	/* pdu2GroupName.0.%i = STRING: "Section L1" */
	snmp_info_default("outlet.group.%i.name", ST_FLAG_RW | ST_FLAG_STRING, SU_INFOSIZE,
		".1.3.6.1.4.1.232.165.7.3.1.1.2.%i.%i",
		NULL, SU_FLAG_STATIC | SU_OUTLET_GROUP | SU_TYPE_DAISY_1, NULL),
	/* pdu2GroupType.0.%i = INTEGER: breaker2pole(3) */
	snmp_info_default("outlet.group.%i.type", ST_FLAG_STRING, SU_INFOSIZE,
		".1.3.6.1.4.1.232.165.7.3.1.1.3.%i.%i",
		NULL, SU_FLAG_STATIC | SU_OUTLET_GROUP | SU_TYPE_DAISY_1, &hpe_pdu_outlet_group_type_info[0]),
	/* pdu2GroupVoltageMeasType.0.1 = INTEGER: phase1to2(5) */
	snmp_info_default("outlet.group.%i.phase", 0, SU_INFOSIZE,
		".1.3.6.1.4.1.232.165.7.3.1.1.4.%i.%i",
		NULL, SU_FLAG_STATIC | SU_OUTLET_GROUP | SU_TYPE_DAISY_1,
		&hpe_pdu_outlet_group_phase_info[0]),
	/* pdu2groupBreakerStatus.0.%i = INTEGER: breakerOn(2) */
	snmp_info_default("outlet.group.%i.status", ST_FLAG_STRING, SU_INFOSIZE,
		".1.3.6.1.4.1.232.165.7.3.1.1.27.%i.%i",
		NULL, SU_FLAG_OK | SU_FLAG_NAINVALID | SU_OUTLET_GROUP | SU_TYPE_DAISY_1,
		&hpe_pdu_outletgroups_status_info[0]),
	/* pdu2GroupOutletCount.0.%i = INTEGER: 8 */
	snmp_info_default("outlet.group.%i.count", 0, 1,
		".1.3.6.1.4.1.232.165.7.3.1.1.26.%i.%i",
		NULL, SU_OUTLET_GROUP | SU_TYPE_DAISY_1, NULL),
	/* pdu2GroupVoltage.0.%i = INTEGER: 216760 */
	snmp_info_default("outlet.group.%i.voltage", 0, 0.001,
		".1.3.6.1.4.1.232.165.7.3.1.1.5.%i.%i",
		NULL, SU_OUTLET_GROUP | SU_TYPE_DAISY_1, NULL),
	/* pdu2GroupVoltageThStatus.0.%i = INTEGER: good(1) */
	snmp_info_default("outlet.group.%i.voltage.status", ST_FLAG_STRING, SU_INFOSIZE,
		".1.3.6.1.4.1.232.165.7.3.1.1.6.%i.%i",
		NULL, SU_OUTLET_GROUP | SU_TYPE_DAISY_1,
		&hpe_pdu_threshold_status_info[0]),
	snmp_info_default("outlet.group.%i.alarm", ST_FLAG_STRING, SU_INFOSIZE,
		".1.3.6.1.4.1.232.165.7.3.1.1.6.%i.%i",
		NULL, SU_OUTLET_GROUP | SU_TYPE_DAISY_1,
		&hpe_pdu_threshold_voltage_alarms_info[0]),
	/* pdu2GroupVoltageThLowerWarning.0.%i = INTEGER: 190000 */
	snmp_info_default("outlet.group.%i.voltage.low.warning", ST_FLAG_RW, 0.001,
		".1.3.6.1.4.1.232.165.7.3.1.1.7.%i.%i",
		NULL, SU_FLAG_NEGINVALID | SU_OUTLET_GROUP | SU_TYPE_DAISY_1, NULL),
	/* pdu2GroupVoltageThLowerCritical.0.%i = INTEGER: 180000 */
	snmp_info_default("outlet.group.%i.voltage.low.critical", ST_FLAG_RW, 0.001,
		".1.3.6.1.4.1.232.165.7.3.1.1.8.%i.%i",
		NULL, SU_FLAG_NEGINVALID | SU_OUTLET_GROUP | SU_TYPE_DAISY_1, NULL),
	/* pdu2GroupVoltageThUpperWarning.0.%i = INTEGER: 255000 */
	snmp_info_default("outlet.group.%i.voltage.high.warning", ST_FLAG_RW, 0.001,
		".1.3.6.1.4.1.232.165.7.3.1.1.9.%i.%i",
		NULL, SU_FLAG_NEGINVALID | SU_OUTLET_GROUP | SU_TYPE_DAISY_1, NULL),
	/* pdu2GroupVoltageThUpperCritical.0.%i = INTEGER: 265000 */
	snmp_info_default("outlet.group.%i.voltage.high.critical", ST_FLAG_RW, 0.001,
		".1.3.6.1.4.1.232.165.7.3.1.1.10.%i.%i",
		NULL, SU_FLAG_NEGINVALID | SU_OUTLET_GROUP | SU_TYPE_DAISY_1, NULL),
	/* pdu2GroupCurrent.0.%i = INTEGER: 0 */
	snmp_info_default("outlet.group.%i.current", 0, 0.001,
		".1.3.6.1.4.1.232.165.7.3.1.1.12.%i.%i",
		NULL, SU_OUTLET_GROUP | SU_TYPE_DAISY_1, NULL),
	/* pdu2groupCurrentRating.0.%i = INTEGER: 16000 */
	snmp_info_default("outlet.group.%i.current.nominal", 0, 0.001,
		".1.3.6.1.4.1.232.165.7.3.1.1.11.%i.%i",
		NULL, SU_OUTLET_GROUP | SU_TYPE_DAISY_1, NULL),
	/* pdu2GroupCurrentThStatus.0.%i = INTEGER: good(1) */
	snmp_info_default("outlet.group.%i.current.status", ST_FLAG_STRING, SU_INFOSIZE,
		".1.3.6.1.4.1.232.165.7.3.1.1.13.%i.%i",
		NULL, SU_OUTLET_GROUP | SU_TYPE_DAISY_1,
		&hpe_pdu_threshold_status_info[0]),
	snmp_info_default("outlet.group.%i.alarm", ST_FLAG_STRING, SU_INFOSIZE,
		".1.3.6.1.4.1.232.165.7.3.1.1.13.%i.%i",
		NULL, SU_OUTLET_GROUP | SU_TYPE_DAISY_1,
		&hpe_pdu_threshold_current_alarms_info[0]),
	/* pdu2GroupCurrentThLowerWarning.0.%i = INTEGER: 0 */
	snmp_info_default("outlet.group.%i.current.low.warning", ST_FLAG_RW, 0.001,
		".1.3.6.1.4.1.232.165.7.3.1.1.14.%i.%i",
		NULL, SU_FLAG_NEGINVALID | SU_OUTLET_GROUP | SU_TYPE_DAISY_1, NULL),
	/* pdu2GroupCurrentThLowerCritical.0.%i = INTEGER: -1 */
	snmp_info_default("outlet.group.%i.current.low.critical", ST_FLAG_RW, 0.001,
		".1.3.6.1.4.1.232.165.7.3.1.1.15.%i.%i",
		NULL, SU_FLAG_NEGINVALID | SU_OUTLET_GROUP | SU_TYPE_DAISY_1, NULL),
	/* pdu2GroupCurrentThUpperWarning.0.%i = INTEGER: 12800 */
	snmp_info_default("outlet.group.%i.current.high.warning", ST_FLAG_RW, 0.001,
		".1.3.6.1.4.1.232.165.7.3.1.1.16.%i.%i",
		NULL, SU_FLAG_NEGINVALID | SU_OUTLET_GROUP | SU_TYPE_DAISY_1, NULL),
	/* pdu2GroupCurrentThUpperCritical.0.%i = INTEGER: 16000 */
	snmp_info_default("outlet.group.%i.current.high.critical", ST_FLAG_RW, 0.001,
		".1.3.6.1.4.1.232.165.7.3.1.1.17.%i.%i",
		NULL, SU_FLAG_NEGINVALID | SU_OUTLET_GROUP | SU_TYPE_DAISY_1, NULL),
	/* pdu2GroupCurrentPercentLoad.0.%i = INTEGER: 0 */
	snmp_info_default("outlet.group.%i.load", 0, 1.0,
		".1.3.6.1.4.1.232.165.7.3.1.1.19.%i.%i",
		NULL, SU_FLAG_NEGINVALID | SU_OUTLET_GROUP | SU_TYPE_DAISY_1, NULL),
	/* pdu2GroupPowerWatts.0.%i = INTEGER: 0 */
	snmp_info_default("outlet.group.%i.realpower", 0, 1.0,
		".1.3.6.1.4.1.232.165.7.3.1.1.21.%i.%i",
		NULL, SU_FLAG_NEGINVALID | SU_OUTLET_GROUP | SU_TYPE_DAISY_1, NULL),
	/* pdu2GroupPowerVA.0.%i = INTEGER: 0 */
	snmp_info_default("outlet.group.%i.power", 0, 1.0,
		".1.3.6.1.4.1.232.165.7.3.1.1.20.%i.%i",
		NULL, SU_FLAG_NEGINVALID | SU_OUTLET_GROUP | SU_TYPE_DAISY_1, NULL),
	/* pdu2GroupPowerFactor.0.%i = INTEGER: 1000 */
	snmp_info_default("outlet.group.%i.powerfactor", 0, 0.001,
		".1.3.6.1.4.1.232.165.7.3.1.1.24.%i.%i",
		NULL, SU_OUTLET | SU_TYPE_DAISY_1, NULL),

	/* TODO: handle statistics */
#if WITH_UNMAPPED_DATA_POINTS
	/* pdu2GroupPowerWattHour.0.%i = INTEGER: 1373
	 * Note: setting this to zero resets the counter and timestamp => instcmd .reset */
	snmp_info_default("unmapped.pdu2GroupPowerWattHour", 0, 1, ".1.3.6.1.4.1.232.165.7.3.1.1.22.%i.%i", NULL, SU_FLAG_OK, NULL),
	/* pdu2GroupPowerWattHourTimer.0.%i = STRING: "25/03/2016,09:01:16" */
	snmp_info_default("unmapped.pdu2GroupPowerWattHourTimer", ST_FLAG_STRING, SU_INFOSIZE, ".1.3.6.1.4.1.232.165.7.3.1.1.23.%i.%i", NULL, SU_FLAG_OK, NULL),
#endif	/* #if WITH_UNMAPPED_DATA_POINTS */

	/* instant commands. */
	/* TODO: handle delays (outlet.%i.{on,off}.delay) */
	/* pdu2OutletControlOffCmd.0.%i = INTEGER: -1 */
	snmp_info_default("outlet.%i.load.off", 0, 1,
		".1.3.6.1.4.1.232.165.7.5.2.1.2.%i.%i",
		"0", SU_TYPE_CMD | SU_OUTLET | SU_TYPE_DAISY_1, NULL),
	/* pdu2OutletControlOnCmd.0.%i = INTEGER: -1 */
	snmp_info_default("outlet.%i.load.on", 0, 1,
		".1.3.6.1.4.1.232.165.7.5.2.1.3.%i.%i",
		"0", SU_TYPE_CMD | SU_OUTLET | SU_TYPE_DAISY_1, NULL),
	/* pdu2OutletControlRebootCmd.0.%i = INTEGER: -1 */
	snmp_info_default("outlet.%i.load.cycle", 0, 1,
		".1.3.6.1.4.1.232.165.7.5.2.1.4.%i.%i",
		"0", SU_TYPE_CMD | SU_OUTLET | SU_TYPE_DAISY_1, NULL),
	/* Delayed version, parameter is mandatory (so dfl is NULL)! */
	/* pdu2OutletControlOffCmd.0.%i = INTEGER: -1 */
	snmp_info_default("outlet.%i.load.off.delay", 0, 1,
		".1.3.6.1.4.1.232.165.7.5.2.1.2.%i.%i",
		NULL, SU_TYPE_CMD | SU_OUTLET | SU_TYPE_DAISY_1, NULL),
	/* pdu2OutletControlOnCmd.0.%i = INTEGER: -1 */
	snmp_info_default("outlet.%i.load.on.delay", 0, 1,
		".1.3.6.1.4.1.232.165.7.5.2.1.3.%i.%i",
		NULL, SU_TYPE_CMD | SU_OUTLET | SU_TYPE_DAISY_1, NULL),
	/* pdu2OutletControlRebootCmd.0.%i = INTEGER: -1 */
	snmp_info_default("outlet.%i.load.cycle.delay", 0, 1,
		".1.3.6.1.4.1.232.165.7.5.2.1.4.%i.%i",
		NULL, SU_TYPE_CMD | SU_OUTLET | SU_TYPE_DAISY_1, NULL),

	/* end of structure. */
	snmp_info_sentinel
};


mib2nut_info_t	hpe_pdu = { "hpe_epdu", HPE_EPDU_MIB_VERSION, NULL, HPE_EPDU_OID_MODEL_NAME, hpe_pdu_mib, HPE_EPDU_MIB_SYSOID, NULL };<|MERGE_RESOLUTION|>--- conflicted
+++ resolved
@@ -96,11 +96,7 @@
 static info_lkp_t hpe_pdu_ambient_drycontacts_info[] = {
 	info_lkp_default(-1, "unknown"),
 	info_lkp_default(0, "unknown"),
-<<<<<<< HEAD
-	info_lkp_default(1, "open"),
-=======
 	info_lkp_default(1, "opened"),
->>>>>>> 6abd95e3
 	info_lkp_default(2, "closed"),
 	info_lkp_default(3, "bad"),
 	/* FIXME: what to do with that? */
