--- conflicted
+++ resolved
@@ -515,13 +515,8 @@
 	}
 	addvar(VAR_VALUE, "shutdown_timer", buf);
 
-<<<<<<< HEAD
 	/* Legacy MGE-XML conversion from 2000's, not needed in modern firmwares */
 	addvar(VAR_FLAG, "do_convert_deci", "enable legacy convert_deci() for certain measurements 10x too large");
-=======
-	snprintf(buf, sizeof(buf), "enable legacy convert_deci() for certain measurements 10x too large (default: %d)", do_convert_deci);
-	addvar(VAR_VALUE, "do_convert_deci", buf);
->>>>>>> 2350c7d4
 }
 
 void upsdrv_initups(void)
