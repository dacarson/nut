--- conflicted
+++ resolved
@@ -857,25 +857,16 @@
 	NUT_UNUSED_VARIABLE(extra);
 	upsdebug_INSTCMD_STARTING(cmdname, extra);
 
-<<<<<<< HEAD
 	if (!strcasecmp(cmdname, "test.failure.start"))
 	{
-		ser_send(upsfd,"%s%s",SIM_PWR_FAIL,COMMAND_END);
-		return STAT_INSTCMD_HANDLED;
-	}
-
-	if (!strcasecmp(cmdname, "shutdown.return"))
-	{
-=======
-	if (!strcasecmp(cmdname, "test.failure.start")) {
 		upslog_INSTCMD_POWERSTATE_MAYBE(cmdname, extra);
 		ser_send(upsfd, "%s%s", SIM_PWR_FAIL, COMMAND_END);
 		return STAT_INSTCMD_HANDLED;
 	}
 
-	if (!strcasecmp(cmdname, "shutdown.return")) {
+	if (!strcasecmp(cmdname, "shutdown.return"))
+	{
 		upslog_INSTCMD_POWERSTATE_CHANGE(cmdname, extra);
->>>>>>> 10ac9300
 
 		i = atoi(dstate_getinfo("ups.delay.shutdown"));
 
@@ -883,65 +874,40 @@
 			(strncmp (UpsFamily, FAMILY_OB, FAMILY_SIZE) == 0))
 		{
 			upsdebugx(3, "Shutdown using %c%d...", DELAYED_SHUTDOWN_PREFIX, i);
-<<<<<<< HEAD
-			ser_send(upsfd,"%c%d%s", DELAYED_SHUTDOWN_PREFIX, i, COMMAND_END);
+			ser_send(upsfd, "%c%d%s", DELAYED_SHUTDOWN_PREFIX, i, COMMAND_END);
 		}
 		else
 		{
 			upsdebugx(3, "Shutdown using %c%03d...", DELAYED_SHUTDOWN_PREFIX, i);
-=======
-			ser_send(upsfd, "%c%d%s", DELAYED_SHUTDOWN_PREFIX, i, COMMAND_END);
-		}
-		else
-		{
-			upsdebugx(3, "Shutdown using %c%03d...",DELAYED_SHUTDOWN_PREFIX, i);
->>>>>>> 10ac9300
 			ser_send(upsfd, "%c%03d%s", DELAYED_SHUTDOWN_PREFIX, i, COMMAND_END);
 		}
 
 		return STAT_INSTCMD_HANDLED;
 	}
 
-<<<<<<< HEAD
-	if(!strcasecmp(cmdname, "shutdown.reboot"))
-	{
-=======
-	if (!strcasecmp(cmdname, "shutdown.reboot")) {
+	if (!strcasecmp(cmdname, "shutdown.reboot"))
+	{
 		upslog_INSTCMD_POWERSTATE_CHANGE(cmdname, extra);
->>>>>>> 10ac9300
 		ser_send(upsfd, "%s", SHUTDOWN);
 		return STAT_INSTCMD_HANDLED;
 	}
 
-<<<<<<< HEAD
 	if (!strcasecmp(cmdname, "shutdown.stop"))
 	{
-=======
-	if (!strcasecmp(cmdname, "shutdown.stop")) {
 		upslog_INSTCMD_POWERSTATE_MAYBE(cmdname, extra);
->>>>>>> 10ac9300
 		ser_send(upsfd, "%c%s", DELAYED_SHUTDOWN_PREFIX, COMMAND_END);
 		return STAT_INSTCMD_HANDLED;
 	}
 
-<<<<<<< HEAD
 	if (!strcasecmp(cmdname, "test.battery.start.quick"))
 	{
-=======
-	if (!strcasecmp(cmdname, "test.battery.start.quick")) {
 		upslog_INSTCMD_POWERSTATE_MAYBE(cmdname, extra);
->>>>>>> 10ac9300
 		do_battery_test();
 		return STAT_INSTCMD_HANDLED;
 	}
 
-<<<<<<< HEAD
-	if (!strcasecmp(cmdname, "test.battery.start.deep"))
-	{
-=======
 	if (!strcasecmp(cmdname, "test.battery.start.deep")) {
 		upslog_INSTCMD_POWERSTATE_MAYBE(cmdname, extra);
->>>>>>> 10ac9300
 		ser_send(upsfd, "%s%s", TEST_BATT_DEEP, COMMAND_END);
 		return STAT_INSTCMD_HANDLED;
 	}
@@ -961,37 +927,24 @@
 		return STAT_INSTCMD_HANDLED;
 	}
 
-<<<<<<< HEAD
 	if (!strcasecmp(cmdname, "reset.input.minmax"))
 	{
-=======
-	if (!strcasecmp(cmdname, "reset.input.minmax")) {
->>>>>>> 10ac9300
 		ser_send(upsfd, "%c%s", RESET_MIN_MAX, COMMAND_END);
 		return STAT_INSTCMD_HANDLED;
 	}
 
-<<<<<<< HEAD
 	if (!strcasecmp(cmdname, "beeper.enable"))
 	{
-=======
-	if (!strcasecmp(cmdname, "beeper.enable")) {
->>>>>>> 10ac9300
 		ser_send(upsfd, "%c%c%s", SETX_BUZZER_PREFIX, BUZZER_ENABLED, COMMAND_END);
 		return STAT_INSTCMD_HANDLED;
 	}
 
-<<<<<<< HEAD
 	if (!strcasecmp(cmdname, "beeper.disable"))
 	{
-=======
-	if (!strcasecmp(cmdname, "beeper.disable")) {
->>>>>>> 10ac9300
 		ser_send(upsfd, "%c%c%s", SETX_BUZZER_PREFIX, BUZZER_DISABLED, COMMAND_END);
 		return STAT_INSTCMD_HANDLED;
 	}
 
-<<<<<<< HEAD
 	if (!strcasecmp(cmdname, "beeper.mute"))
 	{
 		ser_send(upsfd,"%c%c%s", SETX_BUZZER_PREFIX, BUZZER_MUTED, COMMAND_END);
@@ -1001,15 +954,6 @@
 	if (!strcasecmp(cmdname, "test.panel.start"))
 	{
 		ser_send(upsfd,"%s%s", TEST_INDICATORS, COMMAND_END);
-=======
-	if (!strcasecmp(cmdname, "beeper.mute")) {
-		ser_send(upsfd, "%c%c%s", SETX_BUZZER_PREFIX, BUZZER_MUTED, COMMAND_END);
-		return STAT_INSTCMD_HANDLED;
-	}
-
-	if (!strcasecmp(cmdname, "test.panel.start")) {
-		ser_send(upsfd, "%s%s", TEST_INDICATORS, COMMAND_END);
->>>>>>> 10ac9300
 		return STAT_INSTCMD_HANDLED;
 	}
 
