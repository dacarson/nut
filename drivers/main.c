--- conflicted
+++ resolved
@@ -2104,7 +2104,6 @@
 		exit(((cmdret < 0) || (((uintmax_t)cmdret) > ((uintmax_t)INT_MAX))) ? 255 : (int)cmdret);
 	}
 
-<<<<<<< HEAD
 	/* If we would be starting as a driver (not to command a sibling),
 	 * any earlier instances should be turned off - to release access
 	 * to hardware connections and to generally avoid any confusion.
@@ -2194,10 +2193,9 @@
 		/* Restore the signal errors verbosity */
 		nut_upsdrvquery_debug_level = NUT_UPSDRVQUERY_DEBUG_LEVEL_DEFAULT;
 	}
-=======
+
 	/* Hush the fopen(pidfile) message but let "real errors" be seen */
 	nut_sendsignal_debug_level = NUT_SENDSIGNAL_DEBUG_LEVEL_FOPEN_PIDFILE - 1;
->>>>>>> 7f36d490
 
 #ifndef WIN32
 	/* Setup PID file to receive signals to communicate with this driver
