/* main.c - Network UPS Tools driver core

   Copyright (C)
   1999			Russell Kroll <rkroll@exploits.org>
   2005 - 2017	Arnaud Quette <arnaud.quette@free.fr>
   2017 		Eaton (author: Emilien Kia <EmilienKia@Eaton.com>)

   This program is free software; you can redistribute it and/or modify
   it under the terms of the GNU General Public License as published by
   the Free Software Foundation; either version 2 of the License, or
   (at your option) any later version.

   This program is distributed in the hope that it will be useful,
   but WITHOUT ANY WARRANTY; without even the implied warranty of
   MERCHANTABILITY or FITNESS FOR A PARTICULAR PURPOSE.  See the
   GNU General Public License for more details.

   You should have received a copy of the GNU General Public License
   along with this program; if not, write to the Free Software
   Foundation, Inc., 59 Temple Place, Suite 330, Boston, MA 02111-1307 USA
*/

#include "common.h"
#include "main.h"
#include "nut_stdint.h"
#include "dstate.h"
#include "attribute.h"

/* data which may be useful to the drivers */
int		upsfd = -1;
char		*device_path = NULL;
const char	*progname = NULL, *upsname = NULL, *device_name = NULL;

/* may be set by the driver to wake up while in dstate_poll_fds */
int	extrafd = -1;

/* for ser_open */
int	do_lock_port = 1;

/* for dstate->sock_connect, default to asynchronous */
int	do_synchronous = 0;

/* for detecting -a values that don't match anything */
static	int	upsname_found = 0;

static vartab_t	*vartab_h = NULL;

/* variables possibly set by the global part of ups.conf */
time_t	poll_interval = 2;
static char	*chroot_path = NULL, *user = NULL;

/* signal handling */
int	exit_flag = 0;

/* should this driver instance go to background (default)
 * or stay foregrounded (default if -D options are set on
 * command line)?
 * Value is tri-state:
 * -1 (default) Background the driver process
 *  0 User required to not background explicitly,
 *    or passed -D and current value was -1
 *  1 User required to background even if with -D
 */
static int background_flag = -1;

/* Users can pass a -D[...] option to enable debugging.
 * For the service tracing purposes, also the ups.conf
 * can define a debug_min value in the global or device
 * section, to set the minimal debug level (CLI provided
 * value less than that would not have effect, can have
 * more.
 */
static int nut_debug_level_global = -1;
static int nut_debug_level_driver = -1;

/* everything else */
static char	*pidfn = NULL;
static int	dump_data = 0; /* Store the update_count requested */

/* print the driver banner */
void upsdrv_banner (void)
{
	int i;

	printf("Network UPS Tools - %s %s (%s)\n", upsdrv_info.name, upsdrv_info.version, UPS_VERSION);

	/* process sub driver(s) information */
	for (i = 0; upsdrv_info.subdrv_info[i]; i++) {

		if (!upsdrv_info.subdrv_info[i]->name) {
			continue;
		}

		if (!upsdrv_info.subdrv_info[i]->version) {
			continue;
		}

		printf("%s %s\n", upsdrv_info.subdrv_info[i]->name,
			upsdrv_info.subdrv_info[i]->version);
	}
}

/* power down the attached load immediately */
static void forceshutdown(void)
	__attribute__((noreturn));

static void forceshutdown(void)
{
	upslogx(LOG_NOTICE, "Initiating UPS shutdown");

	/* the driver must not block in this function */
	upsdrv_shutdown();
	exit(EXIT_SUCCESS);
}

/* this function only prints the usage message; it does not call exit() */
static void help_msg(void)
{
	vartab_t	*tmp;

	printf("\nusage: %s (-a <id>|-s <id>) [OPTIONS]\n", progname);

	printf("  -a <id>        - autoconfig using ups.conf section <id>\n");
	printf("                 - note: -x after -a overrides ups.conf settings\n\n");

	printf("  -s <id>        - configure directly from cmd line arguments\n");
	printf("                 - note: must specify all driver parameters with successive -x\n");
	printf("                 - note: at least 'port' variable should be set\n");
	printf("                 - note: to explore the current values on a device from an\n");
	printf("                   unprivileged user account (with sufficient media access in\n");
	printf("                   the OS - e.g. to query networked devices), you can specify\n");
	printf("                   '-d 1' argument and `export NUT_STATEPATH=/tmp` beforehand\n\n");

	printf("  -V             - print version, then exit\n");
	printf("  -L             - print parseable list of driver variables\n");
	printf("  -D             - raise debugging level (and stay foreground by default)\n");
	printf("  -d <count>     - dump data to stdout after 'count' updates loop and exit\n");
<<<<<<< HEAD
	printf("  -f             - stay foregrounded even if no debugging is enabled\n");
	printf("  -b             - stay backgrounded even if debugging is bumped\n");
=======
	printf("  -F             - run in foreground\n");
>>>>>>> a2575ce4
	printf("  -q             - raise log level threshold\n");
	printf("  -h             - display this help\n");
	printf("  -k             - force shutdown\n");
	printf("  -i <int>       - poll interval\n");
	printf("  -r <dir>       - chroot to <dir>\n");
	printf("  -u <user>      - switch to <user> (if started as root)\n");
	printf("  -x <var>=<val> - set driver variable <var> to <val>\n");
	printf("                 - example: -x cable=940-0095B\n\n");

	if (vartab_h) {
		tmp = vartab_h;

		printf("Acceptable values for -x or ups.conf in this driver:\n\n");

		while (tmp) {
			if (tmp->vartype == VAR_VALUE)
				printf("%40s : -x %s=<value>\n",
					tmp->desc, tmp->var);
			else
				printf("%40s : -x %s\n", tmp->desc, tmp->var);
			tmp = tmp->next;
		}
	}

	upsdrv_help();
}

/* store these in dstate as driver.(parameter|flag) */
static void dparam_setinfo(const char *var, const char *val)
{
	char	vtmp[SMALLBUF];

	/* store these in dstate for debugging and other help */
	if (val) {
		snprintf(vtmp, sizeof(vtmp), "driver.parameter.%s", var);
		dstate_setinfo(vtmp, "%s", val);
		return;
	}

	/* no value = flag */

	snprintf(vtmp, sizeof(vtmp), "driver.flag.%s", var);
	dstate_setinfo(vtmp, "enabled");
}

/* cram var [= <val>] data into storage */
static void storeval(const char *var, char *val)
{
	vartab_t	*tmp, *last;

	if (!strncasecmp(var, "override.", 9)) {
		dstate_setinfo(var+9, "%s", val);
		dstate_setflags(var+9, ST_FLAG_IMMUTABLE);
		return;
	}

	if (!strncasecmp(var, "default.", 8)) {
		dstate_setinfo(var+8, "%s", val);
		return;
	}

	tmp = last = vartab_h;

	while (tmp) {
		last = tmp;

		/* sanity check */
		if (!tmp->var) {
			tmp = tmp->next;
			continue;
		}

		/* later definitions overwrite earlier ones */
		if (!strcasecmp(tmp->var, var)) {
			free(tmp->val);

			if (val)
				tmp->val = xstrdup(val);

			/* don't keep things like SNMP community strings */
			if ((tmp->vartype & VAR_SENSITIVE) == 0)
				dparam_setinfo(var, val);

			tmp->found = 1;
			return;
		}

		tmp = tmp->next;
	}

	/* try to help them out */
	printf("\nFatal error: '%s' is not a valid %s for this driver.\n", var,
		val ? "variable name" : "flag");
	printf("\n");
	printf("Look in the man page or call this driver with -h for a list of\n");
	printf("valid variable names and flags.\n");

	exit(EXIT_SUCCESS);
}

/* retrieve the value of variable <var> if possible */
char *getval(const char *var)
{
	vartab_t	*tmp = vartab_h;

	while (tmp) {
		if (!strcasecmp(tmp->var, var))
			return(tmp->val);
		tmp = tmp->next;
	}

	return NULL;
}

/* see if <var> has been defined, even if no value has been given to it */
int testvar(const char *var)
{
	vartab_t	*tmp = vartab_h;

	while (tmp) {
		if (!strcasecmp(tmp->var, var))
			return tmp->found;
		tmp = tmp->next;
	}

	return 0;	/* not found */
}

/* callback from driver - create the table for -x/conf entries */
void addvar(int vartype, const char *name, const char *desc)
{
	vartab_t	*tmp, *last;

	tmp = last = vartab_h;

	while (tmp) {
		last = tmp;
		tmp = tmp->next;
	}

	tmp = xmalloc(sizeof(vartab_t));

	tmp->vartype = vartype;
	tmp->var = xstrdup(name);
	tmp->val = NULL;
	tmp->desc = xstrdup(desc);
	tmp->found = 0;
	tmp->next = NULL;

	if (last)
		last->next = tmp;
	else
		vartab_h = tmp;
}

/* handle -x / ups.conf config details that are for this part of the code */
static int main_arg(char *var, char *val)
{
	/* flags for main */

	if (!strcmp(var, "nolock")) {
		do_lock_port = 0;
		dstate_setinfo("driver.flag.nolock", "enabled");
		return 1;	/* handled */
	}

	if (!strcmp(var, "ignorelb")) {
		dstate_setinfo("driver.flag.ignorelb", "enabled");
		return 1;	/* handled */
	}

	/* any other flags are for the driver code */
	if (!val)
		return 0;

	/* variables for main: port */

	if (!strcmp(var, "port")) {
		device_path = xstrdup(val);
		device_name = xbasename(device_path);
		dstate_setinfo("driver.parameter.port", "%s", val);
		return 1;	/* handled */
	}

	if (!strcmp(var, "sddelay")) {
		upslogx(LOG_INFO, "Obsolete value sddelay found in ups.conf");
		return 1;	/* handled */
	}

	/* allow per-driver overrides of the global setting */
	if (!strcmp(var, "synchronous")) {
		if (!strcmp(val, "yes"))
			do_synchronous=1;
		else
			do_synchronous=0;

		return 1;	/* handled */
	}

	/* only for upsdrvctl - ignored here */
	if (!strcmp(var, "sdorder"))
		return 1;	/* handled */

	/* only for upsd (at the moment) - ignored here */
	if (!strcmp(var, "desc"))
		return 1;	/* handled */

	/* Allow each driver to specify its minimal debugging level -
	 * admins can set more with command-line args, but can't set
	 * less without changing config. Should help debug of services. */
	if (!strcmp(var, "debug_min")) {
		int lvl = -1; // typeof common/common.c: int nut_debug_level
		if ( str_to_int (val, &lvl, 10) && lvl >= 0 ) {
			nut_debug_level_driver = lvl;
		} else {
			upslogx(LOG_INFO, "WARNING : Invalid debug_min value found in ups.conf for the driver");
		}
		return 1;	/* handled */
	}

	return 0;	/* unhandled, pass it through to the driver */
}

static void do_global_args(const char *var, const char *val)
{
	if (!strcmp(var, "pollinterval")) {
		int ipv = atoi(val);
		if (ipv > 0) {
			poll_interval = (time_t)ipv;
		} else {
			fatalx(EXIT_FAILURE, "Error: invalid pollinterval: %d", ipv);
		}
		return;
	}

	if (!strcmp(var, "chroot")) {
		free(chroot_path);
		chroot_path = xstrdup(val);
	}

	if (!strcmp(var, "user")) {
		free(user);
		user = xstrdup(val);
	}

	if (!strcmp(var, "synchronous")) {
		if (!strcmp(val, "yes"))
			do_synchronous=1;
		else
			do_synchronous=0;
	}

	/* Allow to specify its minimal debugging level for all drivers -
	 * admins can set more with command-line args, but can't set
	 * less without changing config. Should help debug of services. */
	if (!strcmp(var, "debug_min")) {
		int lvl = -1; // typeof common/common.c: int nut_debug_level
		if ( str_to_int (val, &lvl, 10) && lvl >= 0 ) {
			nut_debug_level_global = lvl;
		} else {
			upslogx(LOG_INFO, "WARNING : Invalid debug_min value found in ups.conf global settings");
		}
	}

	/* unrecognized */
}

void do_upsconf_args(char *confupsname, char *var, char *val)
{
	char	tmp[SMALLBUF];

	/* handle global declarations */
	if (!confupsname) {
		do_global_args(var, val);
		return;
	}

	/* no match = not for us */
	if (strcmp(confupsname, upsname) != 0)
		return;

	upsname_found = 1;

	if (main_arg(var, val))
		return;

	/* flags (no =) now get passed to the driver-level stuff */
	if (!val) {

		/* also store this, but it's a bit different */
		snprintf(tmp, sizeof(tmp), "driver.flag.%s", var);
		dstate_setinfo(tmp, "enabled");

		storeval(var, NULL);
		return;
	}

	/* don't let the user shoot themselves in the foot */
	if (!strcmp(var, "driver")) {
		if (strcmp(val, progname) != 0)
			fatalx(EXIT_FAILURE, "Error: UPS [%s] is for driver %s, but I'm %s!\n",
				confupsname, val, progname);
		return;
	}

	/* allow per-driver overrides of the global setting */
	if (!strcmp(var, "pollinterval")) {
		int ipv = atoi(val);
		if (ipv > 0) {
			poll_interval = (time_t)ipv;
		} else {
			fatalx(EXIT_FAILURE, "Error: UPS [%s]: invalid pollinterval: %d",
				confupsname, ipv);
		}
		return;
	}

	/* everything else must be for the driver */
	storeval(var, val);
}

/* split -x foo=bar into 'foo' and 'bar' */
static void splitxarg(char *inbuf)
{
	char	*eqptr, *val, *buf;

	/* make our own copy - avoid changing argv */
	buf = xstrdup(inbuf);

	eqptr = strchr(buf, '=');

	if (!eqptr)
		val = NULL;
	else {
		*eqptr++ = '\0';
		val = eqptr;
	}

	/* see if main handles this first */
	if (main_arg(buf, val))
		return;

	/* otherwise store it for later */
	storeval(buf, val);
}

/* dump the list from the vartable for external parsers */
static void listxarg(void)
{
	vartab_t	*tmp;

	tmp = vartab_h;

	if (!tmp)
		return;

	while (tmp) {

		switch (tmp->vartype) {
			case VAR_VALUE: printf("VALUE"); break;
			case VAR_FLAG: printf("FLAG"); break;
			default: printf("UNKNOWN"); break;
		}

		printf(" %s \"%s\"\n", tmp->var, tmp->desc);

		tmp = tmp->next;
	}
}

static void vartab_free(void)
{
	vartab_t	*tmp, *next;

	tmp = vartab_h;

	while (tmp) {
		next = tmp->next;

		free(tmp->var);
		free(tmp->val);
		free(tmp->desc);
		free(tmp);

		tmp = next;
	}
}

static void exit_cleanup(void)
{
	free(chroot_path);
	free(device_path);
	free(user);

	if (pidfn) {
		unlink(pidfn);
		free(pidfn);
	}

	dstate_free();
	vartab_free();
}

static void set_exit_flag(int sig)
{
	exit_flag = sig;
}

static void setup_signals(void)
{
	struct sigaction	sa;

	sigemptyset(&sa.sa_mask);
	sa.sa_flags = 0;

	sa.sa_handler = set_exit_flag;
	sigaction(SIGTERM, &sa, NULL);
	sigaction(SIGINT, &sa, NULL);
	sigaction(SIGQUIT, &sa, NULL);

#if (defined HAVE_PRAGMA_GCC_DIAGNOSTIC_PUSH_POP) && (defined HAVE_PRAGMA_GCC_DIAGNOSTIC_IGNORED_STRICT_PROTOTYPES)
# pragma GCC diagnostic push
# pragma GCC diagnostic ignored "-Wstrict-prototypes"
#endif
	sa.sa_handler = SIG_IGN;
#if (defined HAVE_PRAGMA_GCC_DIAGNOSTIC_PUSH_POP) && (defined HAVE_PRAGMA_GCC_DIAGNOSTIC_IGNORED_STRICT_PROTOTYPES)
# pragma GCC diagnostic pop
#endif
	sigaction(SIGHUP, &sa, NULL);
	sigaction(SIGPIPE, &sa, NULL);
}

int main(int argc, char **argv)
{
	struct	passwd	*new_uid = NULL;
	int	i, do_forceshutdown = 0;
	int	update_count = 0;
	int	foreground = 0;

	atexit(exit_cleanup);

	/* pick up a default from configure --with-user */
	user = xstrdup(RUN_AS_USER);	/* xstrdup: this gets freed at exit */

	progname = xbasename(argv[0]);
	open_syslog(progname);

	upsdrv_banner();

	if (upsdrv_info.status == DRV_EXPERIMENTAL) {
		printf("Warning: This is an experimental driver.\n");
		printf("Some features may not function correctly.\n\n");
	}

	/* build the driver's extra (-x) variable table */
	upsdrv_makevartable();

<<<<<<< HEAD
	while ((i = getopt(argc, argv, "+a:s:kfbDd:hx:Lqr:u:Vi:")) != -1) {
=======
	while ((i = getopt(argc, argv, "+a:s:kDFd:hx:Lqr:u:Vi:")) != -1) {
>>>>>>> a2575ce4
		switch (i) {
			case 'a':
				upsname = optarg;

				read_upsconf();

				if (!upsname_found)
					fatalx(EXIT_FAILURE, "Error: Section %s not found in ups.conf",
						optarg);
				break;
			case 's':
				upsname = optarg;
				upsname_found = 1;
				break;
			case 'f':
				background_flag = 0;
				break;
			case 'b':
				background_flag = 1;
				break;
			case 'D':
				nut_debug_level++;
				if ( background_flag < 0 ) {
					/* Only flop from default - stay foreground with debug on */
					background_flag = 0;
				}
				break;
			case 'F':
				foreground = 1;
				break;
			case 'd':
				dump_data = atoi(optarg);
				break;
			case 'i': { /* scope */
					int ipv = atoi(optarg);
					if (ipv > 0) {
						poll_interval = (time_t)ipv;
					} else {
						fatalx(EXIT_FAILURE, "Error: command-line: invalid pollinterval: %d",
							ipv);
					}
				}
				break;
			case 'k':
				do_lock_port = 0;
				do_forceshutdown = 1;
				break;
			case 'L':
				listxarg();
				exit(EXIT_SUCCESS);
			case 'q':
				nut_log_level++;
				break;
			case 'r':
				chroot_path = xstrdup(optarg);
				break;
			case 'u':
				free(user);
				user = xstrdup(optarg);
				break;
			case 'V':
				/* already printed the banner, so exit */
				exit(EXIT_SUCCESS);
			case 'x':
				splitxarg(optarg);
				break;
			case 'h':
				help_msg();
				exit(EXIT_SUCCESS);
			default:
				fatalx(EXIT_FAILURE,
					"Error: unknown option -%c. Try -h for help.", i);
		}
	}

	if(nut_debug_level > 0 || dump_data)
		foreground = 1;

	argc -= optind;
	argv += optind;

	if (argc > 0) {
		fatalx(EXIT_FAILURE,
			"Error: too many non-option arguments. Try -h for help.");
	}

	if (!upsname_found) {
		fatalx(EXIT_FAILURE,
			"Error: specifying '-a id' or '-s id' is now mandatory. Try -h for help.");
	}

	/* we need to get the port from somewhere */
	if (!device_path) {
		fatalx(EXIT_FAILURE,
			"Error: you must specify a port name in ups.conf or in '-x port=...' argument.\n"
			"Try -h for help.");
	}

	/* CLI debug level can not be smaller than debug_min specified
	 * in ups.conf, and value specified for a driver config section
	 * overrides the global one.
	 */
	{
		int nut_debug_level_upsconf = -1 ;
		if ( nut_debug_level_global >= 0 && nut_debug_level_driver >= 0 ) {
			nut_debug_level_upsconf = nut_debug_level_driver;
		} else {
			if ( nut_debug_level_global >= 0 ) nut_debug_level_upsconf = nut_debug_level_global;
			if ( nut_debug_level_driver >= 0 ) nut_debug_level_upsconf = nut_debug_level_driver;
		}
		if ( nut_debug_level_upsconf > nut_debug_level )
			nut_debug_level = nut_debug_level_upsconf;
	}
	upsdebugx(1, "debug level is '%d'", nut_debug_level);

	new_uid = get_user_pwent(user);

	if (chroot_path)
		chroot_start(chroot_path);

	become_user(new_uid);

	/* Only switch to statepath if we're not powering off or just dumping data, for discovery */
	/* This avoid case where ie /var is umounted */
	if ((!do_forceshutdown) && (!dump_data) && (chdir(dflt_statepath())))
		fatal_with_errno(EXIT_FAILURE, "Can't chdir to %s", dflt_statepath());

	/* Setup signals to communicate with driver once backgrounded. */
	if ((background_flag != 0) && (!do_forceshutdown)) {
		char	buffer[SMALLBUF];

		setup_signals();

		snprintf(buffer, sizeof(buffer), "%s/%s-%s.pid", altpidpath(), progname, upsname);

		/* Try to prevent that driver is started multiple times. If a PID file */
		/* already exists, send a TERM signal to the process and try if it goes */
		/* away. If not, retry a couple of times. */
		for (i = 0; i < 3; i++) {
			struct stat	st;

			if (stat(buffer, &st) != 0) {
				/* PID file not found */
				break;
			}

			if (sendsignalfn(buffer, SIGTERM) != 0) {
				/* Can't send signal to PID, assume invalid file */
				break;
			}

			upslogx(LOG_WARNING, "Duplicate driver instance detected (PID file %s exists)! Terminating other driver!", buffer);

			/* Allow driver some time to quit */
			sleep(5);
		}

		/* Only write pid if we're not just dumping data, for discovery */
		if (!dump_data) {
			pidfn = xstrdup(buffer);
			writepid(pidfn);	/* before backgrounding */
		}
	}

	/* clear out callback handler data */
	memset(&upsh, '\0', sizeof(upsh));

	/* note: device.type is set early to be overridden by the driver
	 * when its a pdu! */
	dstate_setinfo("device.type", "ups");

	upsdrv_initups();

	/* UPS is detected now, cleanup upon exit */
	atexit(upsdrv_cleanup);

	/* now see if things are very wrong out there */
	if (upsdrv_info.status == DRV_BROKEN) {
		fatalx(EXIT_FAILURE, "Fatal error: broken driver. It probably needs to be converted.\n");
	}

	if (do_forceshutdown)
		forceshutdown();

	/* publish the top-level data: version numbers, driver name */
	dstate_setinfo("driver.version", "%s", UPS_VERSION);
	dstate_setinfo("driver.version.internal", "%s", upsdrv_info.version);
	dstate_setinfo("driver.name", "%s", progname);

	/*
	 * If we are not debugging, send the early startup logs generated by
	 * upsdrv_initinfo() and upsdrv_updateinfo() to syslog, not just stderr.
	 * Otherwise these logs are lost.
	 */
	if ((nut_debug_level == 0) && (!dump_data))
		syslogbit_set();

	/* get the base data established before allowing connections */
	upsdrv_initinfo();
	upsdrv_updateinfo();

	if (dstate_getinfo("driver.flag.ignorelb")) {
		int	have_lb_method = 0;

		if (dstate_getinfo("battery.charge") && dstate_getinfo("battery.charge.low")) {
			upslogx(LOG_INFO, "using 'battery.charge' to set battery low state");
			have_lb_method++;
		}

		if (dstate_getinfo("battery.runtime") && dstate_getinfo("battery.runtime.low")) {
			upslogx(LOG_INFO, "using 'battery.runtime' to set battery low state");
			have_lb_method++;
		}

		if (!have_lb_method) {
			fatalx(EXIT_FAILURE,
				"The 'ignorelb' flag is set, but there is no way to determine the\n"
				"battery state of charge.\n\n"
				"Only set this flag if both 'battery.charge' and 'battery.charge.low'\n"
				"and/or 'battery.runtime' and 'battery.runtime.low' are available.\n");
		}
	}

	/* now we can start servicing requests */
	/* Only write pid if we're not just dumping data, for discovery */
	if (!dump_data)
		dstate_init(progname, upsname);

	/* The poll_interval may have been changed from the default */
	dstate_setinfo("driver.parameter.pollinterval", "%jd", (intmax_t)poll_interval);

	/* The synchronous option may have been changed from the default */
	dstate_setinfo("driver.parameter.synchronous", "%s",
		(do_synchronous==1)?"yes":"no");

	/* remap the device.* info from ups.* for the transition period */
	if (dstate_getinfo("ups.mfr") != NULL)
		dstate_setinfo("device.mfr", "%s", dstate_getinfo("ups.mfr"));
	if (dstate_getinfo("ups.model") != NULL)
		dstate_setinfo("device.model", "%s", dstate_getinfo("ups.model"));
	if (dstate_getinfo("ups.serial") != NULL)
		dstate_setinfo("device.serial", "%s", dstate_getinfo("ups.serial"));

<<<<<<< HEAD
	if ( (background_flag != 0) && (!dump_data) ) {
=======
	if (!foreground) {
>>>>>>> a2575ce4
		background();
		writepid(pidfn);	/* PID changes when backgrounding */
	}

	while (!exit_flag) {

		struct timeval	timeout;

		gettimeofday(&timeout, NULL);
		timeout.tv_sec += poll_interval;

		upsdrv_updateinfo();

		/* Dump the data tree (in upsc-like format) to stdout and exit */
		if (dump_data) {
			/* Wait for 'dump_data' update loops to ensure data completion */
			if (update_count == dump_data) {
				dstate_dump();
				exit_flag = 1;
			}
			else
				update_count++;
		}
		else {
			while (!dstate_poll_fds(timeout, extrafd) && !exit_flag) {
				/* repeat until time is up or extrafd has data */
			}
		}
	}

	/* if we get here, the exit flag was set by a signal handler */
	/* however, avoid to "pollute" data dump output! */
	if (!dump_data)
		upslogx(LOG_INFO, "Signal %d: exiting", exit_flag);

	exit(EXIT_SUCCESS);
}<|MERGE_RESOLUTION|>--- conflicted
+++ resolved
@@ -53,13 +53,13 @@
 int	exit_flag = 0;
 
 /* should this driver instance go to background (default)
- * or stay foregrounded (default if -D options are set on
+ * or stay foregrounded (default if -D/-d options are set on
  * command line)?
  * Value is tri-state:
  * -1 (default) Background the driver process
  *  0 User required to not background explicitly,
- *    or passed -D and current value was -1
- *  1 User required to background even if with -D
+ *    or passed -D (or -d) and current value was -1
+ *  1 User required to background even if with -D or dump_mode
  */
 static int background_flag = -1;
 
@@ -135,12 +135,8 @@
 	printf("  -L             - print parseable list of driver variables\n");
 	printf("  -D             - raise debugging level (and stay foreground by default)\n");
 	printf("  -d <count>     - dump data to stdout after 'count' updates loop and exit\n");
-<<<<<<< HEAD
-	printf("  -f             - stay foregrounded even if no debugging is enabled\n");
-	printf("  -b             - stay backgrounded even if debugging is bumped\n");
-=======
-	printf("  -F             - run in foreground\n");
->>>>>>> a2575ce4
+	printf("  -F             - stay foregrounded even if no debugging is enabled\n");
+	printf("  -B             - stay backgrounded even if debugging is bumped\n");
 	printf("  -q             - raise log level threshold\n");
 	printf("  -h             - display this help\n");
 	printf("  -k             - force shutdown\n");
@@ -578,7 +574,6 @@
 	struct	passwd	*new_uid = NULL;
 	int	i, do_forceshutdown = 0;
 	int	update_count = 0;
-	int	foreground = 0;
 
 	atexit(exit_cleanup);
 
@@ -598,11 +593,7 @@
 	/* build the driver's extra (-x) variable table */
 	upsdrv_makevartable();
 
-<<<<<<< HEAD
-	while ((i = getopt(argc, argv, "+a:s:kfbDd:hx:Lqr:u:Vi:")) != -1) {
-=======
-	while ((i = getopt(argc, argv, "+a:s:kDFd:hx:Lqr:u:Vi:")) != -1) {
->>>>>>> a2575ce4
+	while ((i = getopt(argc, argv, "+a:s:kFBDd:hx:Lqr:u:Vi:")) != -1) {
 		switch (i) {
 			case 'a':
 				upsname = optarg;
@@ -617,21 +608,14 @@
 				upsname = optarg;
 				upsname_found = 1;
 				break;
-			case 'f':
+			case 'F':
 				background_flag = 0;
 				break;
-			case 'b':
+			case 'B':
 				background_flag = 1;
 				break;
 			case 'D':
 				nut_debug_level++;
-				if ( background_flag < 0 ) {
-					/* Only flop from default - stay foreground with debug on */
-					background_flag = 0;
-				}
-				break;
-			case 'F':
-				foreground = 1;
 				break;
 			case 'd':
 				dump_data = atoi(optarg);
@@ -678,8 +662,20 @@
 		}
 	}
 
-	if(nut_debug_level > 0 || dump_data)
-		foreground = 1;
+	if (nut_debug_level > 0 || dump_data) {
+		if ( background_flag < 0 ) {
+			/* Only flop from default - stay foreground with debug on */
+			background_flag = 0;
+		} else {
+			upsdebugx (0,
+				"Debug level is %d, dump data count is %s, "
+				"but backgrounding mode requested as %s",
+				nut_debug_level,
+				dump_data ? "on" : "off",
+				background_flag ? "on" : "off"
+				);
+		}
+	} /* else: default remains `background_flag==-1` where nonzero is true */
 
 	argc -= optind;
 	argv += optind;
@@ -846,11 +842,7 @@
 	if (dstate_getinfo("ups.serial") != NULL)
 		dstate_setinfo("device.serial", "%s", dstate_getinfo("ups.serial"));
 
-<<<<<<< HEAD
-	if ( (background_flag != 0) && (!dump_data) ) {
-=======
-	if (!foreground) {
->>>>>>> a2575ce4
+	if (background_flag != 0) {
 		background();
 		writepid(pidfn);	/* PID changes when backgrounding */
 	}
