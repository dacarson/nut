/*!
 * @file libusb1.c
 * @brief Generic USB communication backend (using libusb 1.0)
 *
 * @author Copyright (C) 2016 Eaton
 *         Copyright (C) 2016 Arnaud Quette <aquette.dev@gmail.com>
 *         Copyright (C) 2021 Jim Klimov <jimklimov+nut@gmail.com>
 *
 *      The logic of this file is ripped from mge-shut driver (also from
 *      Arnaud Quette), which is a "HID over serial link" UPS driver for
 *      Network UPS Tools <http://www.networkupstools.org/>
 *
 *      This program is free software; you can redistribute it and/or modify
 *      it under the terms of the GNU General Public License as published by
 *      the Free Software Foundation; either version 2 of the License, or
 *      (at your option) any later version.
 *
 *      This program is distributed in the hope that it will be useful,
 *      but WITHOUT ANY WARRANTY; without even the implied warranty of
 *      MERCHANTABILITY or FITNESS FOR A PARTICULAR PURPOSE.  See the
 *      GNU General Public License for more details.
 *
 *      You should have received a copy of the GNU General Public License
 *      along with this program; if not, write to the Free Software
 *      Foundation, Inc., 675 Mass Ave, Cambridge, MA 02139, USA.
 *
 * -------------------------------------------------------------------------- */

#include "config.h" /* for HAVE_LIBUSB_DETACH_KERNEL_DRIVER flag */
#include "common.h" /* for xmalloc, upsdebugx prototypes */
#include "usb-common.h"
#include "nut_libusb.h"
#include "nut_stdint.h"

#define USB_DRIVER_NAME		"USB communication driver (libusb 1.0)"
#define USB_DRIVER_VERSION	"0.44"

/* driver description structure */
upsdrv_info_t comm_upsdrv_info = {
	USB_DRIVER_NAME,
	USB_DRIVER_VERSION,
	NULL,
	0,
	{ NULL }
};

#define MAX_REPORT_SIZE         0x1800
#define MAX_RETRY               3

static void nut_libusb_close(libusb_device_handle *udev);

/*! Add USB-related driver variables with addvar() and dstate_setinfo().
 * This removes some code duplication across the USB drivers.
 */
void nut_usb_addvars(void)
{
	const struct libusb_version	*v = libusb_get_version();

	/* allow -x vendor=X, vendorid=X, product=X, productid=X, serial=X */
	addvar(VAR_VALUE, "vendor", "Regular expression to match UPS Manufacturer string");
	addvar(VAR_VALUE, "product", "Regular expression to match UPS Product string");
	addvar(VAR_VALUE, "serial", "Regular expression to match UPS Serial number");

	addvar(VAR_VALUE, "vendorid", "Regular expression to match UPS Manufacturer numerical ID (4 digits hexadecimal)");
	addvar(VAR_VALUE, "productid", "Regular expression to match UPS Product numerical ID (4 digits hexadecimal)");

	addvar(VAR_VALUE, "bus", "Regular expression to match USB bus name");
	addvar(VAR_VALUE, "device", "Regular expression to match USB device name");

	/* Warning: this feature is inherently non-deterministic!
	 * If you only care to know that at least one of your no-name UPSes is online,
	 * this option can help. If you must really know which one, it will not!
	 */
	addvar(VAR_FLAG, "allow_duplicates",
		"If you have several UPS devices which may not be uniquely "
		"identified by options above, allow each driver instance with this "
		"option to take the first match if available, or try another "
		"(association of driver to device may vary between runs)");

	addvar(VAR_VALUE, "usb_set_altinterface", "Force redundant call to usb_set_altinterface() (value=bAlternateSetting; default=0)");

#ifdef LIBUSB_API_VERSION
	dstate_setinfo("driver.version.usb", "libusb-%u.%u.%u (API: 0x%x)", v->major, v->minor, v->micro, LIBUSB_API_VERSION);
#else  /* no LIBUSB_API_VERSION */
	dstate_setinfo("driver.version.usb", "libusb-%u.%u.%u", v->major, v->minor, v->micro);
#endif /* LIBUSB_API_VERSION */
}

/* invoke matcher against device */
static inline int matches(USBDeviceMatcher_t *matcher, USBDevice_t *device) {
	if (!matcher) {
		return 1;
	}
	return matcher->match_function(device, matcher->privdata);
}

/*! If needed, set the USB alternate interface.
 *
 * In NUT 2.7.2 and earlier, the following call was made unconditionally:
 *   usb_set_altinterface(udev, 0);
 *
 * Although harmless on Linux and *BSD, this extra call prevents old Tripp Lite
 * devices from working on Mac OS X (presumably the OS is already setting
 * altinterface to 0).
 */
static int nut_usb_set_altinterface(libusb_device_handle *udev)
{
	int altinterface = 0, ret = 0;
	char *alt_string, *endp = NULL;

	if(testvar("usb_set_altinterface")) {
		alt_string = getval("usb_set_altinterface");
		if(alt_string) {
			altinterface = (int)strtol(alt_string, &endp, 10);
			if(endp && !(endp[0] == 0)) {
				upslogx(LOG_WARNING, "%s: '%s' is not a valid number", __func__, alt_string);
			}
			if(altinterface < 0 || altinterface > 255) {
				upslogx(LOG_WARNING, "%s: setting bAlternateInterface to %d will probably not work", __func__, altinterface);
			}
		}
		/* set default interface */
		upsdebugx(2, "%s: calling libusb_set_interface_alt_setting(udev, %d, %d)",
			__func__, usb_subdriver.hid_rep_index, altinterface);
		ret = libusb_set_interface_alt_setting(udev, usb_subdriver.hid_rep_index, altinterface);
		if(ret != 0) {
			upslogx(LOG_WARNING, "%s: libusb_set_interface_alt_setting(udev, %d, %d) returned %d (%s)",
				__func__, usb_subdriver.hid_rep_index, altinterface, ret, libusb_strerror((enum libusb_error)ret) );
		}
		upslogx(LOG_NOTICE, "%s: libusb_set_interface_alt_setting() should not be necessary - "
			"please email the nut-upsdev list with information about your UPS.", __func__);
	} else {
		upsdebugx(3, "%s: skipped libusb_set_interface_alt_setting(udev, %d, 0)",
			__func__, usb_subdriver.hid_rep_index);
	}
	return ret;
}

/* On success, fill in the curDevice structure and return the report
 * descriptor length. On failure, return -1.
 * Note: When callback is not NULL, the report descriptor will be
 * passed to this function together with the udev and USBDevice_t
 * information. This callback should return a value > 0 if the device
 * is accepted, or < 1 if not. If it isn't accepted, the next device
 * (if any) will be tried, until there are no more devices left.
 */
static int nut_libusb_open(libusb_device_handle **udevp,
	USBDevice_t *curDevice, USBDeviceMatcher_t *matcher,
	int (*callback)(libusb_device_handle *udev,
		USBDevice_t *hd, usb_ctrl_charbuf rdbuf, usb_ctrl_charbufsize rdlen)
	)
{
	int retries;
	/* libusb-1.0 usb_ctrl_charbufsize is uint16_t and we
	 * want the rdlen vars signed - so taking a wider type */
	int32_t rdlen1, rdlen2; /* report descriptor length, method 1+2 */
	USBDeviceMatcher_t *m;
	libusb_device **devlist;
	ssize_t	devcount = 0;
	size_t	devnum;
	struct libusb_device_descriptor dev_desc;
	struct libusb_config_descriptor *conf_desc = NULL;
	const struct libusb_interface_descriptor *if_desc;
	libusb_device_handle *udev;
	uint8_t bus_num, device_addr;
	int ret, res;
	unsigned char buf[20];
	const unsigned char *p;
	char string[256];
	int i;
	int count_open_EACCESS = 0;
	int count_open_errors = 0;

	/* report descriptor */
	unsigned char	rdbuf[MAX_REPORT_SIZE];
	int32_t		rdlen;

	/* libusb base init */
	if (libusb_init(NULL) < 0) {
		libusb_exit(NULL);
		fatal_with_errno(EXIT_FAILURE, "Failed to init libusb 1.0");
	}

/* TODO: Find a place for this, from Windows branch made for libusb0.c */
/*
#ifdef WIN32
	struct usb_bus *busses;
	busses = usb_get_busses();
#endif
 */

#ifndef __linux__ /* SUN_LIBUSB (confirmed to work on Solaris and FreeBSD) */
	/* Causes a double free corruption in linux if device is detached! */
	/* nut_libusb_close(*udevp); */
	if (*udevp)
		libusb_close(*udevp);
#endif

	devcount = libusb_get_device_list(NULL, &devlist);

	/* devcount may be < 0, loop will get skipped;
	 * its SSIZE_MAX < SIZE_MAX for devnum */
	for (devnum = 0; (ssize_t)devnum < devcount; devnum++) {
		/* int		if_claimed = 0; */
		libusb_device	*device = devlist[devnum];

		libusb_get_device_descriptor(device, &dev_desc);
		upsdebugx(2, "Checking device %" PRIuSIZE " of %" PRIuSIZE " (%04X/%04X)",
			devnum + 1, devcount,
			dev_desc.idVendor, dev_desc.idProduct);

		/* supported vendors are now checked by the supplied matcher */

		/* open the device */
		ret = libusb_open(device, udevp);
		if (ret != 0) {
			upsdebugx(1, "Failed to open device (%04X/%04X), skipping: %s",
				dev_desc.idVendor,
				dev_desc.idProduct,
				libusb_strerror((enum libusb_error)ret));
			count_open_errors++;
			if (ret == LIBUSB_ERROR_ACCESS) {
				count_open_EACCESS++;
			}
			continue;
		}
		udev = *udevp;

		/* collect the identifying information of this
		   device. Note that this is safe, because
		   there's no need to claim an interface for
		   this (and therefore we do not yet need to
		   detach any kernel drivers). */

		free(curDevice->Vendor);
		free(curDevice->Product);
		free(curDevice->Serial);
		free(curDevice->Bus);
		free(curDevice->Device);
		memset(curDevice, '\0', sizeof(*curDevice));

<<<<<<< HEAD
		bus_num = libusb_get_bus_number(device);
=======
		/* Keep the list of items in sync with those matched by
		 * drivers/libusb0.c and tools/nut-scanner/scan_usb.c:
		 */
		bus = libusb_get_bus_number(device);
>>>>>>> b27a0e76
		curDevice->Bus = (char *)malloc(4);
		if (curDevice->Bus == NULL) {
			libusb_free_device_list(devlist, 1);
			fatal_with_errno(EXIT_FAILURE, "Out of memory");
		}
		if (bus_num > 0) {
			sprintf(curDevice->Bus, "%03d", bus_num);
		} else {
			upsdebugx(1, "%s: invalid libusb bus number %i",
				__func__, bus_num);
		}

		device_addr = libusb_get_device_address(device);
		curDevice->Device = (char *)malloc(4);
		if (curDevice->Device == NULL) {
			libusb_free_device_list(devlist, 1);
			fatal_with_errno(EXIT_FAILURE, "Out of memory");
		}
		if (device_addr > 0) {
			/* 0 means not available, e.g. lack of platform support */
			sprintf(curDevice->Device, "%03d", device_addr);
		} else {
			if (devnum <= 999) {
				/* Log visibly so users know their number discovered
				 * from `lsusb` or `dmesg` (if any) was ignored */
				upsdebugx(0, "%s: invalid libusb device address %i, "
					"falling back to enumeration order counter %zd",
					__func__, device_addr, devnum);
				sprintf(curDevice->Device, "%03d", (int)devnum);
			} else {
				upsdebugx(1, "%s: invalid libusb device address %i",
					__func__, device_addr);
			}
		}

		curDevice->VendorID = dev_desc.idVendor;
		curDevice->ProductID = dev_desc.idProduct;
		curDevice->bcdDevice = dev_desc.bcdDevice;

		if (dev_desc.iManufacturer) {
			retries = MAX_RETRY;
			while (retries > 0) {
				ret = libusb_get_string_descriptor_ascii(udev, dev_desc.iManufacturer,
					(unsigned char*)string, sizeof(string));
				if (ret > 0) {
					curDevice->Vendor = strdup(string);
					if (curDevice->Vendor == NULL) {
						libusb_free_device_list(devlist, 1);
						fatal_with_errno(EXIT_FAILURE, "Out of memory");
					}
					break;
				}
				retries--;
				upsdebugx(1, "%s get iManufacturer failed, retrying...", __func__);
			}
		}

		if (dev_desc.iProduct) {
			retries = MAX_RETRY;
			while (retries > 0) {
				ret = libusb_get_string_descriptor_ascii(udev, dev_desc.iProduct,
					(unsigned char*)string, sizeof(string));
				if (ret > 0) {
					curDevice->Product = strdup(string);
					if (curDevice->Product == NULL) {
						libusb_free_device_list(devlist, 1);
						fatal_with_errno(EXIT_FAILURE, "Out of memory");
					}
					break;
				}
				retries--;
				upsdebugx(1, "%s get iProduct failed, retrying...", __func__);
			}
		}

		if (dev_desc.iSerialNumber) {
			retries = MAX_RETRY;
			while (retries > 0) {
				ret = libusb_get_string_descriptor_ascii(udev, dev_desc.iSerialNumber,
					(unsigned char*)string, sizeof(string));
				if (ret > 0) {
					curDevice->Serial = strdup(string);
					if (curDevice->Serial == NULL) {
						libusb_free_device_list(devlist, 1);
						fatal_with_errno(EXIT_FAILURE, "Out of memory");
					}
					break;
				}
				retries--;
				upsdebugx(1, "%s get iSerialNumber failed, retrying...", __func__);
			}
		}

		upsdebugx(2, "- VendorID: %04x", curDevice->VendorID);
		upsdebugx(2, "- ProductID: %04x", curDevice->ProductID);
		upsdebugx(2, "- Manufacturer: %s", curDevice->Vendor ? curDevice->Vendor : "unknown");
		upsdebugx(2, "- Product: %s", curDevice->Product ? curDevice->Product : "unknown");
		upsdebugx(2, "- Serial Number: %s", curDevice->Serial ? curDevice->Serial : "unknown");
		upsdebugx(2, "- Bus: %s", curDevice->Bus ? curDevice->Bus : "unknown");
		upsdebugx(2, "- Device: %s", curDevice->Device ? curDevice->Device : "unknown");
		upsdebugx(2, "- Device release number: %04x", curDevice->bcdDevice);

		/* FIXME: extend to Eaton OEMs (HP, IBM, ...) */
		if ((curDevice->VendorID == 0x463) && (curDevice->bcdDevice == 0x0202)) {
				usb_subdriver.hid_desc_index = 1;
		}

		upsdebugx(2, "Trying to match device");
		for (m = matcher; m; m=m->next) {
			ret = matches(m, curDevice);
			if (ret==0) {
				upsdebugx(2, "Device does not match - skipping");
				goto next_device;
			} else if (ret==-1) {
				libusb_free_device_list(devlist, 1);
				fatal_with_errno(EXIT_FAILURE, "matcher");
#ifndef HAVE___ATTRIBUTE__NORETURN
# if (defined HAVE_PRAGMA_GCC_DIAGNOSTIC_PUSH_POP) && (defined HAVE_PRAGMA_GCC_DIAGNOSTIC_IGNORED_UNREACHABLE_CODE)
#  pragma GCC diagnostic push
#  pragma GCC diagnostic ignored "-Wunreachable-code"
# endif
				goto next_device;
# if (defined HAVE_PRAGMA_GCC_DIAGNOSTIC_PUSH_POP) && (defined HAVE_PRAGMA_GCC_DIAGNOSTIC_IGNORED_UNREACHABLE_CODE)
#  pragma GCC diagnostic pop
# endif
#endif
			} else if (ret==-2) {
				upsdebugx(2, "matcher: unspecified error");
				goto next_device;
			}
		}

		/* If we got here, none of the matchers said
		 * that the device is not what we want. */
		upsdebugx(2, "Device matches");

		upsdebugx(2, "Reading first configuration descriptor");
		ret = libusb_get_config_descriptor(device,
			(uint8_t)usb_subdriver.hid_rep_index,
			&conf_desc);
		/*ret = libusb_get_active_config_descriptor(device, &conf_desc);*/
		if (ret < 0)
			upsdebugx(2, "result: %i (%s)",
				ret, libusb_strerror((enum libusb_error)ret));

		/* Now we have matched the device we wanted. Claim it. */

#if defined(HAVE_LIBUSB_KERNEL_DRIVER_ACTIVE) && defined(HAVE_LIBUSB_SET_AUTO_DETACH_KERNEL_DRIVER)
		/* Due to the way FreeBSD implements libusb_set_auto_detach_kernel_driver(),
		 * check to see if the kernel driver is active before setting
		 * the auto-detach flag. Otherwise, libusb_claim_interface()
		 * with the auto-detach flag only works if the driver is
		 * running as root.
		 *
		 * Is the kernel driver active? Consider the unimplemented
		 * return code to be equivalent to inactive here.
		 */
		if((ret = libusb_kernel_driver_active(udev, usb_subdriver.hid_rep_index)) == 1) {
			upsdebugx(3, "libusb_kernel_driver_active() returned 1 (driver active)");
			/* Try the auto-detach kernel driver method.
			 * This function is not available on FreeBSD 10.1-10.3 */
			if ((ret = libusb_set_auto_detach_kernel_driver (udev, 1)) != LIBUSB_SUCCESS) {
				upsdebugx(1, "failed to set kernel driver auto-detach "
					"driver flag for USB device: %s",
					libusb_strerror((enum libusb_error)ret));
			} else {
				upsdebugx(2, "successfully set kernel driver auto-detach flag");
			}
		} else {
			upsdebugx(3, "libusb_kernel_driver_active() returned %d", ret);
		}
#endif

#if (defined HAVE_LIBUSB_DETACH_KERNEL_DRIVER) || (defined HAVE_LIBUSB_DETACH_KERNEL_DRIVER_NP)
		/* Then, try the explicit detach method.
		 * This function is available on FreeBSD 10.1-10.3 */
		retries = MAX_RETRY;
#ifdef WIN32
		/* TODO: Align with libusb1 - initially from Windows branch made against libusb0 */
		libusb_set_configuration(udev, 1);
#endif

		while ((ret = libusb_claim_interface(udev, usb_subdriver.hid_rep_index)) != LIBUSB_SUCCESS) {
			upsdebugx(2, "failed to claim USB device: %s",
				libusb_strerror((enum libusb_error)ret));

			if (ret == LIBUSB_ERROR_BUSY && testvar("allow_duplicates")) {
				upsdebugx(2, "Configured to allow_duplicates so looking for another similar device");
				goto next_device;
			}

# ifdef HAVE_LIBUSB_DETACH_KERNEL_DRIVER
			if ((ret = libusb_detach_kernel_driver(udev, usb_subdriver.hid_rep_index)) != LIBUSB_SUCCESS) {
# else /* if defined HAVE_LIBUSB_DETACH_KERNEL_DRIVER_NP) */
			if ((ret = libusb_detach_kernel_driver_np(udev, usb_subdriver.hid_rep_index)) != LIBUSB_SUCCESS) {
# endif
				if (ret == LIBUSB_ERROR_NOT_FOUND) {
					/* logged as "Entity not found" if this persists */
					upsdebugx(2, "Kernel driver already detached");
				} else {
					upsdebugx(1, "failed to detach kernel driver from USB device: %s",
						libusb_strerror((enum libusb_error)ret));
				}
			} else {
				upsdebugx(2, "detached kernel driver from USB device...");
			}

			if (retries-- > 0) {
				continue;
			}

			libusb_free_config_descriptor(conf_desc);
			libusb_free_device_list(devlist, 1);
			fatalx(EXIT_FAILURE,
				"Can't claim USB device [%04x:%04x]@%d/%d: %s",
				curDevice->VendorID, curDevice->ProductID,
				usb_subdriver.hid_rep_index,
				usb_subdriver.hid_desc_index,
				libusb_strerror((enum libusb_error)ret));
		}
#else
		if ((ret = libusb_claim_interface(udev, usb_subdriver.hid_rep_index)) != LIBUSB_SUCCESS ) {
			if (ret == LIBUSB_ERROR_BUSY && testvar("allow_duplicates")) {
				upsdebugx(2, "Configured to allow_duplicates so looking for another similar device");
				goto next_device;
			}

			libusb_free_config_descriptor(conf_desc);
			libusb_free_device_list(devlist, 1);
			fatalx(EXIT_FAILURE,
				"Can't claim USB device [%04x:%04x]@%d/%d: %s",
				curDevice->VendorID, curDevice->ProductID,
				usb_subdriver.hid_rep_index,
				usb_subdriver.hid_desc_index,
				libusb_strerror((enum libusb_error)ret));
		}
#endif
		/* if_claimed = 1; */
		upsdebugx(2, "Claimed interface %d successfully",
			usb_subdriver.hid_rep_index);

		nut_usb_set_altinterface(udev);

		if (!callback) {
			libusb_free_config_descriptor(conf_desc);
			libusb_free_device_list(devlist, 1);
			return 1;
		}

		if (!conf_desc) { /* ?? this should never happen */
			upsdebugx(2, "  Couldn't retrieve descriptors");
			goto next_device;
		}

		rdlen1 = -1;
		rdlen2 = -1;

		/* Get HID descriptor */

		/* FIRST METHOD: ask for HID descriptor directly. */
		/* libusb0: USB_ENDPOINT_IN + 1 */
		res = libusb_control_transfer(udev,
			LIBUSB_ENDPOINT_IN|LIBUSB_REQUEST_TYPE_STANDARD|LIBUSB_RECIPIENT_INTERFACE,
			LIBUSB_REQUEST_GET_DESCRIPTOR,
			(LIBUSB_DT_HID << 8) + usb_subdriver.hid_desc_index,
			usb_subdriver.hid_rep_index,
			buf, 0x9, USB_TIMEOUT);

		if (res < 0) {
			upsdebugx(2, "Unable to get HID descriptor (%s)",
				libusb_strerror((enum libusb_error)res));
		} else if (res < 9) {
			upsdebugx(2, "HID descriptor too short (expected %d, got %d)", 9, res);
		} else {
			upsdebugx(2, "Retrieved HID descriptor (expected %d, got %d)", 9, res);
			upsdebug_hex(3, "HID descriptor, method 1", buf, 9);

			rdlen1 = ((uint8_t)buf[7]) | (((uint8_t)buf[8]) << 8);
		}

		if (rdlen1 < -1) {
			upsdebugx(2, "Warning: HID descriptor, method 1 failed");
		}
		upsdebugx(3, "HID descriptor length (method 1) %d", rdlen1);

		/* SECOND METHOD: find HID descriptor among "extra" bytes of
		   interface descriptor, i.e., bytes tucked onto the end of
		   descriptor 2. */

		/* Note: on some broken UPS's (e.g. Tripp Lite Smart1000LCD),
			only this second method gives the correct result */

		/* for now, we always assume configuration 0, interface 0,
		   altsetting 0, as above. */

		if_desc = &(conf_desc->interface[usb_subdriver.hid_rep_index].altsetting[0]);
		for (i = 0; i < if_desc->extra_length; i += if_desc->extra[i]) {
			upsdebugx(4, "i=%d, extra[i]=%02x, extra[i+1]=%02x", i,
				if_desc->extra[i], if_desc->extra[i+1]);
			if (i+9 <= if_desc->extra_length && if_desc->extra[i] >= 9 && if_desc->extra[i+1] == 0x21) {
				p = &if_desc->extra[i];
				upsdebug_hex(3, "HID descriptor, method 2", p, 9);
				rdlen2 = ((uint8_t)p[7]) | (((uint8_t)p[8]) << 8);
				break;
			}
		}

		/* we can now free the config descriptor */
		libusb_free_config_descriptor(conf_desc);

		if (rdlen2 < -1) {
			upsdebugx(2, "Warning: HID descriptor, method 2 failed");
		}
		upsdebugx(3, "HID descriptor length (method 2) %d", rdlen2);

		/* when available, always choose the second value, as it
			seems to be more reliable (it is the one reported e.g. by
			lsusb). Note: if the need arises, can change this to use
			the maximum of the two values instead. */
		if ((curDevice->VendorID == 0x463) && (curDevice->bcdDevice == 0x0202)) {
			upsdebugx(1, "Eaton device v2.02. Using full report descriptor");
			rdlen = rdlen1;
		}
		else {
			rdlen = rdlen2 >= 0 ? rdlen2 : rdlen1;
		}

		if (rdlen < 0) {
			upsdebugx(2, "Unable to retrieve any HID descriptor");
			goto next_device;
		}
		if (rdlen1 >= 0 && rdlen2 >= 0 && rdlen1 != rdlen2) {
			upsdebugx(2, "Warning: two different HID descriptors retrieved "
				"(Reportlen = %d vs. %d)", rdlen1, rdlen2);
		}

		upsdebugx(2, "HID descriptor length %d", rdlen);

		if (rdlen > (int)sizeof(rdbuf)) {
			upsdebugx(2, "HID descriptor too long %d (max %d)",
				rdlen, (int)sizeof(rdbuf));
			goto next_device;
		}

#if (defined HAVE_PRAGMA_GCC_DIAGNOSTIC_PUSH_POP) && ( (defined HAVE_PRAGMA_GCC_DIAGNOSTIC_IGNORED_TYPE_LIMITS) || (defined HAVE_PRAGMA_GCC_DIAGNOSTIC_IGNORED_TAUTOLOGICAL_CONSTANT_OUT_OF_RANGE_COMPARE) || (defined HAVE_PRAGMA_GCC_DIAGNOSTIC_IGNORED_TAUTOLOGICAL_UNSIGNED_ZERO_COMPARE) )
# pragma GCC diagnostic push
#endif
#ifdef HAVE_PRAGMA_GCC_DIAGNOSTIC_IGNORED_TYPE_LIMITS
# pragma GCC diagnostic ignored "-Wtype-limits"
#endif
#ifdef HAVE_PRAGMA_GCC_DIAGNOSTIC_IGNORED_TAUTOLOGICAL_CONSTANT_OUT_OF_RANGE_COMPARE
# pragma GCC diagnostic ignored "-Wtautological-constant-out-of-range-compare"
#endif
#ifdef HAVE_PRAGMA_GCC_DIAGNOSTIC_IGNORED_TAUTOLOGICAL_UNSIGNED_ZERO_COMPARE
# pragma GCC diagnostic ignored "-Wtautological-unsigned-zero-compare"
#endif
		if ((uintmax_t)rdlen > UINT16_MAX) {
#if (defined HAVE_PRAGMA_GCC_DIAGNOSTIC_PUSH_POP) && ( (defined HAVE_PRAGMA_GCC_DIAGNOSTIC_IGNORED_TYPE_LIMITS) || (defined HAVE_PRAGMA_GCC_DIAGNOSTIC_IGNORED_TAUTOLOGICAL_CONSTANT_OUT_OF_RANGE_COMPARE) || (defined HAVE_PRAGMA_GCC_DIAGNOSTIC_IGNORED_TAUTOLOGICAL_UNSIGNED_ZERO_COMPARE) )
# pragma GCC diagnostic pop
#endif
			upsdebugx(2, "HID descriptor too long %d (max %u)",
				rdlen, UINT16_MAX);
			goto next_device;
		}

		/* libusb0: USB_ENDPOINT_IN + 1 */
		res = libusb_control_transfer(udev,
			LIBUSB_ENDPOINT_IN|LIBUSB_REQUEST_TYPE_STANDARD|LIBUSB_RECIPIENT_INTERFACE,
			LIBUSB_REQUEST_GET_DESCRIPTOR,
			(LIBUSB_DT_REPORT << 8) + usb_subdriver.hid_desc_index,
			usb_subdriver.hid_rep_index,
			rdbuf, (uint16_t)rdlen, USB_TIMEOUT);

		if (res < 0)
		{
			upsdebug_with_errno(2, "Unable to get Report descriptor");
			goto next_device;
		}

		if (res < rdlen)
		{
			upsdebugx(2, "Warning: report descriptor too short "
				"(expected %d, got %d)", rdlen, res);
			rdlen = res; /* correct rdlen if necessary */
		}

		if (rdlen < USB_CTRL_CHARBUFSIZE_MIN
		||  (uintmax_t)rdlen > (uintmax_t)USB_CTRL_CHARBUFSIZE_MAX
		) {
			upsdebugx(2,
				"Report descriptor length is out of range on this device: "
				"should be %" PRIdMAX " < %d < %" PRIuMAX,
					(intmax_t)USB_CTRL_CHARBUFSIZE_MIN, rdlen,
					(uintmax_t)USB_CTRL_CHARBUFSIZE_MAX);
			goto next_device;
		}

		res = callback(udev, curDevice, rdbuf, (usb_ctrl_charbufsize)rdlen);
		if (res < 1) {
			upsdebugx(2, "Caller doesn't like this device");
			goto next_device;
		}

		upsdebugx(2, "Report descriptor retrieved (Reportlen = %d)", rdlen);
		upsdebugx(2, "Found HID device");
		fflush(stdout);
		libusb_free_device_list(devlist, 1);

		return rdlen;

		next_device:
			/* usb_release_interface() sometimes blocks and goes
			into uninterruptible sleep.  So don't do it. */
			/* if (if_claimed)
				libusb_release_interface(udev, usb_subdriver.hid_rep_index); */
			libusb_close(udev);
	}

	*udevp = NULL;
	libusb_free_device_list(devlist, 1);
	upsdebugx(2, "libusb1: No appropriate HID device found");
	fflush(stdout);

	if (devcount < 1) {
		upslogx(LOG_WARNING,
			"libusb1: Could not open any HID devices: "
			"no USB buses found");
	}
	else
	if (count_open_errors > 0
	||  count_open_errors == count_open_EACCESS
	) {
		upslogx(LOG_WARNING,
			"libusb1: Could not open any HID devices: "
			"insufficient permissions on everything");
	}

	return -1;
}

/*
 * Error handler for usb_get/set_* functions. Return value > 0 success,
 * 0 unknown or temporary failure (ignored), < 0 permanent failure (reconnect)
 */
static int nut_libusb_strerror(const int ret, const char *desc)
{
	if (ret > 0) {
		return ret;
	}

	switch(ret)
	{
#if 0
	/* FIXME: not sure how to map these ones! */
	case LIBUSB_ERROR_INVALID_PARAM: /** Invalid parameter */
	/** System call interrupted (perhaps due to signal) */
	case LIBUSB_ERROR_INTERRUPTED:
	/** Insufficient memory */
	case LIBUSB_ERROR_NO_MEM:
#endif

	case LIBUSB_ERROR_BUSY:	     /** Resource busy */
	case LIBUSB_ERROR_NO_DEVICE: /** No such device (it may have been disconnected) */
	case LIBUSB_ERROR_ACCESS:    /** Access denied (insufficient permissions) */
	case LIBUSB_ERROR_IO:        /** Input/output error */
	case LIBUSB_ERROR_NOT_FOUND: /** Entity not found */
	case LIBUSB_ERROR_PIPE:	     /** Pipe error */
	/** Operation not supported or unimplemented on this platform */
	case LIBUSB_ERROR_NOT_SUPPORTED:
		upslogx(LOG_DEBUG, "%s: %s", desc, libusb_strerror((enum libusb_error)ret));
		return ret;

	case LIBUSB_ERROR_TIMEOUT:	 /** Operation timed out */
		upsdebugx(2, "%s: Connection timed out", desc);
		return 0;

#ifndef WIN32
	case LIBUSB_ERROR_OVERFLOW:	 /** Overflow */
# ifdef EPROTO
/* FIXME: not sure how to map this one! */
	case -EPROTO:	/* Protocol error */
# endif
		upsdebugx(2, "%s: %s", desc, libusb_strerror((enum libusb_error)ret));
		return 0;
#endif /* WIN32 */

	case LIBUSB_ERROR_OTHER:     /** Other error */
	default:                     /** Undetermined, log only */
		upslogx(LOG_DEBUG, "%s: %s", desc, libusb_strerror((enum libusb_error)ret));
		return 0;
	}
}

/* return the report of ID=type in report
 * return -1 on failure, report length on success
 */

/* Expected evaluated types for the API:
 * static int nut_libusb_get_report(libusb_device_handle *udev,
 *	int ReportId, unsigned char *raw_buf, int ReportSize)
 */
static int nut_libusb_get_report(
	libusb_device_handle *udev,
	usb_ctrl_repindex ReportId,
	usb_ctrl_charbuf raw_buf,
	usb_ctrl_charbufsize ReportSize)
{
	int	ret;

	upsdebugx(4, "Entering libusb_get_report");

#if (defined HAVE_PRAGMA_GCC_DIAGNOSTIC_PUSH_POP) && ( (defined HAVE_PRAGMA_GCC_DIAGNOSTIC_IGNORED_TYPE_LIMITS) || (defined HAVE_PRAGMA_GCC_DIAGNOSTIC_IGNORED_TAUTOLOGICAL_CONSTANT_OUT_OF_RANGE_COMPARE) || (defined HAVE_PRAGMA_GCC_DIAGNOSTIC_IGNORED_TAUTOLOGICAL_UNSIGNED_ZERO_COMPARE) )
# pragma GCC diagnostic push
#endif
#ifdef HAVE_PRAGMA_GCC_DIAGNOSTIC_IGNORED_TYPE_LIMITS
# pragma GCC diagnostic ignored "-Wtype-limits"
#endif
#ifdef HAVE_PRAGMA_GCC_DIAGNOSTIC_IGNORED_TAUTOLOGICAL_CONSTANT_OUT_OF_RANGE_COMPARE
# pragma GCC diagnostic ignored "-Wtautological-constant-out-of-range-compare"
#endif
#ifdef HAVE_PRAGMA_GCC_DIAGNOSTIC_IGNORED_TAUTOLOGICAL_UNSIGNED_ZERO_COMPARE
# pragma GCC diagnostic ignored "-Wtautological-unsigned-zero-compare"
#endif
	if (!udev
	|| ReportId < 0 || (uintmax_t)ReportId > UINT16_MAX
	|| ReportSize < 0 || (uintmax_t)ReportSize > UINT16_MAX
	) {
#if (defined HAVE_PRAGMA_GCC_DIAGNOSTIC_PUSH_POP) && ( (defined HAVE_PRAGMA_GCC_DIAGNOSTIC_IGNORED_TYPE_LIMITS) || (defined HAVE_PRAGMA_GCC_DIAGNOSTIC_IGNORED_TAUTOLOGICAL_CONSTANT_OUT_OF_RANGE_COMPARE) || (defined HAVE_PRAGMA_GCC_DIAGNOSTIC_IGNORED_TAUTOLOGICAL_UNSIGNED_ZERO_COMPARE) )
# pragma GCC diagnostic pop
#endif
		return 0;
	}

	/* libusb0: USB_ENDPOINT_IN + USB_TYPE_CLASS + USB_RECIP_INTERFACE */
	ret = libusb_control_transfer(udev,
		LIBUSB_ENDPOINT_IN|LIBUSB_REQUEST_TYPE_CLASS|LIBUSB_RECIPIENT_INTERFACE,
		0x01, /* HID_REPORT_GET */
		(uint16_t)ReportId + (0x03<<8), /* HID_REPORT_TYPE_FEATURE */
		usb_subdriver.hid_rep_index,
		raw_buf, (uint16_t)ReportSize, USB_TIMEOUT);

	/* Ignore "protocol stall" (for unsupported request) on control endpoint */
	if (ret == LIBUSB_ERROR_PIPE) {
		return 0;
	}

	return nut_libusb_strerror(ret, __func__);
}

/* Expected evaluated types for the API:
 * static int nut_libusb_set_report(libusb_device_handle *udev,
 *	int ReportId, unsigned char *raw_buf, int ReportSize)
 */
static int nut_libusb_set_report(
	libusb_device_handle *udev,
	usb_ctrl_repindex ReportId,
	usb_ctrl_charbuf raw_buf,
	usb_ctrl_charbufsize ReportSize)
{
	int	ret;

#if (defined HAVE_PRAGMA_GCC_DIAGNOSTIC_PUSH_POP) && ( (defined HAVE_PRAGMA_GCC_DIAGNOSTIC_IGNORED_TYPE_LIMITS) || (defined HAVE_PRAGMA_GCC_DIAGNOSTIC_IGNORED_TAUTOLOGICAL_CONSTANT_OUT_OF_RANGE_COMPARE) || (defined HAVE_PRAGMA_GCC_DIAGNOSTIC_IGNORED_TAUTOLOGICAL_UNSIGNED_ZERO_COMPARE) )
# pragma GCC diagnostic push
#endif
#ifdef HAVE_PRAGMA_GCC_DIAGNOSTIC_IGNORED_TYPE_LIMITS
# pragma GCC diagnostic ignored "-Wtype-limits"
#endif
#ifdef HAVE_PRAGMA_GCC_DIAGNOSTIC_IGNORED_TAUTOLOGICAL_CONSTANT_OUT_OF_RANGE_COMPARE
# pragma GCC diagnostic ignored "-Wtautological-constant-out-of-range-compare"
#endif
#ifdef HAVE_PRAGMA_GCC_DIAGNOSTIC_IGNORED_TAUTOLOGICAL_UNSIGNED_ZERO_COMPARE
# pragma GCC diagnostic ignored "-Wtautological-unsigned-zero-compare"
#endif
	if (!udev
	|| ReportId < 0 || (uintmax_t)ReportId > UINT16_MAX
	|| ReportSize < 0 || (uintmax_t)ReportSize > UINT16_MAX
	) {
#if (defined HAVE_PRAGMA_GCC_DIAGNOSTIC_PUSH_POP) && ( (defined HAVE_PRAGMA_GCC_DIAGNOSTIC_IGNORED_TYPE_LIMITS) || (defined HAVE_PRAGMA_GCC_DIAGNOSTIC_IGNORED_TAUTOLOGICAL_CONSTANT_OUT_OF_RANGE_COMPARE) || (defined HAVE_PRAGMA_GCC_DIAGNOSTIC_IGNORED_TAUTOLOGICAL_UNSIGNED_ZERO_COMPARE) )
# pragma GCC diagnostic pop
#endif
		return 0;
	}

	/* libusb0: USB_ENDPOINT_OUT + USB_TYPE_CLASS + USB_RECIP_INTERFACE */
	ret = libusb_control_transfer(udev,
		LIBUSB_ENDPOINT_OUT|LIBUSB_REQUEST_TYPE_CLASS|LIBUSB_RECIPIENT_INTERFACE,
		0x09, /* HID_REPORT_SET = 0x09*/
		(uint16_t)ReportId + (0x03<<8), /* HID_REPORT_TYPE_FEATURE */
		usb_subdriver.hid_rep_index,
		raw_buf, (uint16_t)ReportSize, USB_TIMEOUT);

	/* Ignore "protocol stall" (for unsupported request) on control endpoint */
	if (ret == LIBUSB_ERROR_PIPE) {
		return 0;
	}

	return nut_libusb_strerror(ret, __func__);
}

/* Expected evaluated types for the API:
 * static int nut_libusb_get_string(libusb_device_handle *udev,
 *	int StringIdx, char *buf, int buflen)
 */
static int nut_libusb_get_string(
	libusb_device_handle *udev,
	usb_ctrl_strindex StringIdx,
	char *buf,
	usb_ctrl_charbufsize buflen)
{
	int ret;

#if (defined HAVE_PRAGMA_GCC_DIAGNOSTIC_PUSH_POP) && ( (defined HAVE_PRAGMA_GCC_DIAGNOSTIC_IGNORED_TYPE_LIMITS) || (defined HAVE_PRAGMA_GCC_DIAGNOSTIC_IGNORED_TAUTOLOGICAL_CONSTANT_OUT_OF_RANGE_COMPARE) || (defined HAVE_PRAGMA_GCC_DIAGNOSTIC_IGNORED_TAUTOLOGICAL_UNSIGNED_ZERO_COMPARE) )
# pragma GCC diagnostic push
#endif
#ifdef HAVE_PRAGMA_GCC_DIAGNOSTIC_IGNORED_TYPE_LIMITS
# pragma GCC diagnostic ignored "-Wtype-limits"
#endif
#ifdef HAVE_PRAGMA_GCC_DIAGNOSTIC_IGNORED_TAUTOLOGICAL_CONSTANT_OUT_OF_RANGE_COMPARE
# pragma GCC diagnostic ignored "-Wtautological-constant-out-of-range-compare"
#endif
#ifdef HAVE_PRAGMA_GCC_DIAGNOSTIC_IGNORED_TAUTOLOGICAL_UNSIGNED_ZERO_COMPARE
# pragma GCC diagnostic ignored "-Wtautological-unsigned-zero-compare"
#endif
	if (!udev
	|| StringIdx < 0 || (uintmax_t)StringIdx > UINT8_MAX
	|| buflen < 0 || (uintmax_t)buflen > (uintmax_t)INT_MAX
	) {
#if (defined HAVE_PRAGMA_GCC_DIAGNOSTIC_PUSH_POP) && ( (defined HAVE_PRAGMA_GCC_DIAGNOSTIC_IGNORED_TYPE_LIMITS) || (defined HAVE_PRAGMA_GCC_DIAGNOSTIC_IGNORED_TAUTOLOGICAL_CONSTANT_OUT_OF_RANGE_COMPARE) || (defined HAVE_PRAGMA_GCC_DIAGNOSTIC_IGNORED_TAUTOLOGICAL_UNSIGNED_ZERO_COMPARE) )
# pragma GCC diagnostic pop
#endif
		return -1;
	}

	ret = libusb_get_string_descriptor_ascii(udev, (uint8_t)StringIdx,
		(unsigned char*)buf, (int)buflen);

	return nut_libusb_strerror(ret, __func__);
}

/* Expected evaluated types for the API:
 * static int nut_libusb_get_interrupt(libusb_device_handle *udev,
 *	unsigned char *buf, int bufsize, int timeout)
 */
static int nut_libusb_get_interrupt(
	libusb_device_handle *udev,
	usb_ctrl_charbuf buf,
	usb_ctrl_charbufsize bufsize,
	usb_ctrl_timeout_msec timeout)
{
	int ret, tmpbufsize;

#if (defined HAVE_PRAGMA_GCC_DIAGNOSTIC_PUSH_POP) && ( (defined HAVE_PRAGMA_GCC_DIAGNOSTIC_IGNORED_TYPE_LIMITS) || (defined HAVE_PRAGMA_GCC_DIAGNOSTIC_IGNORED_TAUTOLOGICAL_CONSTANT_OUT_OF_RANGE_COMPARE) || (defined HAVE_PRAGMA_GCC_DIAGNOSTIC_IGNORED_TAUTOLOGICAL_UNSIGNED_ZERO_COMPARE) )
# pragma GCC diagnostic push
#endif
#ifdef HAVE_PRAGMA_GCC_DIAGNOSTIC_IGNORED_TYPE_LIMITS
# pragma GCC diagnostic ignored "-Wtype-limits"
#endif
#ifdef HAVE_PRAGMA_GCC_DIAGNOSTIC_IGNORED_TAUTOLOGICAL_CONSTANT_OUT_OF_RANGE_COMPARE
# pragma GCC diagnostic ignored "-Wtautological-constant-out-of-range-compare"
#endif
#ifdef HAVE_PRAGMA_GCC_DIAGNOSTIC_IGNORED_TAUTOLOGICAL_UNSIGNED_ZERO_COMPARE
# pragma GCC diagnostic ignored "-Wtautological-unsigned-zero-compare"
#endif
	if (!udev
	||  bufsize < 0 || (uintmax_t)bufsize > (uintmax_t)INT_MAX
	) {
#if (defined HAVE_PRAGMA_GCC_DIAGNOSTIC_PUSH_POP) && ( (defined HAVE_PRAGMA_GCC_DIAGNOSTIC_IGNORED_TYPE_LIMITS) || (defined HAVE_PRAGMA_GCC_DIAGNOSTIC_IGNORED_TAUTOLOGICAL_CONSTANT_OUT_OF_RANGE_COMPARE) || (defined HAVE_PRAGMA_GCC_DIAGNOSTIC_IGNORED_TAUTOLOGICAL_UNSIGNED_ZERO_COMPARE) )
# pragma GCC diagnostic pop
#endif
		return -1;
	}

	/* NOTE: With all the fuss about word sized arguments,
	 * the libusb_interrupt_transfer() lengths are about ints:
	 * int LIBUSB_CALL libusb_interrupt_transfer(libusb_device_handle *dev_handle,
	 *	unsigned char endpoint, unsigned char *data, int length,
	 *	int *actual_length, unsigned int timeout);
	 */
	tmpbufsize = (int)bufsize;

	/* FIXME: hardcoded interrupt EP => need to get EP descr for IF descr */
	/* ret = libusb_interrupt_transfer(udev, 0x81, buf, bufsize, &bufsize, timeout); */
	/* libusb0: ret = usb_interrupt_read(udev, USB_ENDPOINT_IN + usb_subdriver.hid_ep_in, (char *)buf, bufsize, timeout); */
	/* Interrupt EP is LIBUSB_ENDPOINT_IN with offset defined in hid_ep_in, which is 0 by default, unless overridden in subdriver. */
	ret = libusb_interrupt_transfer(udev,
		LIBUSB_ENDPOINT_IN + usb_subdriver.hid_ep_in,
		(unsigned char *)buf, tmpbufsize, &tmpbufsize, timeout);

	/* Clear stall condition */
	if (ret == LIBUSB_ERROR_PIPE) {
		ret = libusb_clear_halt(udev, 0x81);
	}

	/* In case of success, return the operation size, as done with libusb 0.1 */
	if (ret == LIBUSB_SUCCESS) {
		if (tmpbufsize < 0
		||  (uintmax_t)tmpbufsize > (uintmax_t)USB_CTRL_CHARBUFSIZE_MAX
		) {
			return -1;
		}
		ret = (usb_ctrl_charbufsize)bufsize;
	}

	return nut_libusb_strerror(ret, __func__);
}

static void nut_libusb_close(libusb_device_handle *udev)
{
	if (!udev) {
		return;
	}

	/* usb_release_interface() sometimes blocks and goes
	 * into uninterruptible sleep.  So don't do it.
	 */
	/* libusb_release_interface(udev, usb_subdriver.hid_rep_index); */
	libusb_close(udev);
	libusb_exit(NULL);
}

usb_communication_subdriver_t usb_subdriver = {
	USB_DRIVER_NAME,
	USB_DRIVER_VERSION,
	nut_libusb_open,
	nut_libusb_close,
	nut_libusb_get_report,
	nut_libusb_set_report,
	nut_libusb_get_string,
	nut_libusb_get_interrupt,
	LIBUSB_DEFAULT_INTERFACE,
	LIBUSB_DEFAULT_DESC_INDEX,
	LIBUSB_DEFAULT_HID_EP_IN,
	LIBUSB_DEFAULT_HID_EP_OUT
};<|MERGE_RESOLUTION|>--- conflicted
+++ resolved
@@ -239,14 +239,10 @@
 		free(curDevice->Device);
 		memset(curDevice, '\0', sizeof(*curDevice));
 
-<<<<<<< HEAD
-		bus_num = libusb_get_bus_number(device);
-=======
 		/* Keep the list of items in sync with those matched by
 		 * drivers/libusb0.c and tools/nut-scanner/scan_usb.c:
 		 */
-		bus = libusb_get_bus_number(device);
->>>>>>> b27a0e76
+		bus_num = libusb_get_bus_number(device);
 		curDevice->Bus = (char *)malloc(4);
 		if (curDevice->Bus == NULL) {
 			libusb_free_device_list(devlist, 1);
