--- conflicted
+++ resolved
@@ -679,12 +679,7 @@
 			(usb_ctrl_charbuf)tmp, 8, 1000);
 
 		/* No error!!! */
-<<<<<<< HEAD
-		if (ret == ERROR_TIMEOUT)
-=======
-		/* if (ret == -110) */
 		if (ret == LIBUSB_ERROR_TIMEOUT)
->>>>>>> 746cb861
 			break;
 
 		/* Any errors here mean that we are unable to read a reply
@@ -1691,6 +1686,7 @@
 			/* This may serve in the future */
 			upsdebugx(1, "received %d (%d)", ret, buf[0]);
 
+
 			if (ret != buf[0]) {
 				upsdebugx(1, "size mismatch: %d / %d", ret, buf[0]);
 				continue;
@@ -2075,7 +2071,7 @@
 		 * Current assumption is that this is number of bytes available on the UPS side
 		 * with up to 5 (ret - 1) transferred.
 		 */
-		bytes_available = (unsigned char)tmpbuf[0] & 0x3f;
+		bytes_available = (unsigned char)tmpbuf[0] & 0x0f;
 		if (bytes_available == 0) {
 			/* End of transfer */
 			break;
@@ -2123,7 +2119,7 @@
 
 		if (bytes_available <= 2) {
 			/* Slow down, let the UPS buffer more bytes */
-			usleep(10000);
+			usleep(15000);
 		}
 	}
 end_of_message:
@@ -2986,7 +2982,6 @@
 
 #ifdef QX_USB
 	addvar(VAR_VALUE, "subdriver", "Serial-over-USB subdriver selection");
-
 	/* allow -x vendor=X, vendorid=X, product=X, productid=X, serial=X */
 	nut_usb_addvars();
 
@@ -3493,6 +3488,7 @@
 	NUT_UNUSED_VARIABLE(buflen);
 
 #ifndef TESTING
+
 
 # ifdef QX_USB
 
