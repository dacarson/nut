--- conflicted
+++ resolved
@@ -2054,24 +2054,16 @@
  * Richcomm Technologies, Inc. Dec 27 2005 ver 1.1." Maybe other Richcomm UPSes
  * would work with this - better than with the richcomm_usb driver.
  */
-<<<<<<< HEAD
+#define ARMAC_READ_SIZE_FOR_CONTROL 6
+#define ARMAC_READ_SIZE_FOR_INTERRUPT 64
 static int	armac_command(const char *cmd, size_t cmdlen, char *buf, size_t buflen)
 {
-	char	tmpbuf[6];
+	char	tmpbuf[ARMAC_READ_SIZE_FOR_INTERRUPT];
 	int	ret = 0;
 	size_t	i, bufpos;
-=======
-#define ARMAC_READ_SIZE_FOR_CONTROL 6
-#define ARMAC_READ_SIZE_FOR_INTERRUPT 64
-static int	armac_command(const char *cmd, char *buf, size_t buflen)
-{
-	char tmpbuf[ARMAC_READ_SIZE_FOR_INTERRUPT];
-	int ret = 0;
-	size_t i, bufpos;
-	const size_t cmdlen = strlen(cmd);
-	bool_t use_interrupt = FALSE;
-	int read_size = ARMAC_READ_SIZE_FOR_CONTROL;
->>>>>>> 72fbc580
+	const size_t	cmdlen = strlen(cmd);
+	bool_t	use_interrupt = FALSE;
+	int	read_size = ARMAC_READ_SIZE_FOR_CONTROL;
 
 	/* UPS ignores (doesn't echo back) unsupported commands which makes
 	 * the initialization long. List commands tested to be unsupported:
