/* eaton-ats30-mib.c - subdriver to monitor eaton_ats30 SNMP devices with NUT
 *
 *  Copyright (C) 2017 Eaton
 *  Author: Tomas Halman <TomasHalman@eaton.com>
 *
 *  Note: this subdriver was initially generated as a "stub" by the
 *  gen-snmp-subdriver script. It must be customized!
 *
 *  This program is free software; you can redistribute it and/or modify
 *  it under the terms of the GNU General Public License as published by
 *  the Free Software Foundation; either version 2 of the License, or
 *  (at your option) any later version.
 *
 *  This program is distributed in the hope that it will be useful,
 *  but WITHOUT ANY WARRANTY; without even the implied warranty of
 *  MERCHANTABILITY or FITNESS FOR A PARTICULAR PURPOSE.  See the
 *  GNU General Public License for more details.
 *
 *  You should have received a copy of the GNU General Public License
 *  along with this program; if not, write to the Free Software
 *  Foundation, Inc., 59 Temple Place, Suite 330, Boston, MA 02111-1307 USA
 */

#include "eaton-ats30-mib.h"

#define EATON_ATS30_MIB_VERSION  "0.01"

#define EATON_ATS30_SYSOID       ".1.3.6.1.4.1.534.10.1"
#define EATON_ATS30_MODEL        ".1.3.6.1.4.1.534.10.1.2.1.0"

static info_lkp_t eaton_ats30_source_info[] = {
	{ 1, "init" },
	{ 2, "diagnosis" },
	{ 3, "off" },
	{ 4, "1" },
	{ 5, "2" },
	{ 6, "safe" },
	{ 7, "fault" },
	{ 0, NULL }
};

static info_lkp_t eaton_ats30_input_sensitivity[] = {
	{ 1, "high" },
	{ 2, "low" },
	{ 0, NULL }
};

/*
 * bitmap values of atsStatus.atsFailureIndicator
 *
 * 1 atsFailureSwitchFault N/A
 * 2 atsFailureNoOutput OFF
 * 3 atsFailureOutputOC OVER
 * 4 atsFailureOverTemperature N/A
 */
static info_lkp_t eaton_ats30_status_info[] = {
<<<<<<< HEAD
    { 0, "OL" },
    { 1, "OL" }, /* SwitchFault */
    { 2, "OFF" }, /* NoOutput */
    { 3, "OFF" }, /* SwitchFault + NoOutput */
    { 4, "OL OVER" }, /* OutputOC */
    { 5, "OL OVER" }, /* OutputOC + SwitchFault */
    { 6, "OFF OVER" }, /* OutputOC + NoOutput */
    { 7, "OFF OVER" }, /* OutputOC + SwitchFault + NoOutput */
    { 8, "OL" }, /* OverTemperature */
    { 9, "OL" }, /* OverTemperature + SwitchFault */
    { 10, "OFF" }, /* OverTemperature + NoOutput */
    { 11, "OFF" }, /* OverTemperature + SwitchFault + NoOutput */
    { 12, "OL OVER" }, /* OverTemperature + OutputOC */
    { 13, "OL OVER" }, /* OverTemperature + OutputOC + SwitchFault */
    { 14, "OFF OVER" }, /* OverTemperature + OutputOC + NoOutput */
    { 15, "OFF OVER" }, /* OverTemperature + OutputOC + SwitchFault + NoOutput */
    { 0, NULL }
=======
	{ 0, "OL" },
	{ 1, "OL" }, /* SwitchFault */
	{ 2, "OFF" }, /* NoOutput */
	{ 3, "OFF" }, /* SwitchFault + NoOutput */
	{ 4, "OL OVER" }, /* OutputOC */
	{ 5, "OL OVER" }, /* OutputOC + SwitchFault */
	{ 6, "OFF OVER" }, /* OutputOC + NoOutput */
	{ 7, "OFF OVER" }, /* OutputOC + SwitchFault + NoOutput */
	{ 8, "OL" }, /* OverTemperature */
	{ 9, "OL" }, /* OverTemperature + SwitchFault */
	{ 10, "OFF" }, /* OverTemperature + NoOutput */
	{ 11, "OFF" }, /* OverTemperature + SwitchFault + NoOutput */
	{ 12, "OL OVER" }, /* OverTemperature + OutputOC */
	{ 13, "OL OVER" }, /* OverTemperature + OutputOC + SwitchFault */
	{ 14, "OFF OVER" }, /* OverTemperature + OutputOC + NoOutput */
	{ 15, "OFF OVER" }, /* OverTemperature + OutputOC + SwitchFault + NoOutput */
	{ 0, NULL }
>>>>>>> 3ca2a419
};

/* EATON_ATS30 Snmp2NUT lookup table */
static snmp_info_t eaton_ats30_mib[] = {
	/* device type: ats */
	{ "device.type", ST_FLAG_STRING, SU_INFOSIZE, NULL, "ats", SU_FLAG_STATIC | SU_FLAG_ABSENT | SU_FLAG_OK, NULL, NULL },

<<<<<<< HEAD
    /* standard MIB items */
=======
	/* standard MIB items */
>>>>>>> 3ca2a419
	{ "device.description", ST_FLAG_STRING | ST_FLAG_RW, SU_INFOSIZE, ".1.3.6.1.2.1.1.1.0", NULL, SU_FLAG_OK, NULL, NULL },
	{ "device.contact", ST_FLAG_STRING | ST_FLAG_RW, SU_INFOSIZE, ".1.3.6.1.2.1.1.4.0", NULL, SU_FLAG_OK, NULL, NULL },
	{ "device.location", ST_FLAG_STRING | ST_FLAG_RW, SU_INFOSIZE, ".1.3.6.1.2.1.1.6.0", NULL, SU_FLAG_OK, NULL, NULL },

	/* enterprises.534.10.1.1.1.0 = STRING: "Eaton" */
	{ "device.mfr", ST_FLAG_STRING, SU_INFOSIZE, ".1.3.6.1.4.1.534.10.1.1.1.0", NULL, SU_FLAG_STATIC | SU_FLAG_OK, NULL, NULL },
	/* enterprises.534.10.1.1.2.0 = STRING: "01.12.13b" -- SNMP agent version */
	/* { "device.firmware", ST_FLAG_STRING, SU_INFOSIZE, ".1.3.6.1.4.1.534.10.1.1.2.0", NULL, SU_FLAG_OK, NULL, NULL }, */
	/* enterprises.534.10.1.1.3.1.0 = INTEGER: 1 */
	/* { "unmapped.enterprise", 0, 1, ".1.3.6.1.4.1.534.10.1.1.3.1.0", NULL, SU_FLAG_OK, NULL, NULL }, */
	/* enterprises.534.10.1.2.1.0 = STRING: "STS30002SR10019 " */
	{ "device.model", ST_FLAG_STRING, SU_INFOSIZE, ".1.3.6.1.4.1.534.10.1.2.1.0", NULL, SU_FLAG_STATIC | SU_FLAG_OK, NULL, NULL },
	/* enterprises.534.10.1.2.2.0 = STRING: "1A0003AR00.00.00" -- Firmware */
	{ "ups.firmware", ST_FLAG_STRING, SU_INFOSIZE, ".1.3.6.1.4.1.534.10.1.2.2.0", NULL, SU_FLAG_OK, NULL, NULL },
	/* enterprises.534.10.1.2.3.0 = STRING: "2014-09-17      "  -- Release date */
	/* { "unmapped.enterprises", ST_FLAG_STRING, SU_INFOSIZE, ".1.3.6.1.4.1.534.10.1.2.3.0", NULL, SU_FLAG_OK, NULL, NULL }, */
	/* enterprises.534.10.1.2.4.0 = STRING: "JA00E52021          " */
	{ "device.serial", ST_FLAG_STRING, SU_INFOSIZE, ".1.3.6.1.4.1.534.10.1.2.4.0", NULL, SU_FLAG_OK, NULL, NULL },
	/* enterprises.534.10.1.2.5.0 = STRING: "                    " -- Device ID codes */
	/* { "unmapped.enterprises", ST_FLAG_STRING, SU_INFOSIZE, ".1.3.6.1.4.1.534.10.1.2.5.0", NULL, SU_FLAG_OK, NULL, NULL }, */

<<<<<<< HEAD
    /* ats measure */
    /* =========== */
=======
	/* ats measure */
	/* =========== */
>>>>>>> 3ca2a419
	/* enterprises.534.10.1.3.1.1.1.1 = INTEGER: 1 */
	{ "input.1.id", 0, 1, ".1.3.6.1.4.1.534.10.1.3.1.1.1.1", NULL, SU_FLAG_OK, NULL, NULL },
	/* enterprises.534.10.1.3.1.1.1.2 = INTEGER: 2 */
	{ "input.2.id", 0, 1, ".1.3.6.1.4.1.534.10.1.3.1.1.1.2", NULL, SU_FLAG_OK, NULL, NULL },
	/* enterprises.534.10.1.3.1.1.2.1 = INTEGER: 2379 */
	{ "input.1.voltage", 0, 0.1, ".1.3.6.1.4.1.534.10.1.3.1.1.2.1", NULL, SU_FLAG_OK, NULL, NULL },
	/* enterprises.534.10.1.3.1.1.2.2 = INTEGER: 0 */
	{ "input.2.voltage", 0, 0.1, ".1.3.6.1.4.1.534.10.1.3.1.1.2.2", NULL, SU_FLAG_OK, NULL, NULL },
	/* enterprises.534.10.1.3.1.1.3.1 = INTEGER: 500 */
	{ "input.1.frequency", 0, 0.1, ".1.3.6.1.4.1.534.10.1.3.1.1.3.1", NULL, SU_FLAG_OK, NULL, NULL },
	/* enterprises.534.10.1.3.1.1.3.2 = INTEGER: 0 */
	{ "input.2.frequency", 0, 0.1, ".1.3.6.1.4.1.534.10.1.3.1.1.3.2", NULL, SU_FLAG_OK, NULL, NULL },
	/* enterprises.534.10.1.3.2.1.0 = INTEGER: 2375 */
	{ "output.voltage", 0, 0.1, ".1.3.6.1.4.1.534.10.1.3.2.1.0", NULL, SU_FLAG_OK, NULL, NULL },
	/* enterprises.534.10.1.3.2.2.0 = INTEGER: 0 */
	{ "output.current", 0, 0.1, ".1.3.6.1.4.1.534.10.1.3.2.2.0", NULL, SU_FLAG_OK, NULL, NULL },
	/* enterprises.534.10.1.3.3.0 = INTEGER: 25 -- internal temperature in celsius */
	{ "ups.temperature", 0, 1, ".1.3.6.1.4.1.534.10.1.3.3.0", NULL, SU_FLAG_OK, NULL, NULL },
	/* enterprises.534.10.1.3.4.0 = INTEGER: 77 -- internal temperature in farenhait */
	/* { "ups.temperetureF", 0, 1, ".1.3.6.1.4.1.534.10.1.3.4.0", NULL, SU_FLAG_OK, NULL, NULL }, */
	/* enterprises.534.10.1.3.5.0 = INTEGER: 37937541 */
	{ "device.uptime", 0, 1, ".1.3.6.1.4.1.534.10.1.3.5.0", NULL, SU_FLAG_OK, NULL, NULL },
	/* enterprises.534.10.1.3.6.0 = INTEGER: 284 */
	/* { "unmapped.atsMessureTransferedTimes", 0, 1, ".1.3.6.1.4.1.534.10.1.3.6.0", NULL, SU_FLAG_OK, NULL, NULL }, */
	/* enterprises.534.10.1.3.7.0 = INTEGER: 4 */
	{ "input.source", 0, 1, ".1.3.6.1.4.1.534.10.1.3.7.0", NULL, SU_FLAG_OK, eaton_ats30_source_info, NULL },

<<<<<<< HEAD
    /* atsStatus */
    /* ========= */
=======
	/* atsStatus */
	/* ========= */
>>>>>>> 3ca2a419
#if 0
	/* NOTE: Unused OIDs are left as comments for potential future improvements */
	/* enterprises.534.10.1.4.1.0 = INTEGER: 7 */
	{ "unmapped.atsInputFlowIndicator", 0, 1, ".1.3.6.1.4.1.534.10.1.4.1.0", NULL, SU_FLAG_OK, NULL, NULL },
	/* enterprises.534.10.1.4.2.1.1.1 = INTEGER: 1 -- atsInputFlowTable start */
	{ "unmapped.atsInputFlowIndex.1", 0, 1, ".1.3.6.1.4.1.534.10.1.4.2.1.1.1", NULL, SU_FLAG_OK, NULL, NULL },
	/* enterprises.534.10.1.4.2.1.1.2 = INTEGER: 2 */
	{ "unmapped.atsInputFlowIndex.2", 0, 1, ".1.3.6.1.4.1.534.10.1.4.2.1.1.2", NULL, SU_FLAG_OK, NULL, NULL },
	/* enterprises.534.10.1.4.2.1.2.1 = INTEGER: 1 */
	{ "unmapped.atsInputFlowRelay.1", 0, 1, ".1.3.6.1.4.1.534.10.1.4.2.1.2.1", NULL, SU_FLAG_OK, NULL, NULL },
	/* enterprises.534.10.1.4.2.1.2.2 = INTEGER: 2 */
	{ "unmapped.atsInputFlowRelay.2", 0, 1, ".1.3.6.1.4.1.534.10.1.4.2.1.2.2", NULL, SU_FLAG_OK, NULL, NULL },
	/* enterprises.534.10.1.4.2.1.3.1 = INTEGER: 1 */
	{ "unmapped.atsInputFlowSCR.1", 0, 1, ".1.3.6.1.4.1.534.10.1.4.2.1.3.1", NULL, SU_FLAG_OK, NULL, NULL },
	/* enterprises.534.10.1.4.2.1.3.2 = INTEGER: 2 */
	{ "unmapped.atsInputFlowSCR.2", 0, 1, ".1.3.6.1.4.1.534.10.1.4.2.1.3.2", NULL, SU_FLAG_OK, NULL, NULL },
	/* enterprises.534.10.1.4.2.1.4.1 = INTEGER: 1 */
	{ "unmapped.atsInputFlowParallelRelay.1", 0, 1, ".1.3.6.1.4.1.534.10.1.4.2.1.4.1", NULL, SU_FLAG_OK, NULL, NULL },
	/* enterprises.534.10.1.4.2.1.4.2 = INTEGER: 2 */
	{ "unmapped.atsInputFlowParallelRelay.2", 0, 1, ".1.3.6.1.4.1.534.10.1.4.2.1.4.2", NULL, SU_FLAG_OK, NULL, NULL },
	/* enterprises.534.10.1.4.3.0 = INTEGER: 58720256 */
	{ "unmapped.atsInputFailureIndicator", 0, 1, ".1.3.6.1.4.1.534.10.1.4.3.0", NULL, SU_FLAG_OK, NULL, NULL },
	/* enterprises.534.10.1.4.4.1.1.1 = INTEGER: 1 */
	{ "unmapped.enterprises", 0, 1, ".1.3.6.1.4.1.534.10.1.4.4.1.1.1", NULL, SU_FLAG_OK, NULL, NULL },
	/* enterprises.534.10.1.4.4.1.1.2 = INTEGER: 2 */
	{ "unmapped.enterprises", 0, 1, ".1.3.6.1.4.1.534.10.1.4.4.1.1.2", NULL, SU_FLAG_OK, NULL, NULL },
	/* enterprises.534.10.1.4.4.1.2.1 = INTEGER: 2 */
	{ "unmapped.enterprises", 0, 1, ".1.3.6.1.4.1.534.10.1.4.4.1.2.1", NULL, SU_FLAG_OK, NULL, NULL },
	/* enterprises.534.10.1.4.4.1.2.2 = INTEGER: 2 */
	{ "unmapped.enterprises", 0, 1, ".1.3.6.1.4.1.534.10.1.4.4.1.2.2", NULL, SU_FLAG_OK, NULL, NULL },
	/* enterprises.534.10.1.4.4.1.3.1 = INTEGER: 2 */
	{ "unmapped.enterprises", 0, 1, ".1.3.6.1.4.1.534.10.1.4.4.1.3.1", NULL, SU_FLAG_OK, NULL, NULL },
	/* enterprises.534.10.1.4.4.1.3.2 = INTEGER: 2 */
	{ "unmapped.enterprises", 0, 1, ".1.3.6.1.4.1.534.10.1.4.4.1.3.2", NULL, SU_FLAG_OK, NULL, NULL },
	/* enterprises.534.10.1.4.4.1.4.1 = INTEGER: 2 */
	{ "unmapped.enterprises", 0, 1, ".1.3.6.1.4.1.534.10.1.4.4.1.4.1", NULL, SU_FLAG_OK, NULL, NULL },
	/* enterprises.534.10.1.4.4.1.4.2 = INTEGER: 2 */
	{ "unmapped.enterprises", 0, 1, ".1.3.6.1.4.1.534.10.1.4.4.1.4.2", NULL, SU_FLAG_OK, NULL, NULL },
	/* enterprises.534.10.1.4.4.1.5.1 = INTEGER: 2 */
	{ "unmapped.enterprises", 0, 1, ".1.3.6.1.4.1.534.10.1.4.4.1.5.1", NULL, SU_FLAG_OK, NULL, NULL },
	/* enterprises.534.10.1.4.4.1.5.2 = INTEGER: 2 */
	{ "unmapped.enterprises", 0, 1, ".1.3.6.1.4.1.534.10.1.4.4.1.5.2", NULL, SU_FLAG_OK, NULL, NULL },
	/* enterprises.534.10.1.4.4.1.6.1 = INTEGER: 2 */
	{ "unmapped.enterprises", 0, 1, ".1.3.6.1.4.1.534.10.1.4.4.1.6.1", NULL, SU_FLAG_OK, NULL, NULL },
	/* enterprises.534.10.1.4.4.1.6.2 = INTEGER: 2 */
	{ "unmapped.enterprises", 0, 1, ".1.3.6.1.4.1.534.10.1.4.4.1.6.2", NULL, SU_FLAG_OK, NULL, NULL },
	/* enterprises.534.10.1.4.4.1.7.1 = INTEGER: 2 */
	{ "unmapped.enterprises", 0, 1, ".1.3.6.1.4.1.534.10.1.4.4.1.7.1", NULL, SU_FLAG_OK, NULL, NULL },
	/* enterprises.534.10.1.4.4.1.7.2 = INTEGER: 2 */
	{ "unmapped.enterprises", 0, 1, ".1.3.6.1.4.1.534.10.1.4.4.1.7.2", NULL, SU_FLAG_OK, NULL, NULL },
	/* enterprises.534.10.1.4.4.1.8.1 = INTEGER: 2 */
	{ "unmapped.enterprises", 0, 1, ".1.3.6.1.4.1.534.10.1.4.4.1.8.1", NULL, SU_FLAG_OK, NULL, NULL },
	/* enterprises.534.10.1.4.4.1.8.2 = INTEGER: 2 */
	{ "unmapped.enterprises", 0, 1, ".1.3.6.1.4.1.534.10.1.4.4.1.8.2", NULL, SU_FLAG_OK, NULL, NULL },
	/* enterprises.534.10.1.4.4.1.9.1 = INTEGER: 2 */
	{ "unmapped.enterprises", 0, 1, ".1.3.6.1.4.1.534.10.1.4.4.1.9.1", NULL, SU_FLAG_OK, NULL, NULL },
	/* enterprises.534.10.1.4.4.1.9.2 = INTEGER: 1 */
	{ "unmapped.enterprises", 0, 1, ".1.3.6.1.4.1.534.10.1.4.4.1.9.2", NULL, SU_FLAG_OK, NULL, NULL },
	/* enterprises.534.10.1.4.4.1.10.1 = INTEGER: 2 */
	{ "unmapped.enterprises", 0, 1, ".1.3.6.1.4.1.534.10.1.4.4.1.10.1", NULL, SU_FLAG_OK, NULL, NULL },
	/* enterprises.534.10.1.4.4.1.10.2 = INTEGER: 1 */
	{ "unmapped.enterprises", 0, 1, ".1.3.6.1.4.1.534.10.1.4.4.1.10.2", NULL, SU_FLAG_OK, NULL, NULL },
	/* enterprises.534.10.1.4.4.1.11.1 = INTEGER: 2 */
	{ "unmapped.enterprises", 0, 1, ".1.3.6.1.4.1.534.10.1.4.4.1.11.1", NULL, SU_FLAG_OK, NULL, NULL },
	/* enterprises.534.10.1.4.4.1.11.2 = INTEGER: 1 */
	{ "unmapped.enterprises", 0, 1, ".1.3.6.1.4.1.534.10.1.4.4.1.11.2", NULL, SU_FLAG_OK, NULL, NULL },
#endif /* 0 */

	/* enterprises.atsFailureIndicator = INTEGER: 0 */
	{ "ups.status", 0, 1, ".1.3.6.1.4.1.534.10.1.4.5.0", NULL, SU_FLAG_OK, eaton_ats30_status_info, NULL },

#if 0
	/* enterprises.534.10.1.4.6.1.0 = INTEGER: 2 -- atsFailure start */
	{ "unmapped.enterprises", 0, 1, ".1.3.6.1.4.1.534.10.1.4.6.1.0", NULL, SU_FLAG_OK, NULL, NULL },
	/* enterprises.534.10.1.4.6.2.0 = INTEGER: 2 */
	{ "unmapped.enterprises", 0, 1, ".1.3.6.1.4.1.534.10.1.4.6.2.0", NULL, SU_FLAG_OK, NULL, NULL },
	/* enterprises.534.10.1.4.6.3.0 = INTEGER: 2 */
	{ "unmapped.enterprises", 0, 1, ".1.3.6.1.4.1.534.10.1.4.6.3.0", NULL, SU_FLAG_OK, NULL, NULL },
	/* enterprises.534.10.1.4.6.4.0 = INTEGER: 2 */
	{ "unmapped.enterprises", 0, 1, ".1.3.6.1.4.1.534.10.1.4.6.4.0", NULL, SU_FLAG_OK, NULL, NULL },
#endif /* 0 */

	/* atsLog */
	/* ====== */
#if 0
	/* We are not interested in log */
	/* enterprises.534.10.1.5.1.0 = INTEGER: 272 */
	{ "unmapped.enterprises", 0, 1, ".1.3.6.1.4.1.534.10.1.5.1.0", NULL, SU_FLAG_OK, NULL, NULL },
	/* enterprises.534.10.1.5.2.1.1.1 = INTEGER: 1 */
	{ "unmapped.enterprises", 0, 1, ".1.3.6.1.4.1.534.10.1.5.2.1.1.1", NULL, SU_FLAG_OK, NULL, NULL },
	/* enterprises.534.10.1.5.2.1.1.2 = INTEGER: 2 */
	{ "unmapped.enterprises", 0, 1, ".1.3.6.1.4.1.534.10.1.5.2.1.1.2", NULL, SU_FLAG_OK, NULL, NULL },
	/* enterprises.534.10.1.5.2.1.1.3 = INTEGER: 3 */
	{ "unmapped.enterprises", 0, 1, ".1.3.6.1.4.1.534.10.1.5.2.1.1.3", NULL, SU_FLAG_OK, NULL, NULL },
	/* enterprises.534.10.1.5.2.1.1.4 = INTEGER: 4 */
	{ "unmapped.enterprises", 0, 1, ".1.3.6.1.4.1.534.10.1.5.2.1.1.4", NULL, SU_FLAG_OK, NULL, NULL },
	/* enterprises.534.10.1.5.2.1.1.5 = INTEGER: 5 */
	{ "unmapped.enterprises", 0, 1, ".1.3.6.1.4.1.534.10.1.5.2.1.1.5", NULL, SU_FLAG_OK, NULL, NULL },
	/* enterprises.534.10.1.5.2.1.1.6 = INTEGER: 6 */
	{ "unmapped.enterprises", 0, 1, ".1.3.6.1.4.1.534.10.1.5.2.1.1.6", NULL, SU_FLAG_OK, NULL, NULL },
	/* enterprises.534.10.1.5.2.1.1.7 = INTEGER: 7 */
	{ "unmapped.enterprises", 0, 1, ".1.3.6.1.4.1.534.10.1.5.2.1.1.7", NULL, SU_FLAG_OK, NULL, NULL },
	/* enterprises.534.10.1.5.2.1.1.8 = INTEGER: 8 */
	{ "unmapped.enterprises", 0, 1, ".1.3.6.1.4.1.534.10.1.5.2.1.1.8", NULL, SU_FLAG_OK, NULL, NULL },
	/* enterprises.534.10.1.5.2.1.1.9 = INTEGER: 9 */
	{ "unmapped.enterprises", 0, 1, ".1.3.6.1.4.1.534.10.1.5.2.1.1.9", NULL, SU_FLAG_OK, NULL, NULL },
	/* enterprises.534.10.1.5.2.1.1.10 = INTEGER: 10 */
	{ "unmapped.enterprises", 0, 1, ".1.3.6.1.4.1.534.10.1.5.2.1.1.10", NULL, SU_FLAG_OK, NULL, NULL },
	/* enterprises.534.10.1.5.2.1.2.1 = INTEGER: 1482323677 */
	{ "unmapped.enterprises", 0, 1, ".1.3.6.1.4.1.534.10.1.5.2.1.2.1", NULL, SU_FLAG_OK, NULL, NULL },
	/* enterprises.534.10.1.5.2.1.2.2 = INTEGER: 1480076955 */
	{ "unmapped.enterprises", 0, 1, ".1.3.6.1.4.1.534.10.1.5.2.1.2.2", NULL, SU_FLAG_OK, NULL, NULL },
	/* enterprises.534.10.1.5.2.1.2.3 = INTEGER: 1480069128 */
	{ "unmapped.enterprises", 0, 1, ".1.3.6.1.4.1.534.10.1.5.2.1.2.3", NULL, SU_FLAG_OK, NULL, NULL },
	/* enterprises.534.10.1.5.2.1.2.4 = INTEGER: 1480069093 */
	{ "unmapped.enterprises", 0, 1, ".1.3.6.1.4.1.534.10.1.5.2.1.2.4", NULL, SU_FLAG_OK, NULL, NULL },
	/* enterprises.534.10.1.5.2.1.2.5 = INTEGER: 1478693745 */
	{ "unmapped.enterprises", 0, 1, ".1.3.6.1.4.1.534.10.1.5.2.1.2.5", NULL, SU_FLAG_OK, NULL, NULL },
	/* enterprises.534.10.1.5.2.1.2.6 = INTEGER: 1478693741 */
	{ "unmapped.enterprises", 0, 1, ".1.3.6.1.4.1.534.10.1.5.2.1.2.6", NULL, SU_FLAG_OK, NULL, NULL },
	/* enterprises.534.10.1.5.2.1.2.7 = INTEGER: 1466604406 */
	{ "unmapped.enterprises", 0, 1, ".1.3.6.1.4.1.534.10.1.5.2.1.2.7", NULL, SU_FLAG_OK, NULL, NULL },
	/* enterprises.534.10.1.5.2.1.2.8 = INTEGER: 1466604386 */
	{ "unmapped.enterprises", 0, 1, ".1.3.6.1.4.1.534.10.1.5.2.1.2.8", NULL, SU_FLAG_OK, NULL, NULL },
	/* enterprises.534.10.1.5.2.1.2.9 = INTEGER: 1466604386 */
	{ "unmapped.enterprises", 0, 1, ".1.3.6.1.4.1.534.10.1.5.2.1.2.9", NULL, SU_FLAG_OK, NULL, NULL },
	/* enterprises.534.10.1.5.2.1.2.10 = INTEGER: 1463038288 */
	{ "unmapped.enterprises", 0, 1, ".1.3.6.1.4.1.534.10.1.5.2.1.2.10", NULL, SU_FLAG_OK, NULL, NULL },
	/* enterprises.534.10.1.5.2.1.3.1 = INTEGER: 41 */
	{ "unmapped.enterprises", 0, 1, ".1.3.6.1.4.1.534.10.1.5.2.1.3.1", NULL, SU_FLAG_OK, NULL, NULL },
	/* enterprises.534.10.1.5.2.1.3.2 = INTEGER: 41 */
	{ "unmapped.enterprises", 0, 1, ".1.3.6.1.4.1.534.10.1.5.2.1.3.2", NULL, SU_FLAG_OK, NULL, NULL },
	/* enterprises.534.10.1.5.2.1.3.3 = INTEGER: 44 */
	{ "unmapped.enterprises", 0, 1, ".1.3.6.1.4.1.534.10.1.5.2.1.3.3", NULL, SU_FLAG_OK, NULL, NULL },
	/* enterprises.534.10.1.5.2.1.3.4 = INTEGER: 44 */
	{ "unmapped.enterprises", 0, 1, ".1.3.6.1.4.1.534.10.1.5.2.1.3.4", NULL, SU_FLAG_OK, NULL, NULL },
	/* enterprises.534.10.1.5.2.1.3.5 = INTEGER: 44 */
	{ "unmapped.enterprises", 0, 1, ".1.3.6.1.4.1.534.10.1.5.2.1.3.5", NULL, SU_FLAG_OK, NULL, NULL },
	/* enterprises.534.10.1.5.2.1.3.6 = INTEGER: 41 */
	{ "unmapped.enterprises", 0, 1, ".1.3.6.1.4.1.534.10.1.5.2.1.3.6", NULL, SU_FLAG_OK, NULL, NULL },
	/* enterprises.534.10.1.5.2.1.3.7 = INTEGER: 41 */
	{ "unmapped.enterprises", 0, 1, ".1.3.6.1.4.1.534.10.1.5.2.1.3.7", NULL, SU_FLAG_OK, NULL, NULL },
	/* enterprises.534.10.1.5.2.1.3.8 = INTEGER: 46 */
	{ "unmapped.enterprises", 0, 1, ".1.3.6.1.4.1.534.10.1.5.2.1.3.8", NULL, SU_FLAG_OK, NULL, NULL },
	/* enterprises.534.10.1.5.2.1.3.9 = INTEGER: 45 */
	{ "unmapped.enterprises", 0, 1, ".1.3.6.1.4.1.534.10.1.5.2.1.3.9", NULL, SU_FLAG_OK, NULL, NULL },
	/* enterprises.534.10.1.5.2.1.3.10 = INTEGER: 41 */
	{ "unmapped.enterprises", 0, 1, ".1.3.6.1.4.1.534.10.1.5.2.1.3.10", NULL, SU_FLAG_OK, NULL, NULL },
	/* enterprises.534.10.1.5.2.1.4.1 = STRING: "12:34:37 12/21/2016" */
	{ "unmapped.enterprises", ST_FLAG_STRING, SU_INFOSIZE, ".1.3.6.1.4.1.534.10.1.5.2.1.4.1", NULL, SU_FLAG_OK, NULL, NULL },
	/* enterprises.534.10.1.5.2.1.4.2 = STRING: "12:29:15 11/25/2016" */
	{ "unmapped.enterprises", ST_FLAG_STRING, SU_INFOSIZE, ".1.3.6.1.4.1.534.10.1.5.2.1.4.2", NULL, SU_FLAG_OK, NULL, NULL },
	/* enterprises.534.10.1.5.2.1.4.3 = STRING: "10:18:48 11/25/2016" */
	{ "unmapped.enterprises", ST_FLAG_STRING, SU_INFOSIZE, ".1.3.6.1.4.1.534.10.1.5.2.1.4.3", NULL, SU_FLAG_OK, NULL, NULL },
	/* enterprises.534.10.1.5.2.1.4.4 = STRING: "10:18:13 11/25/2016" */
	{ "unmapped.enterprises", ST_FLAG_STRING, SU_INFOSIZE, ".1.3.6.1.4.1.534.10.1.5.2.1.4.4", NULL, SU_FLAG_OK, NULL, NULL },
	/* enterprises.534.10.1.5.2.1.4.5 = STRING: "12:15:45 11/09/2016" */
	{ "unmapped.enterprises", ST_FLAG_STRING, SU_INFOSIZE, ".1.3.6.1.4.1.534.10.1.5.2.1.4.5", NULL, SU_FLAG_OK, NULL, NULL },
	/* enterprises.534.10.1.5.2.1.4.6 = STRING: "12:15:41 11/09/2016" */
	{ "unmapped.enterprises", ST_FLAG_STRING, SU_INFOSIZE, ".1.3.6.1.4.1.534.10.1.5.2.1.4.6", NULL, SU_FLAG_OK, NULL, NULL },
	/* enterprises.534.10.1.5.2.1.4.7 = STRING: "14:06:46 06/22/2016" */
	{ "unmapped.enterprises", ST_FLAG_STRING, SU_INFOSIZE, ".1.3.6.1.4.1.534.10.1.5.2.1.4.7", NULL, SU_FLAG_OK, NULL, NULL },
	/* enterprises.534.10.1.5.2.1.4.8 = STRING: "14:06:26 06/22/2016" */
	{ "unmapped.enterprises", ST_FLAG_STRING, SU_INFOSIZE, ".1.3.6.1.4.1.534.10.1.5.2.1.4.8", NULL, SU_FLAG_OK, NULL, NULL },
	/* enterprises.534.10.1.5.2.1.4.9 = STRING: "14:06:26 06/22/2016" */
	{ "unmapped.enterprises", ST_FLAG_STRING, SU_INFOSIZE, ".1.3.6.1.4.1.534.10.1.5.2.1.4.9", NULL, SU_FLAG_OK, NULL, NULL },
	/* enterprises.534.10.1.5.2.1.4.10 = STRING: "07:31:28 05/12/2016" */
	{ "unmapped.enterprises", ST_FLAG_STRING, SU_INFOSIZE, ".1.3.6.1.4.1.534.10.1.5.2.1.4.10", NULL, SU_FLAG_OK, NULL, NULL },
#endif /* 0 */

	/* atsConfig */
	/* ========= */
#if 0
	/* enterprises.534.10.1.6.1.1.0 = INTEGER: 538562409 */
	{ "unmapped.enterprises", 0, 1, ".1.3.6.1.4.1.534.10.1.6.1.1.0", NULL, SU_FLAG_OK, NULL, NULL },
	/* enterprises.534.10.1.6.1.2.0 = STRING: "01/24/2017" */
	{ "unmapped.enterprises", ST_FLAG_STRING, SU_INFOSIZE, ".1.3.6.1.4.1.534.10.1.6.1.2.0", NULL, SU_FLAG_OK, NULL, NULL },
	/* enterprises.534.10.1.6.1.3.0 = STRING: "08:40:09" */
	{ "unmapped.enterprises", ST_FLAG_STRING, SU_INFOSIZE, ".1.3.6.1.4.1.534.10.1.6.1.3.0", NULL, SU_FLAG_OK, NULL, NULL },
	/* enterprises.534.10.1.6.2.1.1.1 = INTEGER: 1 */
	{ "unmapped.enterprises", 0, 1, ".1.3.6.1.4.1.534.10.1.6.2.1.1.1", NULL, SU_FLAG_OK, NULL, NULL },
	/* enterprises.534.10.1.6.2.1.1.2 = INTEGER: 2 */
	{ "unmapped.enterprises", 0, 1, ".1.3.6.1.4.1.534.10.1.6.2.1.1.2", NULL, SU_FLAG_OK, NULL, NULL },
	/* enterprises.534.10.1.6.2.1.2.1 = INTEGER: 1700 */
	{ "unmapped.enterprises", 0, 1, ".1.3.6.1.4.1.534.10.1.6.2.1.2.1", NULL, SU_FLAG_OK, NULL, NULL },
	/* enterprises.534.10.1.6.2.1.2.2 = INTEGER: 1700 */
	{ "unmapped.enterprises", 0, 1, ".1.3.6.1.4.1.534.10.1.6.2.1.2.2", NULL, SU_FLAG_OK, NULL, NULL },
	/* enterprises.534.10.1.6.2.1.3.1 = INTEGER: 1800 */
	{ "unmapped.enterprises", 0, 1, ".1.3.6.1.4.1.534.10.1.6.2.1.3.1", NULL, SU_FLAG_OK, NULL, NULL },
	/* enterprises.534.10.1.6.2.1.3.2 = INTEGER: 1800 */
	{ "unmapped.enterprises", 0, 1, ".1.3.6.1.4.1.534.10.1.6.2.1.3.2", NULL, SU_FLAG_OK, NULL, NULL },
	/* enterprises.534.10.1.6.2.1.4.1 = INTEGER: 2640 */
	{ "unmapped.enterprises", 0, 1, ".1.3.6.1.4.1.534.10.1.6.2.1.4.1", NULL, SU_FLAG_OK, NULL, NULL },
	/* enterprises.534.10.1.6.2.1.4.2 = INTEGER: 2640 */
	{ "unmapped.enterprises", 0, 1, ".1.3.6.1.4.1.534.10.1.6.2.1.4.2", NULL, SU_FLAG_OK, NULL, NULL },
	/* enterprises.534.10.1.6.2.1.5.1 = INTEGER: 3000 */
	{ "unmapped.enterprises", 0, 1, ".1.3.6.1.4.1.534.10.1.6.2.1.5.1", NULL, SU_FLAG_OK, NULL, NULL },
	/* enterprises.534.10.1.6.2.1.5.2 = INTEGER: 3000 */
	{ "unmapped.enterprises", 0, 1, ".1.3.6.1.4.1.534.10.1.6.2.1.5.2", NULL, SU_FLAG_OK, NULL, NULL },
	/* enterprises.534.10.1.6.2.1.6.1 = INTEGER: 50 */
	{ "unmapped.enterprises", 0, 1, ".1.3.6.1.4.1.534.10.1.6.2.1.6.1", NULL, SU_FLAG_OK, NULL, NULL },
	/* enterprises.534.10.1.6.2.1.6.2 = INTEGER: 50 */
	{ "unmapped.enterprises", 0, 1, ".1.3.6.1.4.1.534.10.1.6.2.1.6.2", NULL, SU_FLAG_OK, NULL, NULL },
	/* enterprises.534.10.1.6.2.1.7.1 = INTEGER: 40 */
	{ "unmapped.enterprises", 0, 1, ".1.3.6.1.4.1.534.10.1.6.2.1.7.1", NULL, SU_FLAG_OK, NULL, NULL },
	/* enterprises.534.10.1.6.2.1.7.2 = INTEGER: 40 */
	{ "unmapped.enterprises", 0, 1, ".1.3.6.1.4.1.534.10.1.6.2.1.7.2", NULL, SU_FLAG_OK, NULL, NULL },
	/* enterprises.534.10.1.6.3.0 = INTEGER: 2640 */
	{ "unmapped.atsConfigInputVoltageRating", 0, 1, ".1.3.6.1.4.1.534.10.1.6.3.0", NULL, SU_FLAG_OK, NULL, NULL },
	/* enterprises.534.10.1.6.4.0 = INTEGER: 26 */
	{ "unmapped.atsConfigRandomTime", 0, 1, ".1.3.6.1.4.1.534.10.1.6.4.0", NULL, SU_FLAG_OK, NULL, NULL },
#endif /* 0 */

	/* enterprises.534.10.1.6.5.0 = INTEGER: 1 */
	{ "input.source.preferred", ST_FLAG_RW, 1, ".1.3.6.1.4.1.534.10.1.6.5.0", NULL, SU_FLAG_OK, NULL, NULL },
	/* enterprises.534.10.1.6.6.0 = INTEGER: 2 */
	{ "input.sensitivity", ST_FLAG_RW, 1, ".1.3.6.1.4.1.534.10.1.6.6.0", NULL, SU_FLAG_OK, eaton_ats30_input_sensitivity, NULL },

	/* enterprises.534.10.1.6.7.0 = INTEGER: 2 */
	/* { "unmapped.atsConfigTest", 0, 1, ".1.3.6.1.4.1.534.10.1.6.7.0", NULL, SU_FLAG_OK, NULL, NULL }, */

	/* atsUpgrade */
	/* ========== */
#if 0
	/* We are not interested in atsUpgrade */
	/* enterprises.534.10.1.7.1.0 = INTEGER: 1 */
	/* { "unmapped.enterprises", 0, 1, ".1.3.6.1.4.1.534.10.1.7.1.0", NULL, SU_FLAG_OK, NULL, NULL }, */
	/* enterprises.534.10.1.7.2.0 = INTEGER: 1 */
	/* { "unmapped.enterprises", 0, 1, ".1.3.6.1.4.1.534.10.1.7.2.0", NULL, SU_FLAG_OK, NULL, NULL }, */
	/* enterprises.534.10.1.7.3.0 = INTEGER: 0 */
	/* { "unmapped.enterprises", 0, 1, ".1.3.6.1.4.1.534.10.1.7.3.0", NULL, SU_FLAG_OK, NULL, NULL }, */
#endif /* 0 */

	/* end of structure. */
	{ NULL, 0, 0, NULL, NULL, 0, NULL }
};

mib2nut_info_t	eaton_ats30 = { "eaton_ats30", EATON_ATS30_MIB_VERSION, NULL, EATON_ATS30_MODEL, eaton_ats30_mib, EATON_ATS30_SYSOID };<|MERGE_RESOLUTION|>--- conflicted
+++ resolved
@@ -54,25 +54,6 @@
  * 4 atsFailureOverTemperature N/A
  */
 static info_lkp_t eaton_ats30_status_info[] = {
-<<<<<<< HEAD
-    { 0, "OL" },
-    { 1, "OL" }, /* SwitchFault */
-    { 2, "OFF" }, /* NoOutput */
-    { 3, "OFF" }, /* SwitchFault + NoOutput */
-    { 4, "OL OVER" }, /* OutputOC */
-    { 5, "OL OVER" }, /* OutputOC + SwitchFault */
-    { 6, "OFF OVER" }, /* OutputOC + NoOutput */
-    { 7, "OFF OVER" }, /* OutputOC + SwitchFault + NoOutput */
-    { 8, "OL" }, /* OverTemperature */
-    { 9, "OL" }, /* OverTemperature + SwitchFault */
-    { 10, "OFF" }, /* OverTemperature + NoOutput */
-    { 11, "OFF" }, /* OverTemperature + SwitchFault + NoOutput */
-    { 12, "OL OVER" }, /* OverTemperature + OutputOC */
-    { 13, "OL OVER" }, /* OverTemperature + OutputOC + SwitchFault */
-    { 14, "OFF OVER" }, /* OverTemperature + OutputOC + NoOutput */
-    { 15, "OFF OVER" }, /* OverTemperature + OutputOC + SwitchFault + NoOutput */
-    { 0, NULL }
-=======
 	{ 0, "OL" },
 	{ 1, "OL" }, /* SwitchFault */
 	{ 2, "OFF" }, /* NoOutput */
@@ -90,7 +71,6 @@
 	{ 14, "OFF OVER" }, /* OverTemperature + OutputOC + NoOutput */
 	{ 15, "OFF OVER" }, /* OverTemperature + OutputOC + SwitchFault + NoOutput */
 	{ 0, NULL }
->>>>>>> 3ca2a419
 };
 
 /* EATON_ATS30 Snmp2NUT lookup table */
@@ -98,11 +78,7 @@
 	/* device type: ats */
 	{ "device.type", ST_FLAG_STRING, SU_INFOSIZE, NULL, "ats", SU_FLAG_STATIC | SU_FLAG_ABSENT | SU_FLAG_OK, NULL, NULL },
 
-<<<<<<< HEAD
-    /* standard MIB items */
-=======
 	/* standard MIB items */
->>>>>>> 3ca2a419
 	{ "device.description", ST_FLAG_STRING | ST_FLAG_RW, SU_INFOSIZE, ".1.3.6.1.2.1.1.1.0", NULL, SU_FLAG_OK, NULL, NULL },
 	{ "device.contact", ST_FLAG_STRING | ST_FLAG_RW, SU_INFOSIZE, ".1.3.6.1.2.1.1.4.0", NULL, SU_FLAG_OK, NULL, NULL },
 	{ "device.location", ST_FLAG_STRING | ST_FLAG_RW, SU_INFOSIZE, ".1.3.6.1.2.1.1.6.0", NULL, SU_FLAG_OK, NULL, NULL },
@@ -124,13 +100,8 @@
 	/* enterprises.534.10.1.2.5.0 = STRING: "                    " -- Device ID codes */
 	/* { "unmapped.enterprises", ST_FLAG_STRING, SU_INFOSIZE, ".1.3.6.1.4.1.534.10.1.2.5.0", NULL, SU_FLAG_OK, NULL, NULL }, */
 
-<<<<<<< HEAD
-    /* ats measure */
-    /* =========== */
-=======
 	/* ats measure */
 	/* =========== */
->>>>>>> 3ca2a419
 	/* enterprises.534.10.1.3.1.1.1.1 = INTEGER: 1 */
 	{ "input.1.id", 0, 1, ".1.3.6.1.4.1.534.10.1.3.1.1.1.1", NULL, SU_FLAG_OK, NULL, NULL },
 	/* enterprises.534.10.1.3.1.1.1.2 = INTEGER: 2 */
@@ -158,13 +129,8 @@
 	/* enterprises.534.10.1.3.7.0 = INTEGER: 4 */
 	{ "input.source", 0, 1, ".1.3.6.1.4.1.534.10.1.3.7.0", NULL, SU_FLAG_OK, eaton_ats30_source_info, NULL },
 
-<<<<<<< HEAD
-    /* atsStatus */
-    /* ========= */
-=======
 	/* atsStatus */
 	/* ========= */
->>>>>>> 3ca2a419
 #if 0
 	/* NOTE: Unused OIDs are left as comments for potential future improvements */
 	/* enterprises.534.10.1.4.1.0 = INTEGER: 7 */
