--- conflicted
+++ resolved
@@ -33,11 +33,7 @@
 /* FIXME: split into multiple files (1 per snmp_info_t) and have XX_VERSION
  * per file */
 
-<<<<<<< HEAD
 #define EATON_APHEL_MIB_VERSION	"0.50"
-=======
-#define EATON_APHEL_MIB_VERSION	"0.48"
->>>>>>> 4ec3f4f3
 
 /* APHEL-GENESIS-II-MIB (monitored ePDU)
  * *************************************
@@ -267,11 +263,7 @@
 };
 
 /* The physical type of outlet */
-<<<<<<< HEAD
 static info_lkp_t eaton_outlet_type_info[] = {
-=======
-static info_lkp_t outlet_type_info[] = {
->>>>>>> 4ec3f4f3
 	{ 0, "unknown" },
 	{ 1, "iecC13" },
 	{ 2, "iecC19" },
@@ -647,13 +639,8 @@
 	{ "outlet.%i.voltage.high.critical", ST_FLAG_RW, 0.001, ".1.3.6.1.4.1.534.6.6.7.6.3.1.7.%i.%i", NULL, SU_FLAG_NEGINVALID | SU_OUTLET | SU_TYPE_DAISY_1, NULL, NULL },
 	{ "outlet.%i.power", 0, 1.0, ".1.3.6.1.4.1.534.6.6.7.6.5.1.2.%i.%i", NULL, SU_OUTLET | SU_TYPE_DAISY_1, NULL, NULL },
 	/* FIXME: handle non switchable units (only measurements), which do not expose this OID */
-<<<<<<< HEAD
 	{ "outlet.%i.switchable", ST_FLAG_STRING, SU_INFOSIZE, ".1.3.6.1.4.1.534.6.6.7.6.6.1.3.%i.%i", "no", SU_FLAG_STATIC | SU_OUTLET | SU_FLAG_OK | SU_TYPE_DAISY_1, &eaton_outlet_switchability_info[0], NULL },
-	{ "outlet.%i.type", ST_FLAG_STRING, SU_INFOSIZE, ".1.3.6.1.4.1.534.6.6.7.6.6.1.5.%i.%i", "unknown", SU_FLAG_STATIC | SU_OUTLET | SU_TYPE_DAISY_1, &eaton_outlet_type_info[0], NULL },
-=======
-	{ "outlet.%i.switchable", ST_FLAG_STRING, SU_INFOSIZE, ".1.3.6.1.4.1.534.6.6.7.6.6.1.3.%i.%i", "no", SU_FLAG_STATIC | SU_OUTLET | SU_FLAG_OK | SU_TYPE_DAISY_1, &outlet_switchability_info[0], NULL },
-	{ "outlet.%i.type", ST_FLAG_STRING, SU_INFOSIZE, ".1.3.6.1.4.1.534.6.6.7.6.1.1.5.%i.%i", "unknown", SU_FLAG_STATIC | SU_OUTLET | SU_TYPE_DAISY_1, &outlet_type_info[0], NULL },
->>>>>>> 4ec3f4f3
+	{ "outlet.%i.type", ST_FLAG_STRING, SU_INFOSIZE, ".1.3.6.1.4.1.534.6.6.7.6.1.1.5.%i.%i", "unknown", SU_FLAG_STATIC | SU_OUTLET | SU_TYPE_DAISY_1, &eaton_outlet_type_info[0], NULL },
 
 	/* TODO: handle statistics
 	 * outletWh.0.1
