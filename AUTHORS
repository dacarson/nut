--- conflicted
+++ resolved
@@ -196,16 +196,14 @@
 D: Updating device support docs after unnecessarily writing a redundant
 D: driver first
 
-<<<<<<< HEAD
 N: desertwitch
 E: dezertwitsh@gmail.com
 D: Primarily contributions to upsmon, PR discussions, as well as small-scale
 D: QOL improvements throughout both UPS driver code and other project parts.
 P: 4096R/06FD918F FDE5 DBCF 1792 4276 532B FBCA DDA4 D1A9 06FD 918F
-=======
+
 N: Marco Trevisan (Treviño)
 E: mail@3v1n0.net
 W: https://3v1n0.net
 D: Author of the nutdrv_hashx driver
-P: rsa4096/D4C501DA 48EB 797A 0817 5093 9449 C2F5 0996 635F
->>>>>>> 093e44b1
+P: rsa4096/D4C501DA 48EB 797A 0817 5093 9449 C2F5 0996 635F