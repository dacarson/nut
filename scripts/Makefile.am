--- conflicted
+++ resolved
@@ -26,13 +26,10 @@
     Windows/Makefile
 
 SUBDIRS = augeas devd hotplug python systemd udev ufw Solaris upsdrvsvcctl
-<<<<<<< HEAD
 if WITH_SNMP
 if WITH_NEON
   SUBDIRS += DMF
 endif
 endif
-=======
 
-MAINTAINERCLEANFILES = Makefile.in .dirstamp
->>>>>>> d93e2423
+MAINTAINERCLEANFILES = Makefile.in .dirstamp