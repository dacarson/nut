#!/bin/sh
#
# NOTE: This script is intentionally written with portable shell constructs
#       with the aim and hope to work in different interpreters, so it is a
#       bit dumber and less efficient than could be achieved with the more
#       featured shells in the spectrum.
#
# Copyright (C) 2016-2018 Eaton
#
# This program is free software; you can redistribute it and/or modify
# it under the terms of the GNU General Public License as published by
# the Free Software Foundation; either version 2 of the License, or
# (at your option) any later version.
#
# This program is distributed in the hope that it will be useful,
# but WITHOUT ANY WARRANTY; without even the implied warranty of
# MERCHANTABILITY or FITNESS FOR A PARTICULAR PURPOSE.  See the
# GNU General Public License for more details.
#
# You should have received a copy of the GNU General Public License along
# with this program; if not, write to the Free Software Foundation, Inc.,
# 51 Franklin Street, Fifth Floor, Boston, MA 02110-1301 USA.
#
#! \file    nut-driver-enumerator.sh(.in)
#  \author  Jim Klimov <EvgenyKlimov@eaton.com>
#  \brief   Enumerate NUT devices for service-unit instance configuration
#  \details This script allows to enumerate UPSes in order to produce the
#           individual service unit instances for each defined configuration.
#           It assumes the user has adequate permissions to inspect and create
#           services (e.g. is a root or has proper RBAC profiles to do so).
#           It helps service frameworks such as Linux systemd and Solaris SMF.
#           When executed, this script looks for all configured ups.conf
#           sections and registered service instances, and makes these two
#           lists match up.
#           FIXME: Does not track changes inside sections ATM.
#           Returns exit codes:
#               0   Sections and services already match up
#               42  Sections and services differed, but now match up -
#                   now the caller should likely restart some services.
#                   Note that the drivers' service instances were started or
#                   stopped as required (by AUTO_START=yes) - but maybe the
#                   upsd or upsmon services should restart. If you pass envvar
#                   REPORT_RESTART_42=no then this codepath would return 0.
#                   In default mode, such non-null reconfiguration should cause
#                   the nut-driver-enumerator service to restart and this would
#                   propagate to other NUT services that depend on it.
#               13  Sections and services differed, and still do not match up
#               1   Bad inputs, e.g. unrecognized service management framework
#               2   Absent or unreadable ups.conf file
#  \todo    Complete the sample basic support for Solaris SMF (needs support
#           for the service definitions similar to systemd NUT units to be
#           added to that platform first). Parts in this script are finished.
#

# NOTE: Currently found caveats that might be solved later but require
# considerable effort:
# * Solaris SMF constrains the syntax of valid strings for instance names
#   (e.g. not starting with a digit, no period chars) which blocks creation
#   of some UPS driver instances. This might be worked around by hashing
#   the device name e.g. to base64 (and un-hashing instance name when calling
#   upsdrvctl), but is not quite user-friendly. Also can store device name
#   in a service attribute while mangling the instance name to a valid subset.
#   Comparisons (if devices are already wrapped) becomes more complicated in
#   the script in either case, as well as in the service startup method.
# ** The `+` `/` `=` characters from base64 are also invalid for SMF instance
#    name, but the first two can be sed'ed to `-` `_`  and back, for example.
#    Some prefix word is also needed (avoid starting with a digit).
#    The trailing padding `=` can be dropped, and added until we get a
#    non-empty decode. Conversions can be done by
#    `echo "$string" | openssl base64 -e|-d`
# * Dummy-UPS services that "proxy" another locally defined section are
#   essentially a circular dependency for upsd. While the system might
#   start-up lacking a driver, there should be some timer to re-enable
#   failed not-disabled drivers (would be useful in any case though).

# Directory where NUT configs are located, e.g. /etc/nut or /etc/ups
# Set at package configuration, compiled into daemons and drivers
prefix="@prefix@"
[ -n "${NUT_CONFPATH-}" ] || NUT_CONFPATH="@sysconfdir@"
# Technically this should be a distribution-dependent value configured
# during package build. But everyone has it the same from systemd defaults:
[ -n "${SYSTEMD_CONFPATH-}" ] || SYSTEMD_CONFPATH="/etc/systemd/system"

if [ -n "$ZSH_VERSION" ]; then
    ### Problem: loops like `for UPS in $UPSLIST` do not separate
    ### the UPSLIST into many tokens but use it as one string.
    echo "FATAL: zsh is not supported in this script" >&2
    exit 1
#    setopt noglob
#    setopt +F
#    IFS="`printf ' \t\r\n'`" ; export IFS
fi

# Third-party services to depend on (can be overridden by config file)
### Note that for systemd+udev integration, it may be better to set up
### triggers in udev, see e.g.
###   http://stackoverflow.com/questions/18463755/linux-start-daemon-on-connected-usb-serial-dongle
### Also can tune whether a driver "Wants" another service (would consider
### ordering if that one is enabled, but live if it is disabled), or if it
### "Requires" that (would cause that to start).
DEPSVC_USB_SYSTEMD="systemd-udev.service systemd-udev-settle.service"
DEPREQ_USB_SYSTEMD="Wants"
DEPSVC_NET_FULL_SYSTEMD="network-online.target systemd-resolved.service ifplugd.service"
DEPREQ_NET_FULL_SYSTEMD="Wants"
DEPSVC_NET_LOCAL_SYSTEMD="network.target"
DEPREQ_NET_LOCAL_SYSTEMD="Wants"
SVCNAME_SYSTEMD="nut-driver"

# Some or all of these FMRIs may be related to dynamically changing hardware
#   require_all) ;; # All cited services are running (online or degraded)
#   require_any) ;; # At least one of the cited services is running
#   optional_all) ;; # (All) cited services are running or would not run
#                  # without administrative action (disabled, maintenance,
#                  # not present, or are waiting for dependencies which do
#                  # not start without administrative action).
DEPSVC_USB_SMF="svc:/system/hotplug:default svc:/system/dbus:default svc:/system/hal:default svc:/milestone/devices:default"
DEPREQ_USB_SMF="optional_all"
# By default there are several physical network FMRIs shipped and at most
# only one is enabled on a particular system (e.g. :default or :nwam)
DEPSVC_NET_FULL_SMF="svc:/network/physical svc:/milestone/name-services"
DEPREQ_NET_FULL_SMF="optional_all"
DEPSVC_NET_LOCAL_SMF="svc:/network/loopback:default"
DEPREQ_NET_LOCAL_SMF="optional_all"
SVCNAME_SMF="svc:/system/power/nut-driver"

[ -z "${NUT_DRIVER_ENUMERATOR_CONF-}" ] && \
    NUT_DRIVER_ENUMERATOR_CONF="${NUT_CONFPATH}/nut-driver-enumerator.conf"

[ -s "${NUT_DRIVER_ENUMERATOR_CONF}" ] && \
    echo "Sourcing config file: ${NUT_DRIVER_ENUMERATOR_CONF}" && \
    . "${NUT_DRIVER_ENUMERATOR_CONF}"

[ -z "${UPSCONF-}" ] && \
    UPSCONF="${NUT_CONFPATH}/ups.conf"

# Start a freshly-registered unit?
[ -z "${AUTO_START-}" ] && AUTO_START=yes

# We avoid regex '\t' which gets misinterpreted by some tools
TABCHAR="`printf '\t'`" || TABCHAR='	'

if [ -z "${SERVICE_FRAMEWORK-}" ] ; then
    [ -x /usr/sbin/svcadm ] && [ -x /usr/sbin/svccfg ] && [ -x /usr/bin/svcs ] && [ -x /usr/bin/svcprop ] && \
        SERVICE_FRAMEWORK="smf"
    [ -z "${SERVICE_FRAMEWORK-}" ] && \
        [ -x /bin/systemctl ] && \
        SERVICE_FRAMEWORK="systemd"
fi

# Cache needed bits of ups.conf to speed up later parsing. Note that these
# data are needed for most operations, and populated by upslist_readFile()
UPSCONF_DATA=""
# Subset of normalized data above that only has sections, drivers and ports
UPSCONF_DATA_SDP=""

# List of configured UPSes in the config-file
UPSLIST_FILE=""
# List of configured service instances for UPS drivers
UPSLIST_SVCS=""

# Framework-specific implementations are generally hooked here:
hook_registerInstance=""
hook_unregisterInstance=""
hook_listInstances=""
hook_listInstances_raw=""
hook_validInstanceName=""
hook_validFullUnitName=""
hook_validInstanceSuffixName=""
hook_getSavedMD5=""
hook_setSavedMD5=""
hook_restart_upsd=""

case "${SERVICE_FRAMEWORK-}" in
    smf)
        hook_registerInstance="smf_registerInstance"
        hook_unregisterInstance="smf_unregisterInstance"
        hook_listInstances="smf_listInstances"
        hook_listInstances_raw="smf_listInstances_raw"
        hook_validInstanceName="smf_validInstanceName"
        hook_validFullUnitName="smf_validFullUnitName"
        hook_validInstanceSuffixName="smf_validInstanceSuffixName"
        hook_getSavedMD5="smf_getSavedMD5"
        hook_setSavedMD5="smf_setSavedMD5"
        hook_restart_upsd="smf_restart_upsd"
        ;;
    systemd)
        hook_registerInstance="systemd_registerInstance"
        hook_unregisterInstance="systemd_unregisterInstance"
        hook_listInstances="systemd_listInstances"
        hook_listInstances_raw="systemd_listInstances_raw"
        hook_validInstanceName="systemd_validInstanceName"
        hook_validFullUnitName="systemd_validFullUnitName"
        hook_validInstanceSuffixName="systemd_validInstanceSuffixName"
        hook_getSavedMD5="systemd_getSavedMD5"
        hook_setSavedMD5="systemd_setSavedMD5"
        hook_restart_upsd="systemd_restart_upsd"
        ;;
    "")
        echo "Error detecting the service-management framework on this OS" >&2
        exit 1
        ;;
    *)
        echo "Error: User provided an unknown service-management framework '$SERVICE_FRAMEWORK'" >&2
        exit 1
        ;;
esac

common_isFiled() {
    [ -n "$UPSLIST_FILE" ] && \
    for UPSF in $UPSLIST_FILE ; do
        [ "$1" = "$UPSF" ] && return 0
        [ "`$hook_validInstanceName "$UPSF"`" = "$1" ] && return 0
    done
    return 1
}

common_isRegistered() {
    [ -n "$UPSLIST_SVCS" ] && \
    for UPSS in $UPSLIST_SVCS ; do
        [ "$1" = "$UPSS" ] && return 0
        [ "`$hook_validInstanceName "$1"`" = "$UPSS" ] && return 0
    done
    return 1
}

upslist_equals() {
    # Compare pre-sorted list of DEVICES ($1) and SVCINSTs ($2) including
    # the possible mangling for service names. Return 0 if lists describe
    # exactly same set of devices and their services.
    # FIXME: This currently only checks the names, not the contents of
    # the sections, so re-definitions of an existing device configuration
    # would not trigger a service restart at this time. Such deeper check
    # belongs in a different routine really, and requires a way to track
    # old and new state of configs (maybe hashed upsconf_getSection output
    # as a service configuration variable?) on all supported frameworks.

    # Trivial case 0: one string is empty, another is not
    # Note: `echo '' | wc -l` == "1" not "0"!
    [ -n "$1" -a -z "$2" ] && return 1
    [ -z "$1" -a -n "$2" ] && return 1

    # Trivial case 1: equal strings
    [ "$1" = "$2" ] && return 0
    # Trivial case 2: different amount of entries
    [ "`echo "$1" | wc -l`" = "`echo "$2" | wc -l`" ] || return $?

    _TMP_DEV_SVC=""
    for _DEV in $1 ; do
        DEVINST="`$hook_validInstanceName "$_DEV"`"
        for _SVC in $2 ; do
            [ "$_DEV" = "$_SVC" ] \
            || [ "$DEVINST" = "$_SVC" ] \
            && { [ -z "$_TMP_DEV_SVC" ] \
                 && _TMP_DEV_SVC="$_DEV = $_SVC" \
                 || _TMP_DEV_SVC="$_TMP_DEV_SVC
$_DEV = $_SVC" ; }
        done
    done

    # Input was not empty; did anything in output fit?
    [ -z "$_TMP_DEV_SVC" ] && return 1

    # Exit code : is the built mapping as long as the source list(s)?
    [ "`echo "$1" | wc -l`" = "`echo "$_TMP_DEV_SVC" | wc -l`" ]
}

upssvcconf_checksum_unchanged() {
    # $1 = dev, $2 = svc
    # compare checksums of the configuration section from the file and the
    # stashed configuration in a service instance (if any).
    # FIXME : optimize by caching, we likely have quite a few requests
    [ "`upsconf_getSection_MD5 "$1"`" = "`$hook_getSavedMD5 "$2"`" ]
}

upslist_checksums_unchanged() {
    # For each device and its corresponding unit, compare checksums of the
    # configuration section from the file and the stashed configuration in
    # a service instance. Prints a list of mismatching items that should get
    # reconfigured.
    _TMP_SVC=""
    for _DEV in $1 ; do
        DEVINST="`$hook_validInstanceName "$_DEV"`"
        for _SVC in $2 ; do
            if [ "$_DEV" = "$_SVC" ] \
            || [ "$DEVINST" = "$_SVC" ] \
            ; then
                upssvcconf_checksum_unchanged "$_DEV" "$_SVC" || \
                { [ -z "$_TMP_SVC" ] \
                  && _TMP_SVC="$_SVC" \
                  || _TMP_SVC="$_TMP_SVC
$_SVC" ; }
            fi
        done
    done
    [ -z "$_TMP_SVC" ] && return 0
    echo "$_TMP_SVC"
    return 1
}

upsconf_getSection_content() {
    # "$1" = name of ups.conf section to display in whole, from whatever
    # comes on stdin (file or a pre-made normalized variable)
    # empty "$1" means the global config (before any sections)
    #
    # NOTE (TODO?): This routine finds the one NUT device section, prints it
    # and returns when the section is over. It currently does not cover (in
    # a way allowing to do it efficiently) selection of several sections,
    # or storing each section content in some array or dynamic variables
    # (as would be better fit for portable shells) to later address them
    # quickly without re-parsing the file or big envvar many times.
    #

    CURR_SECTION=""
    SECTION_CONTENT=""
    RES=1
    [ -n "$1" ] || RES=0
    while read LINE ; do
        case "$LINE" in
            \["$1"\])
                if [ "$RES" = 0 ]; then
                    # We have already displayed a section, here is a new one,
                    # and this routine only displays one (TODO: toggle?)
                    return 0
                fi
                SECTION_CONTENT="$LINE"
                CURR_SECTION="$1" ; RES=0 ;;
            \[*\])
                [ "$CURR_SECTION" = "$1" ] && break
                CURR_SECTION="other"
                ;;
            "") ;;
            *)  if [ "$CURR_SECTION" = "$1" ]; then
                    if [ -n "$SECTION_CONTENT" ]; then
                        SECTION_CONTENT="$SECTION_CONTENT
$LINE"
                    else
                        SECTION_CONTENT="$LINE"
                    fi
                fi
                ;;
        esac
    done

    if [ -n "$SECTION_CONTENT" ]; then
        echo "$SECTION_CONTENT"
    fi

    [ "$RES" = 0 ] || echo "ERROR: Section [$1] was not found in the '$UPSCONF' file" >&2
    return $RES
}

upsconf_getSection() {
    # Use the whole output of normalization parser
    upslist_normalizeFile_once || return    # Propagate errors upwards
    upsconf_getSection_content "$@" << EOF
${UPSCONF_DATA}
EOF
}

upsconf_getSection_MD5() {
    calc_md5 "`upsconf_getSection "$@"`"
}

upsconf_getSection_SDP() {
    # Use the section-driver-port subset
    upslist_normalizeFile_once || return    # Propagate errors upwards
    upsconf_getSection_content "$@" << EOF
${UPSCONF_DATA_SDP}
EOF
}

upsconf_getValue() {
    # "$1" = name of ups.conf section, may be empty for global config
    # "$2" = name of config key; we will echo its value
###    [ -n "$1" ] || return $?
    [ -n "$2" ] || return $?
    [ -n "$GETSECTION" ] || GETSECTION="upsconf_getSection"
    CURR_SECTION=""
    RES=0
    LINE="`$GETSECTION "$1" | egrep "^$2="`" || RES=$?
    [ "$RES" = 0 ] || echo "ERROR: Section [$1] or key '$2' in it was not found in the '$UPSCONF' file" >&2

    VALUE="$(echo "$LINE" | sed -e "s,^$2=,," -e 's,^\"\(.*\)\"$,\1,' -e "s,^'\(.*\)'$,\1,")" || RES=$?
    echo "$VALUE"

    [ "$RES" = 0 ] || echo "ERROR: Section [$1] or key '$2' in it was not found in the '$UPSCONF' file" >&2
    return $RES
}

upsconf_getDriver() {
    # "$1" = name of ups.conf section; return (echo) the driver name used there
    # In the context this function is used, UPSCONF exists and section is there
    GETSECTION="upsconf_getSection_SDP" upsconf_getValue "$1" "driver"
    return $?
}

upsconf_getPort() {
    # "$1" = name of ups.conf section; return (echo) the "port" name used there
    # In the context this function is used, UPSCONF exists and section is there
    GETSECTION="upsconf_getSection_SDP" upsconf_getValue "$1" "port"
    return $?
}

upsconf_getDriverMedia() {
    # "$1" = name of ups.conf section; return (echo) name and type of driver as
    # needed for dependency evaluation (what services we must depend on for this
    # unit), newline-separated (drvname<EOL>type). Empty type for unclassified
    # results, assuming no known special dependencies (note that depending on
    # particular system's physics, both serial and network media may need USB).
    CURR_DRV="`upsconf_getDriver "$1"`" || return $?
    case "$CURR_DRV" in
        *netxml*|*snmp*|*ipmi*|*powerman*|*-mib*|*avahi*|*apcupsd*)
            printf '%s\n%s\n' "$CURR_DRV" "network" ; return ;;
        *usb*)
            printf '%s\n%s\n' "$CURR_DRV" "usb" ; return ;;
        *dummy*|*clone*) # May be networked (proxy to remote NUT)
            CURR_PORT="`upsconf_getPort "$1"`" || CURR_PORT=""
            case "$CURR_PORT" in
                *@localhost|*@|*@127.0.0.1|*@::1)
                    printf '%s\n%s\n' "$CURR_DRV" "network-localhost" ; return ;;
                *@*)
                    printf '%s\n%s\n' "$CURR_DRV" "network" ; return ;;
                *)
                    printf '%s\n%s\n' "$CURR_DRV" "" ; return ;;
            esac
            ;;
        *)  printf '%s\n%s\n' "$CURR_DRV" "" ; return ;;
    esac
}

upsconf_getMedia() {
    _DRVMED="`upsconf_getDriverMedia "$1"`" || return
    echo "$_DRVMED" | tail -n +2
    return 0
}

upsconf_debug() {
    _DRV="`upsconf_getDriver "$1"`"
    _PRT="`upsconf_getPort "$1"`"
    _MED="`upsconf_getMedia "$1"`"
    _MD5="`upsconf_getSection_MD5 "$1"`"
    NAME_MD5="`calc_md5 "$1"`"
    echo "INST: ${NAME_MD5}~[$1]: DRV='$_DRV' PORT='$_PRT' MEDIA='$_MED' SECTIONMD5='$_MD5'"
}

calc_md5() {
    _MD5="`echo "$1" | md5sum 2>/dev/null | awk '{print $1}'`" && [ -n "$_MD5" ] || \
    { _MD5="`echo "$1" | openssl dgst -md5 2>/dev/null | awk '{print $NF}'`" && [ -n "$_MD5" ]; } || \
    return 1
    echo "$_MD5"
}

smf_validFullUnitName() {
    case "$1" in
        *:*) echo "$1" ;;
        *)   echo "$SVCNAME_SMF:$1" ;;
    esac
}
smf_validInstanceName() {
    echo "MD5_`calc_md5 "$1"`"
}
smf_validInstanceSuffixName() {
    case "$1" in
        *:*) echo "$1" | sed 's,^.*:\([^:]*\)$,\1,' ;;
        *)   echo "$1" ;;
    esac
}
smf_registerInstance() {
    DEVICE="$1"
    SVCINST="$1"
    /usr/sbin/svccfg -s nut-driver add "$DEVICE" || \
    { SVCINST="`smf_validInstanceName "$1"`" && \
      /usr/sbin/svccfg -s nut-driver add "$SVCINST" || return ; }
    echo "Added instance: 'nut-driver:$SVCINST' for NUT configuration section '$DEVICE'" >&2

    DEPSVC=""
    DEPREQ=""
    _MED="`upsconf_getMedia "$DEVICE"`"
    case "$_MED" in
        usb)
            DEPSVC="$DEPSVC_USB_SMF"
            DEPREQ="$DEPREQ_USB_SMF" ;;
        network-localhost)
            DEPSVC="$DEPSVC_NET_LOCAL_SMF"
            DEPREQ="$DEPREQ_NET_LOCAL_SMF" ;;
        network)
            DEPSVC="$DEPSVC_NET_FULL_SMF"
            DEPREQ="$DEPREQ_NET_FULL_SMF" ;;
        '') ;;
        *)  echo "WARNING: Unexpected NUT media type ignored: '$_MED'" >&2 ;;
    esac

    TARGET_FMRI="nut-driver:$SVCINST"
    if [ -n "$DEPSVC" ]; then
        [ -n "$DEPREQ" ] || DEPREQ="optional_all"
        echo "Adding '$DEPREQ' dependency for '$SVCINST' on '$DEPSVC'..."

        DEPPG="nut-driver-enumerator-generated"
        RESTARTON="refresh"
        /usr/sbin/svccfg -s "$TARGET_FMRI" addpg "$DEPPG" dependency && \
        /usr/sbin/svccfg -s "$TARGET_FMRI" setprop "$DEPPG"/grouping = astring: "$DEPREQ" && \
        /usr/sbin/svccfg -s "$TARGET_FMRI" setprop "$DEPPG"/restart_on = astring: "$RESTARTON" && \
        /usr/sbin/svccfg -s "$TARGET_FMRI" setprop "$DEPPG"/type = astring: service && \
        /usr/sbin/svccfg -s "$TARGET_FMRI" setprop "$DEPPG"/entities = fmri: "($DEPSVC)" && \
        echo "OK" || echo "FAILED to define the dependency" >&2
    fi

    smf_setSavedMD5 "$SVCINST" "`upsconf_getSection_MD5 "$DEVICE"`"

    /usr/sbin/svcadm refresh "${TARGET_FMRI}" || return
    if [ "$AUTO_START" = yes ] ; then
        /usr/sbin/svcadm clear "${TARGET_FMRI}" 2>/dev/null || true
        /usr/sbin/svcadm enable "${TARGET_FMRI}" || return
        echo "Started instance: 'nut-driver:$SVCINST' for NUT configuration section '$DEVICE'" >&2
    fi
}
smf_unregisterInstance() {
    echo "Removing instance: 'nut-driver:$1' ..." >&2
    /usr/sbin/svcadm disable -ts 'nut-driver:'"$1" || false
    /usr/sbin/svccfg -s nut-driver delete "$1"
}
smf_listInstances_raw() {
    # Newer versions have pattern matching; older SMF might not have this luxury
    /usr/bin/svcs -a -H -o fmri | egrep '/nut-driver:'
}
smf_listInstances() {
    smf_listInstances_raw | sed 's/^.*://' | sort -n
}
smf_getSavedMD5() {
    # Query service instance $1
    TARGET_FMRI="nut-driver:$1"
    PG="nut-driver-enumerator-generated-checksum"
    /usr/bin/svcprop -p "$PG/SECTION_CHECKSUM" "$TARGET_FMRI"
}
smf_setSavedMD5() {
    # Save checksum value $2 into service instance $1
    TARGET_FMRI="nut-driver:$1"
    PG="nut-driver-enumerator-generated-checksum"
    /usr/sbin/svccfg -s "$TARGET_FMRI" delprop "$PG" || true
    /usr/sbin/svccfg -s "$TARGET_FMRI" addpg "$PG" application && \
    /usr/sbin/svccfg -s "$TARGET_FMRI" setprop "$PG/SECTION_CHECKSUM" = astring: "$2"
    [ $? = 0 ] && echo "OK" || { echo "FAILED to stash the checksum">&2 ; return 1 ; }
    /usr/sbin/svcadm refresh "${TARGET_FMRI}" || return
}
smf_restart_upsd() {
    echo "Restarting NUT data server to make sure it knows new configuration..."
    /usr/sbin/svcadm enable "nut-server" 2>/dev/null
    /usr/sbin/svcadm clear "nut-server" 2>/dev/null
    /usr/sbin/svcadm refresh "nut-server" || \
    /usr/sbin/svcadm restart "nut-server"
}

systemd_validFullUnitName() {
    case "$1" in
        *@*.*) echo "$1" ;;
        *@*) echo "$1.service" ;;
        *)   echo "$SVCNAME_SYSTEMD@$1.service" ;;
    esac
}
systemd_validInstanceName() {
    echo "MD5_`calc_md5 "$1"`"
}
systemd_validInstanceSuffixName() {
    echo "$1" | sed -e 's,^.*@,,' -e 's,\.service$,,'
}
systemd_registerInstance() {
    # Instance is registered by device section name; ultimate name in systemd may differ
    DEVICE="$1"
    SVCINST="$1"
    /bin/systemctl enable 'nut-driver@'"$DEVICE".service || \
    { SVCINST="`systemd_validInstanceName "$1"`" && \
      /bin/systemctl enable 'nut-driver@'"$SVCINST".service || return ; }
    echo "Enabled instance: 'nut-driver@$SVCINST' for NUT configuration section '$DEVICE'" >&2

    DEPSVC=""
    DEPREQ=""
    _MED="`upsconf_getMedia "$DEVICE"`"
    case "$_MED" in
        usb)
            DEPSVC="$DEPSVC_USB_SYSTEMD"
            DEPREQ="$DEPREQ_USB_SYSTEMD" ;;
        network-localhost)
            DEPSVC="$DEPSVC_NET_LOCAL_SYSTEMD"
            DEPREQ="$DEPREQ_NET_LOCAL_SYSTEMD" ;;
        network)
            DEPSVC="$DEPSVC_NET_FULL_SYSTEMD"
            DEPREQ="$DEPREQ_NET_FULL_SYSTEMD" ;;
        '') ;;
        *)  echo "WARNING: Unexpected NUT media type ignored: '$_MED'" >&2 ;;
    esac
    if [ -n "$DEPSVC" ]; then
        [ -n "$DEPREQ" ] || DEPREQ="#Wants"
        echo "Adding '$DEPREQ'+After dependency for '$SVCINST' on '$DEPSVC'..."
        mkdir -p "${SYSTEMD_CONFPATH}/nut-driver@$SVCINST.service.d" && \
        cat > "${SYSTEMD_CONFPATH}/nut-driver@$SVCINST.service.d/nut-driver-enumerator-generated.conf" <<EOF
# Customization generated `date -u` by nut-driver-enumerator for NUT device '$DEVICE'
# DO NOT EDIT: This file would be removed or overwritten by that service
[Unit]
Description=Network UPS Tools - device driver for NUT device '$DEVICE'
${DEPREQ}=${DEPSVC}
After=${DEPSVC}
EOF
        [ $? = 0 ] && echo "OK" || echo "FAILED to define the dependency" >&2
    fi

    systemd_setSavedMD5 "$SVCINST" "`upsconf_getSection_MD5 "$DEVICE"`"

    if [ "$AUTO_START" = yes ] ; then
        /bin/systemctl start --no-block 'nut-driver@'"$SVCINST".service || return
        echo "Started instance: 'nut-driver@$SVCINST' for NUT configuration section '$DEVICE'" >&2
    fi
}
systemd_unregisterInstance() {
    echo "Removing instance: 'nut-driver@$1' ..." >&2
    /bin/systemctl stop 'nut-driver@'"$1".service || false
    /bin/systemctl disable 'nut-driver@'"$1".service
<<<<<<< HEAD
    rm -rf "/etc/systemd/system/nut-driver@$1.service.d"
=======
    rm -rf "${SYSTEMD_CONFPATH}/nut-driver@$1.service.d"
>>>>>>> b9d909b0
    /bin/systemctl reset-failed 'nut-driver@'"$1".service
}
systemd_listInstances_raw() {
    /bin/systemctl show 'nut-driver@*' -p Id | egrep '=nut-driver' | sed 's,^Id=,,'
}
systemd_listInstances() {
    systemd_listInstances_raw | sed -e 's/^.*@//' -e 's/\.service$//' | sort -n
}
systemd_getSavedMD5() {
    # Query service instance $1
    [ -s "${SYSTEMD_CONFPATH}/nut-driver@$1.service.d/nut-driver-enumerator-generated-checksum.conf" ] \
    && grep "Environment='SECTION_CHECKSUM=" "${SYSTEMD_CONFPATH}/nut-driver@$1.service.d/nut-driver-enumerator-generated-checksum.conf" | sed -e "s,^Environment='SECTION_CHECKSUM=,," -e "s,'\$,," \
    || { echo "Did not find '${SYSTEMD_CONFPATH}/nut-driver@$1.service.d/nut-driver-enumerator-generated-checksum.conf' with a SECTION_CHECKSUM" ; return 1; }
}
systemd_setSavedMD5() {
    # Save checksum value $2 into service instance $1
    mkdir -p "${SYSTEMD_CONFPATH}/nut-driver@$1.service.d" && \
    cat > "${SYSTEMD_CONFPATH}/nut-driver@$1.service.d/nut-driver-enumerator-generated-checksum.conf" << EOF
[Unit]
Environment='SECTION_CHECKSUM=$2'
EOF
    [ $? = 0 ] && echo "OK" || { echo "FAILED to stash the checksum">&2 ; return 1 ; }
    /bin/systemctl daemon-reload
}
systemd_restart_upsd() {
    echo "Restarting NUT data server to make sure it knows new configuration..."
    # Note: reload is a better way to go about this, so the
    # data service is not interrupted by re-initialization
    # of the daemon. But systemd/systemctl sometimes stalls...
    /bin/systemctl reload-or-restart "nut-server" || \
    /bin/systemctl restart "nut-server"
}

upslist_normalizeFile() {
    # Read the ups.conf file and find all defined sections (names of
    # configuration blocks for drivers that connect to a certain device
    # using specified protocol and media); normalize section contents
    # as detailed below, to simplify subsequent parsing and comparison.

    # File contents
    UPSCONF_DATA=""
    UPSCONF_DATA_SDP=""
    if [ -n "$UPSCONF" ] && [ -f "$UPSCONF" ] && [ -r "$UPSCONF" ]; then
        [ ! -s "$UPSCONF" ] \
        && echo "WARNING: The '$UPSCONF' file exists but is empty" >&2 \
        && return 0
        # Ok to continue - we may end up removing all instances
    else
        echo "FATAL: The '$UPSCONF' file does not exist or is not readable" >&2
        return 2
    fi

    # Pick the lines which contain a bracket or assignment character,
    # trim leading and trailing whitespace, comment-only lines, and in
    # assignment lines trim the spaces around equality character and
    # quoting characters around assignment of values without whitespaces.
    # Also use a subset with just section, driver and port info for
    # faster parsing when determining driver required media etc.
    UPSCONF_DATA="$(egrep '[\[\=]' < "$UPSCONF" | sed -e 's,^['"$TABCHAR"'\ ]*,,' -e 's,^\#.*$,,' -e 's,['"$TABCHAR"'\ ]*$,,' -e 's,^\([^=\ '"$TABCHAR"']*\)['"$TABCHAR"'\ ]*=['"$TABCHAR"'\ ]*,\1=,g' -e 's,=\"\([^\ '"$TABCHAR"']*\)\"$,=\1,')" \
        && [ -n "$UPSCONF_DATA" ] \
        && UPSCONF_DATA_SDP="`egrep '^(\[.*\]|driver=|port=)' << EOF
$UPSCONF_DATA
EOF`" \
        ||  { echo "Error reading the '$UPSCONF' file or it does not declare any device configurations: nothing left after normalization" >&2
              UPSCONF_DATA=""
              UPSCONF_DATA_SDP=""
            }
}

upslist_normalizeFile_once() {
    # Wrapper that ensures that the parsing is only done once
    # (will re-parse if there were no devices listed on the
    # first time, though)
    [ -z "$UPSCONF_DATA" ] && [ -z "$UPSCONF_DATA_SDP" ] || return 0
    upslist_normalizeFile
}

upslist_readFile() {
    # Use the routine above (unconditionally) to get or update the
    # listing of device sections known at this moment.

    # List of devices from the config file
    UPSLIST_FILE=""
    if [ "$DO_NORMALIZE_ONCE" = yes ]; then
        upslist_normalizeFile_once || return    # Propagate errors upwards
    else
        upslist_normalizeFile || return    # Propagate errors upwards
    fi

    if [ -n "$UPSCONF_DATA" ] ; then
        UPSLIST_FILE="$(echo "$UPSCONF_DATA_SDP" | egrep '^\[.*\]$' | sed 's,^\[\(.*\)\]$,\1,' | sort -n)" \
            || UPSLIST_FILE=""
        if [ -z "$UPSLIST_FILE" ] ; then
            echo "Error reading the '$UPSCONF' file or it does not declare any device configurations: no section declarations in parsed normalized contents" >&2
        fi
    fi
    # Ok to continue with empty results - we may end up removing all instances
}

upslist_readFile_once() {
    # Wrapper that ensures that the parsing is only done once
    # (will re-parse if there were no devices listed on the
    # first time, though)
    [ -z "$UPSLIST_FILE" ] || return 0
    DO_NORMALIZE_ONCE=yes upslist_readFile
}

upslist_readSvcs() {
    UPSLIST_SVCS="`$hook_listInstances`" || UPSLIST_SVCS=""
    if [ -z "$UPSLIST_SVCS" ] && [ "$1" != "-" ] ; then
        EXPLAIN=""
        [ -z "$1" ] || EXPLAIN=" - $1"
        echo "Error reading the list of ${SERVICE_FRAMEWORK-} service instances for UPS drivers, or none are defined${EXPLAIN}" >&2
        # Ok to continue - we may end up defining new instances
    fi
}

upslist_debug() {
    for UPSF in $UPSLIST_FILE ; do
        upsconf_debug "$UPSF"
    done
}

upslist_addSvcs() {
    # FIXME: Support redefined pre-existing sections - update state data...
    for UPSF in $UPSLIST_FILE ; do
        if ! common_isRegistered "$UPSF" ; then
            echo "Adding new ${SERVICE_FRAMEWORK} service instance for power device [${UPSF}]..." >&2
            $hook_registerInstance "$UPSF"
        fi
    done
}

upslist_delSvcs() {
    for UPSS in $UPSLIST_SVCS ; do
        if ! common_isFiled "$UPSS" ; then
            echo "Dropping old ${SERVICE_FRAMEWORK} service instance for power device [${UPSS}] which is no longer in config file..." >&2
            $hook_unregisterInstance "$UPSS"
        fi
    done
}

nut_driver_enumerator_main() {
    ################# MAIN PROGRAM by default

    # Note: do not use the read..._once() here, to ensure that the
    # looped daemon sees the whole picture, which can be new every time
    upslist_readFile || return $?
    #upslist_debug
    upslist_readSvcs "before manipulations"

    # Quickly exit if there's nothing to do; note the lists are pre-sorted
    # Otherwise a non-zero exit will be done below
    # FIXME: Implement testing in detail whether section definitions were
    # changed since last run, as a second step after checking that name
    # lists are still the same.
    upslist_equals "$UPSLIST_FILE" "$UPSLIST_SVCS" \
    && NEW_CHECKSUM="`upslist_checksums_unchanged "$UPSLIST_FILE" "$UPSLIST_SVCS"`" \
    && [ -z "$NEW_CHECKSUM" ] \
    && return 0

    if [ -n "$NEW_CHECKSUM" ]; then
        for UPSS in $NEW_CHECKSUM ; do
            echo "Dropping old ${SERVICE_FRAMEWORK} service instance ${UPSS} whose section in config file has changed..." >&2
            $hook_unregisterInstance "$UPSS"
        done
        upslist_readSvcs "after updating for new config section checksums"
    fi

    if [ -n "$UPSLIST_FILE" ]; then
        upslist_addSvcs
        upslist_readSvcs "after checking for new config sections to define service instances"
    fi

    if [ -n "$UPSLIST_SVCS" ]; then
        upslist_delSvcs
    fi

    upslist_readSvcs
    if [ -n "$UPSLIST_SVCS" ] ; then
        echo "=== The currently defined service instances are:"
        echo "$UPSLIST_SVCS"
    fi

    if [ -n "$UPSLIST_FILE" ] ; then
        echo "=== The currently defined configurations in '$UPSCONF' are:"
        echo "$UPSLIST_FILE"
    fi

    # We had some changes to the config file; upsd must be made aware
    if [ "$AUTO_START" = yes ] ; then
        $hook_restart_upsd
    fi

    # Return 42 if there was a change applied succesfully
    # (but e.g. some services should restart - upsd, maybe upsmon)
    if upslist_equals "$UPSLIST_FILE" "$UPSLIST_SVCS" ; then
        [ "${REPORT_RESTART_42-}" = no ] && return 0 || return 42
    fi
    return 13
}

daemonize() (
    trap '-' 1
<<<<<<< HEAD
=======
    # Note: this loop would die on errors with config file or
    # inability to ensure that it matches the list of services.
    # If caller did not `export REPORT_RESTART_42=no` then the
    # loop would exit with code 42, and probably trigger restart
    # of the service which wraps this daemon do topple others that
    # depend on it.
>>>>>>> b9d909b0
    while nut_driver_enumerator_main ; do
        sleep $DAEMON_SLEEP &
        trap "kill $! ; echo 'Sleep interrupted, processing configs now!'>&2" 1
        wait $!
        trap '-' 1
    done
    exit $?
)

# By default, update wrapping of devices into services
if [ $# = 0 ]; then
    nut_driver_enumerator_main ; exit $?
fi

if [ $# = 1 ] ; then
    [ -n "$DAEMON_SLEEP" ] || DAEMON_SLEEP=60
    # Note: Not all shells have 'case ... ;&' support
    case "$1" in
        --daemon=*) DAEMON_SLEEP="`echo "$1" | sed 's,^--daemon=,,'`" ;;
    esac
    case "$1" in
        --daemon|--daemon=*)
            daemonize &
            exit $?
            ;;
    esac
fi

usage() {
    cat << EOF
$0 (no args)
        Update wrapping of devices into services
$0 --daemon(=freq)
        Update wrapping of devices into services in an infinite loop
        Default freq is 60 sec
$0 --reconfigure
        Stop and un-register all service instances and recreate them
        (e.g. if new dependency template was defined in a new
        version of this script and/or NUT package)
$0 --get-service-framework
        Print the detected service
        management framework in this OS
$0 --list-devices
        Print list of devices in NUT config
$0 --list-services
        Print list of service instances which wrap registered
        NUT devices (full name of service unit)
$0 --list-instances
        Print list of service instances which wrap registered
        NUT devices (just instance suffix)
$0 --get-service-for-device DEV
        Print the full name of service unit which wraps a NUT
        device named "DEV"
$0 --get-device-for-service SVC
        Print the NUT device name for full or instance-suffix name of
        a service unit which wraps it
$0 --list-services-for-devices
        Print a TAB-separated list of service units and corresponding
        NUT device names which each such unit wraps
$0 --show-configs|--show-all-configs
        Show the complete normalized list of device configuration blocks
$0 --show-config DEV
$0 --show-device-config DEV
        Show configuration block of the specified NUT device
$0 --show-device-config-value DEV KEY
        Show single configuration key of the specified NUT device
EOF
}

while [ $# -gt 0 ]; do
    case "$1" in
        --help|-h|-help) usage; exit 0 ;;
        --get-service-framework) echo "${SERVICE_FRAMEWORK}" ; exit 0 ;;
        --reconfigure)
<<<<<<< HEAD
            upslist_readFile || exit $?
=======
            upslist_readFile_once || exit $?
>>>>>>> b9d909b0
            upslist_readSvcs "before manipulations"

            if [ -n "$UPSLIST_SVCS" ]; then
                for UPSS in $UPSLIST_SVCS ; do
                    echo "Dropping old ${SERVICE_FRAMEWORK} service instance for power device [${UPSS}] to reconfigure the service unit..." >&2
                    $hook_unregisterInstance "$UPSS"
                done
                upslist_readSvcs "after dropping"
            fi

            if [ -n "$UPSLIST_FILE" ]; then
                upslist_addSvcs
                upslist_readSvcs "after checking for new config sections to define service instances"
            fi

            if [ -n "$UPSLIST_SVCS" ] ; then
                echo "=== The currently defined service instances are:"
                echo "$UPSLIST_SVCS"
            fi

            if [ -n "$UPSLIST_FILE" ] ; then
                echo "=== The currently defined configurations in '$UPSCONF' are:"
                echo "$UPSLIST_FILE"
            fi

            # We had some changes to the config file; upsd must be made aware
            if [ "$AUTO_START" = yes ] ; then
                $hook_restart_upsd
            fi

            # Return 42 if there was a change applied succesfully
            # (but e.g. some services should restart - upsd, maybe upsmon)
            if upslist_equals "$UPSLIST_FILE" "$UPSLIST_SVCS" ; then
<<<<<<< HEAD
                [ "${REPORT_RESTART_42-}" = no ] && return 0 || return 42
            fi
            return 13
=======
                [ "${REPORT_RESTART_42-}" = no ] && exit 0 || exit 42
            fi
            exit 13
>>>>>>> b9d909b0
            ;;
        --list-devices)
            upslist_readFile_once && \
            if [ -n "$UPSLIST_FILE" ] ; then
                echo "=== The currently defined configurations in '$UPSCONF' are:" >&2
                echo "$UPSLIST_FILE"
                exit 0
            fi
            echo "No devices detected in '$UPSCONF'" >&2
            exit 1
            ;;
        --list-services)
            UPSLIST_SVCS_RAW="`$hook_listInstances_raw`" && \
            if [ -n "$UPSLIST_SVCS_RAW" ] ; then
                echo "=== The currently defined service units are:" >&2
                echo "$UPSLIST_SVCS_RAW"
                exit 0
            fi
            echo "No service units detected" >&2
            exit 1
            ;;
        --list-instances)
            upslist_readSvcs "by user request" && \
            if [ -n "$UPSLIST_SVCS" ] ; then
                echo "=== The currently defined service instances are:" >&2
                echo "$UPSLIST_SVCS"
                exit 0
            fi
            echo "No service instances detected" >&2
            exit 1
            ;;
        --get-service-for-device) [ -z "$2" ] && echo "Device name argument required" >&2 && exit 1
            DEV="$2"
            upslist_readSvcs "by user request" && [ -n "$UPSLIST_SVCS" ] \
                || { echo "No service instances detected" >&2 ; exit 1; }
            UPSLIST_SVCS_RAW="`$hook_listInstances_raw`" && [ -n "$UPSLIST_SVCS_RAW" ] \
                || { echo "No service units detected" >&2 ; exit 1; }
            vINST="`$hook_validInstanceName "$DEV"`"
            vUNITD="`$hook_validFullUnitName "$DEV"`"
            vUNITI="`$hook_validFullUnitName "$vINST"`"
            # First pass over simple verbatim names
            for INST in $UPSLIST_SVCS ; do
                if [ "$INST" = "$DEV" ] ; then
                    for UNIT in $UPSLIST_SVCS_RAW ; do
                        if [ "$UNIT" = "$vUNITD" ] ; then
                            echo "$UNIT"
                            exit 0
                        fi
                    done
                fi
            done
            for INST in $UPSLIST_SVCS ; do
                if [ "$INST" = "$vINST" ] ; then
                    for UNIT in $UPSLIST_SVCS_RAW ; do
                        if [ "$UNIT" = "$vUNITI" ] ; then
                            echo "$UNIT"
                            exit 0
                        fi
                    done
                fi
            done
            echo "No service instances detected that match device '$2'" >&2
            exit 1
            ;;
        --get-device-for-service) [ -z "$2" ] && echo "Service (instance) name argument required" >&2 && exit 1
            # Instance name can be a hash or "native" NUT section name
            SVC="`$hook_validInstanceSuffixName "$2"`"
            case "$SVC" in
                MD5_*) ;; # fall through to the bulk of code
                *)  upslist_readFile_once || exit $?
                    echo "$UPSLIST_FILE" | egrep "^$SVC\$"
                    exit $?
                    ;;
            esac
            FINAL_RES=0
            OUT="`"$0" --list-services-for-devices`" && [ -n "$OUT" ] || FINAL_RES=$?
            if [ "$FINAL_RES" = 0 ]; then
                echo "$OUT" | grep "$SVC" | ( \
                    while read _SVC _DEV ; do
                        _SVC="`$hook_validInstanceSuffixName "${_SVC}"`" || exit
                        [ "${_SVC}" = "${SVC}" ] && echo "$_DEV" && exit 0
                    done ; exit 1 ) && exit 0
            fi
            echo "No service instance '$2' was detected that matches a NUT device" >&2
            exit 1
            ;;
        --list-services-for-devices)
            FINAL_RES=0
            upslist_readFile_once && [ -n "$UPSLIST_FILE" ] \
                || { echo "No devices detected in '$UPSCONF'" >&2 ; exit 1 ; }
            upslist_readSvcs "by user request" && [ -n "$UPSLIST_SVCS" ] \
                || { echo "No service instances detected" >&2 ; exit 1; }
            UPSLIST_SVCS_RAW="`$hook_listInstances_raw`" && [ -n "$UPSLIST_SVCS_RAW" ] \
                || { echo "No service units detected" >&2 ; exit 1; }
            for DEV in $UPSLIST_FILE ; do
                vINST="`$hook_validInstanceName "$DEV"`"
                vUNITD="`$hook_validFullUnitName "$DEV"`"
                vUNITI="`$hook_validFullUnitName "$vINST"`"
                # First pass over simple verbatim names
                for INST in $UPSLIST_SVCS ; do
                    if [ "$INST" = "$DEV" ] ; then
                        for UNIT in $UPSLIST_SVCS_RAW ; do
                            if [ "$UNIT" = "$vUNITD" ] ; then
                                printf '%s\t%s\n' "$UNIT" "$DEV"
                                continue 3
                            fi
                        done
                    fi
                done
                for INST in $UPSLIST_SVCS ; do
                    if [ "$INST" = "$vINST" ] ; then
                        for UNIT in $UPSLIST_SVCS_RAW ; do
                            if [ "$UNIT" = "$vUNITI" ] ; then
                                printf '%s\t%s\n' "$UNIT" "$DEV"
                                continue 3
                            fi
                        done
                    fi
                done
                echo "WARNING: no service instances detected that match device '$DEV'" >&2
                FINAL_RES=1
            done
            exit $FINAL_RES
            ;;
        --show-configs|--show-device-configs|--show-all-configs|--show-all-device-configs)
            RES=0
            upslist_readFile_once || RES=$?
            [ "$RES" != 0 ] && { echo "ERROR: upslist_readFile_once () failed with code $RES" >&2; exit $RES; }
            [ -n "$UPSLIST_FILE" ] \
                || { echo "WARNING: No devices detected in '$UPSCONF'" >&2 ; RES=1 ; }
            echo "$UPSCONF_DATA"
            exit $RES
            ;;
        --show-config|--show-device-config)
            [ -z "$2" ] && echo "WARNING: Device name argument empty, will show global config" >&2
            DEV="$2"
            upsconf_getSection "$DEV"
            exit $?
            ;;
        --show-config-value|--show-device-config-value)
            [ -z "$3" ] && echo "Configuration key name argument required" >&2 && exit 1
            [ -z "$2" ] && echo "WARNING: Device name argument empty, will show global config" >&2
            DEV="$2"
            KEY="$3"
            upsconf_getValue "$DEV" "$KEY"
            exit $?
            ;;
        upsconf_debug) # Not public, not in usage()
            [ -z "$2" ] && echo "Device name argument required" >&2 && exit 1
            upsconf_debug "$2"
            exit $?
            ;;
        upslist_debug) # Not public, not in usage()
            upslist_readFile_once || exit
            upslist_debug
            exit $?
            ;;
        *) echo "Unrecognized argument: $1" >&2 ; exit 1 ;;
    esac
    shift
done<|MERGE_RESOLUTION|>--- conflicted
+++ resolved
@@ -614,11 +614,7 @@
     echo "Removing instance: 'nut-driver@$1' ..." >&2
     /bin/systemctl stop 'nut-driver@'"$1".service || false
     /bin/systemctl disable 'nut-driver@'"$1".service
-<<<<<<< HEAD
-    rm -rf "/etc/systemd/system/nut-driver@$1.service.d"
-=======
     rm -rf "${SYSTEMD_CONFPATH}/nut-driver@$1.service.d"
->>>>>>> b9d909b0
     /bin/systemctl reset-failed 'nut-driver@'"$1".service
 }
 systemd_listInstances_raw() {
@@ -823,15 +819,12 @@
 
 daemonize() (
     trap '-' 1
-<<<<<<< HEAD
-=======
     # Note: this loop would die on errors with config file or
     # inability to ensure that it matches the list of services.
     # If caller did not `export REPORT_RESTART_42=no` then the
     # loop would exit with code 42, and probably trigger restart
     # of the service which wraps this daemon do topple others that
     # depend on it.
->>>>>>> b9d909b0
     while nut_driver_enumerator_main ; do
         sleep $DAEMON_SLEEP &
         trap "kill $! ; echo 'Sleep interrupted, processing configs now!'>&2" 1
@@ -906,11 +899,7 @@
         --help|-h|-help) usage; exit 0 ;;
         --get-service-framework) echo "${SERVICE_FRAMEWORK}" ; exit 0 ;;
         --reconfigure)
-<<<<<<< HEAD
-            upslist_readFile || exit $?
-=======
             upslist_readFile_once || exit $?
->>>>>>> b9d909b0
             upslist_readSvcs "before manipulations"
 
             if [ -n "$UPSLIST_SVCS" ]; then
@@ -944,15 +933,9 @@
             # Return 42 if there was a change applied succesfully
             # (but e.g. some services should restart - upsd, maybe upsmon)
             if upslist_equals "$UPSLIST_FILE" "$UPSLIST_SVCS" ; then
-<<<<<<< HEAD
-                [ "${REPORT_RESTART_42-}" = no ] && return 0 || return 42
-            fi
-            return 13
-=======
                 [ "${REPORT_RESTART_42-}" = no ] && exit 0 || exit 42
             fi
             exit 13
->>>>>>> b9d909b0
             ;;
         --list-devices)
             upslist_readFile_once && \
