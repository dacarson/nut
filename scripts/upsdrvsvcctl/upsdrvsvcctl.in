--- conflicted
+++ resolved
@@ -87,14 +87,9 @@
                 	to list the mapping of service instances to device sections
   list <ups>    	(optionally return the service instance name for one device)
 
-<<<<<<< HEAD
-usage: $0 [OPTIONS] show-config
-  show-config <ups>     output config section from ups.conf for device <ups>
-=======
 usage: $0 [OPTIONS] show-config [<ups>]
   show-config <ups>	output config section from ups.conf for device <ups>
   show-config   	...or all devices if no <ups> argument was passed
->>>>>>> b9d909b0
 EOF
 }
 
