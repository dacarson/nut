#!/bin/bash
#
# an auxiliary script to produce a "stub" snmp-ups subdriver from
# SNMP data from a real agent or from dump files
#
<<<<<<< HEAD
# Version: 0.11-dmf
=======
# Version: 0.12
>>>>>>> c090d20d
#
# See also: docs/snmp-subdrivers.txt
#
# Copyright (C)
# 2011 - 2012 Arnaud Quette <arnaud.quette@free.fr>
# 2015 - 2019 Arnaud Quette <ArnaudQuette@Eaton.com>
# 2011 Jim Klimov <jimklimov+nut@gmail.com>
#
# This program is free software; you can redistribute it and/or modify
# it under the terms of the GNU General Public License as published by
# the Free Software Foundation; either version 2 of the License, or
# (at your option) any later version.
#
# This program is distributed in the hope that it will be useful,
# but WITHOUT ANY WARRANTY; without even the implied warranty of
# MERCHANTABILITY or FITNESS FOR A PARTICULAR PURPOSE.  See the
# GNU General Public License for more details.
#
# You should have received a copy of the GNU General Public License
# along with this program; if not, write to the Free Software
# Foundation, Inc., 59 Temple Place, Suite 330, Boston, MA 02111-1307 USA
#
# TODO:
# - Prepend sysDescription (.1.3.6.1.2.1.1.1.0) to have some more visibility
# - extend to SNMP v3 (auth.)

usage() {
	echo "Usage: $0 [options] [file]"
	echo "Options:"
	echo " -d, --dmf           -- generate DMF formatted files instead of C-style"
	echo " -h, --help          -- show this message and quit"
	echo " -n name             -- subdriver name (use natural capitalization)"
	echo " -M DIRLIST          -- colon separated list of directories to also search for MIBs"
	echo " -k                  -- keep temporary files (for debugging)"
	echo ""
	echo "mode 1: get SNMP data from a real agent"
	echo " -H host_address     -- SNMP host IP address or name"
	echo " -c community        -- SNMP v1 community name (default: public)"
	echo " -s XXXX             -- override SNMP OID entry point (sysOID). Ex: '.1.3.6.1.4.1.534.10'"
	echo ""
	echo "mode 2: get data from files (snmpwalk dumps of 'sysOID' subtree)"
	echo " -s XXXX             -- SNMP OID entry point (sysOID). Ex: '.1.3.6.1.4.1.534.6.6.7'"
	echo " file1 file2         -- read from files instead of an host (using Net SNMP)"
	echo "                        file1: numeric SNMP walk (snmpwalk -On ... <sysOID>)"
	echo "                        file2: string SNMP walk (snmpwalk -Os ... <sysOID>)"
	echo ""
	echo "mode 3: get data from 1 file (numeric snmpwalk dump of the whole SNMP tree)"
	echo "        The sysOID is extracted from the dump, and only the pointed subtree is used"
	echo "        A MIB file MUST be provided, and is used to produce the string SNMP walk"
	echo " file1               -- read from file instead of an host (using Net SNMP)"
	echo "                        file1: numeric SNMP walk (snmpwalk -On ... <sysOID>)"
	echo ""

	echo "Notes:"
	echo " For both modes, prefer to copy the specific MIB file(s) for your device in the $0 script directory"
	echo " So that it is automatically taken into account for the string name resolution of OIDs"
	echo " Otherwise, use \"-M.\" option"
	echo ""
	echo "Example:"
	echo "mode 1: $0 -H 192.168.0.1 -n mibname -c mycommunity"
	echo "mode 2: (using sysOID .1.3.6.1.4.1.534.6.6.7)"
	echo " snmpwalk -On -v1 -c mycommunity 192.168.0.1 .1.3.6.1.4.1.534.6.6.7 2>/dev/null 1> numeric-walk-file"
	echo " snmpwalk -Os -v1 -m ALL -M+. -c mycommunity 192.168.0.1 .1.3.6.1.4.1.534.6.6.7 2>/dev/null 1> string-walk-file"
	echo " $0 -s .1.3.6.1.4.1.534.6.6.7 numeric-walk-file string-walk-file"
	echo "mode 3:"
	echo " snmpwalk -On -v1 -c mycommunity 192.168.0.1 .1 2>/dev/null 1> numeric-walk-file"
	echo " $0 numeric-walk-file"
	echo ""
	echo " You may alos need to install additional packages:"
	echo " - 'snmp' package (on Debian) for the base commands (snmpget, snmpwalk, snmptranslate)"
	echo " - 'snmp-mibs-downloader' package (on Debian) to get all standard MIBs"
}

# variables
DRIVER=""
KEEP=""
HOSTNAME=""
MIBS_DIRLIST="+."
COMMUNITY="public"
DEVICE_SYSOID=""
SYSOID=""
MODE=0
DMF=0

# constants
NAME=gen-snmp-subdriver
TMPDIR="${TEMPDIR:-/tmp}"
SYSOID_NUMBER=".1.3.6.1.2.1.1.2.0"
DEBUG=`mktemp "$TMPDIR/$NAME-DEBUG.XXXXXX"`
DFL_NUMWALKFILE=`mktemp "$TMPDIR/$NAME-NUMWALK.XXXXXX"`
DFL_STRWALKFILE=`mktemp "$TMPDIR/$NAME-STRWALK.XXXXXX"`
TMP_NUMWALKFILE=`mktemp "$TMPDIR/$NAME-TMP-NUMWALK.XXXXXX"`
TMP_STRWALKFILE=`mktemp "$TMPDIR/$NAME-TMP-STRWALK.XXXXXX"`

get_snmp_data() {
	# 1) get the sysOID (points the mfr specif MIB), apart if there's an override
	if [ -z "$SYSOID" ]
	then
		SYSOID=`snmpget -On -v1 -c $COMMUNITY -Ov $HOSTNAME $SYSOID_NUMBER | cut -d' ' -f2`
		echo "sysOID retrieved: ${SYSOID}"
	else
		echo "Using the provided sysOID override ($SYSOID)"
	fi
	DEVICE_SYSOID=$SYSOID

	OID_COUNT=0
	while (test $OID_COUNT -eq 0)
	do
		# 2) get the content of the mfr specif MIB
		echo "Retrieving SNMP information. This may take some time"
		snmpwalk -On -v1 -c $COMMUNITY $HOSTNAME $SYSOID 2>/dev/null 1> $DFL_NUMWALKFILE
		snmpwalk -Os -v1 -m ALL -M$MIBS_DIRLIST -c $COMMUNITY $HOSTNAME $SYSOID 2>/dev/null 1> $DFL_STRWALKFILE

		# 3) test return value of the walk, and possibly ramp-up the path to get something.
		# The sysOID mechanism only works if we're pointed somehow in the right direction
		# i.e. doesn't work if sysOID is .1.3.6.1.4.1.705.1 and data is at .1.3.6.1.4.1.534...
		# Ex: sysOID = ".1.X.Y.Z"
		# try with ".1.X.Y.Z", if fails try with .1.X.Y", if fails try with .1.X"...
		OID_COUNT="`cat $NUMWALKFILE | wc -l`"
		if [ $OID_COUNT -eq 0 ]; then
			# ramp-up the provided sysOID by removing the last .x part
			SYSOID=${SYSOID%.*}
			echo "Warning: sysOID provided no data! Trying with a level up using $SYSOID"
		fi
	done
	return $OID_COUNT
}

generate_C() {
	# create file names
	LDRIVER=`echo $DRIVER | tr A-Z a-z`
	UDRIVER=`echo $DRIVER | tr a-z A-Z`
	CFILE="$LDRIVER-mib.c"
	HFILE="$LDRIVER-mib.h"

	#FIXME: LDRIVER & UDRIVER => replace - by _

	# generate header file
	echo "Creating $HFILE"
	cat > "$HFILE" <<-EOF
	/* ${HFILE} - subdriver to monitor ${DRIVER} SNMP devices with NUT
	 *
	 *  Copyright (C)
	 *  2011 - 2016	Arnaud Quette <arnaud.quette@free.fr>
	 *
	 *  This program is free software; you can redistribute it and/or modify
	 *  it under the terms of the GNU General Public License as published by
	 *  the Free Software Foundation; either version 2 of the License, or
	 *  (at your option) any later version.
	 *
	 *  This program is distributed in the hope that it will be useful,
	 *  but WITHOUT ANY WARRANTY; without even the implied warranty of
	 *  MERCHANTABILITY or FITNESS FOR A PARTICULAR PURPOSE.  See the
	 *  GNU General Public License for more details.
	 *
	 *  You should have received a copy of the GNU General Public License
	 *  along with this program; if not, write to the Free Software
	 *  Foundation, Inc., 59 Temple Place, Suite 330, Boston, MA 02111-1307 USA
	 */

	#ifndef ${UDRIVER}_MIB_H
	#define ${UDRIVER}_MIB_H

	#include "main.h"
	#include "snmp-ups.h"

	extern mib2nut_info_t ${LDRIVER};

	#endif /* ${UDRIVER}_MIB_H */
	EOF

	# generate source file
	# create header
	echo "Creating $CFILE"
	cat > "$CFILE" <<-EOF
	/* ${CFILE} - subdriver to monitor ${DRIVER} SNMP devices with NUT
	 *
	 *  Copyright (C)
	 *  2011 - 2016	Arnaud Quette <arnaud.quette@free.fr>
	 *
	 *  Note: this subdriver was initially generated as a "stub" by the
	 *  gen-snmp-subdriver script. It must be customized!
	 *
	 *  This program is free software; you can redistribute it and/or modify
	 *  it under the terms of the GNU General Public License as published by
	 *  the Free Software Foundation; either version 2 of the License, or
	 *  (at your option) any later version.
	 *
	 *  This program is distributed in the hope that it will be useful,
	 *  but WITHOUT ANY WARRANTY; without even the implied warranty of
	 *  MERCHANTABILITY or FITNESS FOR A PARTICULAR PURPOSE.  See the
	 *  GNU General Public License for more details.
	 *
	 *  You should have received a copy of the GNU General Public License
	 *  along with this program; if not, write to the Free Software
	 *  Foundation, Inc., 59 Temple Place, Suite 330, Boston, MA 02111-1307 USA
	 */

	#include "${HFILE}"

	#define ${UDRIVER}_MIB_VERSION  "0.1"

	#define ${UDRIVER}_SYSOID       "${DEVICE_SYSOID}"

	/* To create a value lookup structure (as needed on the 2nd line of the example
	 * below), use the following kind of declaration, outside of the present snmp_info_t[]:
	 * static info_lkp_t onbatt_info[] = {
	 * 	{ 1, "OB" },
	 * 	{ 2, "OL" },
	 * 	{ 0, NULL }
	 * };
	 */

	/* ${UDRIVER} Snmp2NUT lookup table */
	static snmp_info_t ${LDRIVER}_mib[] = {

		/* Data format:
		 * { info_type, info_flags, info_len, OID, dfl, flags, oid2info },
		 *
		 *	info_type:	NUT INFO_ or CMD_ element name
		 *	info_flags:	flags to set in addinfo
		 *	info_len:	length of strings if ST_FLAG_STRING, multiplier otherwise
		 *	OID: SNMP OID or NULL
		 *	dfl: default value
		 *	flags: snmp-ups internal flags (FIXME: ...)
		 *	oid2info: lookup table between OID and NUT values
		 *
		 * Example:
		 * { "input.voltage", 0, 0.1, ".1.3.6.1.4.1.705.1.6.2.1.2.1", "", SU_INPUT_1, NULL },
		 * { "ups.status", ST_FLAG_STRING, SU_INFOSIZE, ".1.3.6.1.4.1.705.1.7.3.0", "", SU_FLAG_OK | SU_STATUS_BATT, onbatt_info },
		 *
		 * To create a value lookup structure (as needed on the 2nd line), use the
		 * following kind of declaration, outside of the present snmp_info_t[]:
		 * static info_lkp_t onbatt_info[] = {
		 * 	{ 1, "OB" },
		 * 	{ 2, "OL" },
		 * 	{ 0, NULL }
		 * };
		 */
	EOF

	# extract OID string paths, one by one
	LINENB="0"
	while IFS= read -r line; do
		LINENB="`expr $LINENB + 1`"
		FULL_STR_OID="$line"
		STR_OID="`echo $line | cut -d'.' -f1`"
		echo $line | grep STRING > /dev/null
		if [ $? -eq 0 ]; then
			ST_FLAG_TYPE="ST_FLAG_STRING"
			SU_INFOSIZE="SU_INFOSIZE"
		else
			ST_FLAG_TYPE="0"
			SU_INFOSIZE="1"
		fi
		# get the matching numeric OID
		NUM_OID="`sed -n ${LINENB}p ${NUMWALKFILE} | cut -d' ' -f1`"
		printf "\t/* ${FULL_STR_OID} */\n\t{ \"unmapped.${STR_OID}\", ${ST_FLAG_TYPE}, ${SU_INFOSIZE}, \"${NUM_OID}\", NULL, SU_FLAG_OK, NULL },\n"
	done < ${STRWALKFILE} >> ${CFILE}

	# append footer
	cat >> "$CFILE" <<-EOF

		/* end of structure. */
		{ NULL, 0, 0, NULL, NULL, 0, NULL }
	};

	mib2nut_info_t	${LDRIVER} = { "${LDRIVER}", ${UDRIVER}_MIB_VERSION, NULL, NULL, ${LDRIVER}_mib, ${UDRIVER}_DEVICE_SYSOID };
	EOF
}

generate_DMF() {

	# create file names
	LDRIVER=`echo $DRIVER | tr A-Z a-z`
	UDRIVER=`echo $DRIVER | tr a-z A-Z`
	DMFFILE="$LDRIVER-mib.dmf"

	#FIXME: LDRIVER & UDRIVER => replace - by _

	# generate DMF file
	echo "Creating $DMFFILE"
	printf "<!-- ${DMFFILE} - Data Mapping File to monitor ${DRIVER} SNMP devices with NUT -->\n" > ${DMFFILE}
	printf "<!-- this DMF was generated automatically. It must be customized! -->\n" >> ${DMFFILE}
	printf "<?xml version=\"1.0\" ?>\n<nut>\n\t<snmp name=\"${LDRIVER}_mib\">\n" >> ${DMFFILE}
	printf "\t\t<!-- Data format: -->\n" >> ${DMFFILE}
	printf "\t\t<!-- To create a value lookup structure (as needed on the 2nd line of the example" >> ${DMFFILE}
	printf "below), use the following kind of declaration:\n" >> ${DMFFILE}
	printf "\t\t<lookup name=\"onbatt_info\">\n" >> ${DMFFILE}
	printf "\t\t\t<lookup_info oid=\"1\" value=\"OB\"/>\n" >> ${DMFFILE}
	printf "\t\t\t<lookup_info oid=\"2\" value=\"OL\"/>\n" >> ${DMFFILE}
	printf "\t\t</lookup> -->\n\n" >> ${DMFFILE}
	printf "\t\t<!-- To create a variable mapping entry, use the following kind of declaration:\n" >> ${DMFFILE}
	printf "\t\t<snmp_info multiplier=\"...\" name=\"...\" oid=\"...\" power_status=\"...\" default=\"\" static=\"yes\" string=\"yes\"/>\n\n" >> ${DMFFILE}
	printf "\t\tPossible attributes:\n" >> ${DMFFILE}
	printf "\t\t* oid: numeric SNMP OID to get data from\n" >> ${DMFFILE}
	printf "\t\t* multiplier: if present, multiply the value by this\n" >> ${DMFFILE}
	printf "\t\t* power_status=\"yes\": if present and set to \"yes\", indicates power status element\n" >> ${DMFFILE}
	printf "\t\t* battery_status=\"yes\": if present and set to \"yes\", indicates battery status element\n" >> ${DMFFILE}
	printf "\t\t* calibration=\"yes\": if present and set to \"yes\", indicates calibration status element\n" >> ${DMFFILE}
	printf "\t\t* replace_battery=\"yes\": if present and set to \"yes\", indicates replace battery status element\n" >> ${DMFFILE}
	printf "\t\t* default: the default value, if we can't retrieve the OID value\n" >> ${DMFFILE}
	printf "\t\t* static: retrieve info only once\n" >> ${DMFFILE}
	printf "\t\t* string: the value of the OID is to be processed as a string\n" >> ${DMFFILE}
	printf "\t\t* absent: data is absent in the device, use default value\n" >> ${DMFFILE}
	printf "\t\t* positive: Invalid if negative value\n" >> ${DMFFILE}
	printf "\t\t* unique: There can be only be one provider of this info, disable the other providers\n" >> ${DMFFILE}
	printf "\t\t* input_1_phase: only processed if 1 input phase\n" >> ${DMFFILE}
	printf "\t\t* input_3_phase: only processed if 3 input phase\n" >> ${DMFFILE}
	printf "\t\t* output_1_phase: only processed if 1 output phase\n" >> ${DMFFILE}
	printf "\t\t* output_3_phase: only processed if 3 output phase\n" >> ${DMFFILE}
	printf "\t\t* bypass_1_phase: only processed if 1 bypass phase\n" >> ${DMFFILE}
	printf "\t\t* bypass_1_phase: only processed if 3 bypass phase\n" >> ${DMFFILE}
	printf "\t\t* outlet: outlet template definition\n" >> ${DMFFILE}
	printf "\t\t* outlet_group: outlet group template definition\n" >> ${DMFFILE}
	printf "\t\t* command: instant command definition\n" >> ${DMFFILE}
	printf "\t\tExamples:\n" >> ${DMFFILE}
	printf "\t\t<snmp_info multiplier=\"0.1\" name=\"input.voltage\" oid=\".1.3.6.1.4.1.705.1.6.2.1.2.1\" input_1_phase=\"yes\"/>\n" >> ${DMFFILE}
	printf "\t\t<snmp_info multiplier=\"0.1\" name=\"ups.status\" oid=\".1.3.6.1.4.1.705.1.7.3.0\" string=\"yes\" battery_status=\"yes\" lookup=\"onbatt_info\"/>\n\t\t-->\n" >> ${DMFFILE}

	printf "\n\t\t<!-- To create an alarm lookup structure (as needed in the mib2nut example" >> ${DMFFILE}
	printf "below), use the following kind of declaration:\n" >> ${DMFFILE}
	printf "\t\t<alarm name=\"pw_alarms\">\n" >> ${DMFFILE}
	printf "\t\t\t<info_alarm alarm=\"...\" oid=\"...\" status=\"...\"/>\n" >> ${DMFFILE}
	printf "\t\t</alarm>\n" >> ${DMFFILE}
	printf "\t\tPossible attributes:\n" >> ${DMFFILE}
	printf "\t\t* oid: numeric SNMP OID to match\n" >> ${DMFFILE}
	printf "\t\t* alarm: if present, and different than \"None\", value to be published in *ups.alarm*\n" >> ${DMFFILE}
	printf "\t\t* status: if present, and different than \"None\", value to be published in *ups.status*\n\n" >> ${DMFFILE}
	printf "\t\tExamples:\n" >> ${DMFFILE}
	printf "\t\t<alarm name=\"pw_alarms\">\n" >> ${DMFFILE}
	printf "\t\t\t<info_alarm alarm=\"None\" oid=\"1.3.6.1.4.1.534.1.7.4\" status=\"LB\"/>\n" >> ${DMFFILE}
	printf "\t\t\t<info_alarm alarm=\"Output overload!\" oid=\".1.3.6.1.4.1.534.1.7.7\" status=\"OVER\"/>\n" >> ${DMFFILE}
	printf "\t\t\t<info_alarm alarm=\"Internal failure!\" oid=\".1.3.6.1.4.1.534.1.7.8\" status=\"None\"/>\n" >> ${DMFFILE}
	printf "\t\t</alarm>\n\t\t-->\n" >> ${DMFFILE}
	
	# extract OID string paths, one by one
	LINENB="0"
	while IFS= read -r line; do
		LINENB="`expr $LINENB + 1`"
		FULL_STR_OID="$line"
		STR_OID="`echo $line | cut -d'.' -f1`"
		echo $line | grep STRING > /dev/null
		if [ $? -eq 0 ]; then
			ST_FLAG_TYPE="ST_FLAG_STRING"
			SU_INFOSIZE="SU_INFOSIZE"
		else
			ST_FLAG_TYPE="0"
			SU_INFOSIZE="1"
		fi
		# get the matching numeric OID
		NUM_OID="`sed -n ${LINENB}p ${NUMWALKFILE} | cut -d' ' -f1`"
		printf "\t\t<!-- ${FULL_STR_OID} -->\n\t\t<snmp_info name=\"unmapped.${STR_OID}\", oid=\"${NUM_OID}\", default=\"\"/>\n"
	done < ${STRWALKFILE} >> ${DMFFILE}

	# append footer
	# FIXME: missing license field in mib2nut
	printf "\t</snmp>\n\t<mib2nut auto_check=\"\" mib_name=\"${LDRIVER}_mib\" name=\"${LDRIVER}_mib\" oid=\"${DEVICE_SYSOID}\" snmp_info=\"${LDRIVER}_mib\" version=\"0.1\"/>\n" >> "$DMFFILE"

	printf "\n\t<!-- Data format: -->\n" >> ${DMFFILE}
	printf "\t<!-- To create a MIB mapping entry, use the following kind of declaration:\n" >> ${DMFFILE}
	printf "\t<mib2nut alarms_info=\"...\" auto_check=\"...\" mib_name=\"...\" name=\"...\" oid=\".1.3.6.1.4.1.534.1\" snmp_info=\"...\" version=\"...\"/>" >> ${DMFFILE}
	printf "\tPossible attributes:\n" >> ${DMFFILE}
	printf "\t* oid: sysOID to match to use the present MIB\n" >> ${DMFFILE}
	printf "\t* alarms_info: alarm lookup structure to use, to resolve status and alarms\n" >> ${DMFFILE}
	printf "\t* auto_check: OID to counter check if the present MIB matches the device\n" >> ${DMFFILE}
	printf "\t* mib_name: internal name of the DMF structure\n" >> ${DMFFILE}
	printf "\t* name: friendly name of the DMF structure\n" >> ${DMFFILE}
	printf "\t* snmp_info: snmp_info structure to use\n" >> ${DMFFILE}
	printf "\t* version: version of the present mib2nut structure\n" >> ${DMFFILE}
	printf "\tExamples:\n" >> ${DMFFILE}
	printf "\t<mib2nut alarms_info=\"pw_alarms\" auto_check=\"1.3.6.1.4.1.534.1.1.2.0\" mib_name=\"pw\" name=\"powerware\" oid=\".1.3.6.1.4.1.534.1\" snmp_info=\"pw_mib\" version=\"0.88\"/>\n\t-->\n" >> ${DMFFILE}

	printf "</nut>\n" >> "$DMFFILE"

}

# process command line options
while [ $# -gt 0 ]; do
	if [ $# -gt 1 -a "$1" = "-n" ]; then
		DRIVER="$2"
		shift 2
	elif [ $# -gt 1 -a "$1" = "-M" ]; then
		MIBS_DIRLIST="$MIBS_DIRLIST:$2"
		shift 2
	elif [ "$1" = "-d" ]; then
		DMF=1
		shift
	elif [ "$1" = "-k" ]; then
		KEEP=yes
		shift
	elif [ $# -gt 1 -a "$1" = "-H" ]; then
		HOSTNAME="$2"
		shift 2
	elif [ $# -gt 1 -a "$1" = "-c" ]; then
		COMMUNITY="$2"
		shift 2
	elif [ $# -gt 1 -a "$1" = "-s" ]; then
		SYSOID="$2"
		shift 2
	elif echo "$1" | grep -qv '^-'; then
		if [ $# -gt 1 ]; then
			NUMWALKFILE="$1"
			shift
			STRWALKFILE="$1"
			shift
		else
			NUMWALKFILE="$1"
			shift
			#usage
			#exit 1
		fi
	elif [ "$1" = "--help" -o "$1" = "-h" ]; then
		usage
		exit 0
	else
		echo "Illegal option $1. Try --help for more info." >&2
		exit 1
	fi
done

# check that the needed parameters are provided, depending on the mode
if [ -z "$NUMWALKFILE" ]; then
	# mode 1: directly get SNMP data from a real agent
	echo "Mode 1 selected"
	MODE=1
	NUMWALKFILE=$DFL_NUMWALKFILE
	STRWALKFILE=$DFL_STRWALKFILE

	# check if Net SNMP is available
	if [ -z "`command -v snmpget`" -o -z "`command -v snmpwalk`" ] && \
	   [ -z "`which snmpget`" -o -z "`which snmpwalk`" ]; then
		echo "Net SNMP not found! snmpget and snmpwalk commands are required." >&2
		exit 1
	fi
	# hostname is also mandatory
	while [ -z "$HOSTNAME" ]; do
		printf "\n\tPlease enter the SNMP host IP address or name.\n"
		read -p "SNMP host IP name or address: " HOSTNAME < /dev/tty
		if echo $HOSTNAME | egrep -q '[^a-zA-Z0-9]'; then
			echo "Please use only letters and digits"
			HOSTNAME=""
		fi
	done
	# get data from the agent
	get_snmp_data
else
	# no string walk provided, so mode 3
	if [ -z "$STRWALKFILE" ]; then
		# mode 3: get data from 1 file,
		# Filter according to sysOID on the specific subtree
		# Generate the numeric SNMP walk using this output
		# then use snmptranslate to get the string OIDs and generated the string SNMP walk
		echo "Mode 3 selected"
		MODE=3
		RAWWALKFILE=$NUMWALKFILE
		NUMWALKFILE=$DFL_NUMWALKFILE
		STRWALKFILE=$DFL_STRWALKFILE

		# check for actual file existence
		if [ ! -f "$RAWWALKFILE" ]; then
			echo "SNMP walk dump file is missing on disk. Try --help for more info." >&2
			exit 1
		fi
		# Extract the sysOID
		# Format is "1.3.6.1.2.1.1.2.0 = OID: 1.3.6.1.4.1.4555.1.1.1"
		DEVICE_SYSOID=`grep 1.3.6.1.2.1.1.2.0 $RAWWALKFILE | cut -d' ' -f4`
		if [ -n "$DEVICE_SYSOID" ]; then
			echo "Found sysOID $DEVICE_SYSOID"
		else
			echo "SNMP sysOID is missing in file. Try --help for more info." >&2
			exit 1
		fi

		# Switch to the entry point, and extract the subtree
		# Extract the numeric walk
		echo -n "Extracting numeric SNMP walk..."
		grep $DEVICE_SYSOID $RAWWALKFILE | egrep -v "1.3.6.1.2.1.1.2.0" 2>/dev/null 1> $NUMWALKFILE
		echo " done"

		# Create the string walk from a translation of the numeric one
		echo -n "Converting string SNMP walk..."
		while IFS=' = ' read NUM_OID OID_VALUE
		do
			STR_OID=`snmptranslate -Os  -m ALL -M+. $NUM_OID 2>/dev/null`
			echo "$STR_OID = $OID_VALUE" >> $STRWALKFILE
		done < $NUMWALKFILE
		echo " done"
	else
		# mode 2: get data from files
		echo "Mode 2 selected"
		MODE=2

		# get sysOID value from command line, if needed
		while [ -z "$SYSOID" ]; do
			echo "
Please enter the value of sysOID, as displayed by snmp-ups. For example '.1.3.6.1.4.1.2254.2.4'.
You can get it using: snmpget -v1 -c XXX <host> $SYSOID_NUMBER"
			read -p "Value of sysOID: " SYSOID < /dev/tty
			if echo $SYSOID | egrep -q '[^0-9.]'; then
				echo "Please use only the numeric form, with dots and digits"
				SYSOID=""
			fi
		done
		# check for actual files existence
		if [ ! -f "$NUMWALKFILE" -o  ! -f "$STRWALKFILE" ]; then
			echo "SNMP walk dump files are missing on disk. Try --help for more info." >&2
			exit 1
		fi
	fi
fi

# delete temporary files: this is called just before exiting.
cleanup () {
	rm -f "$DEBUG $DFL_NUMWALKFILE $TMP_NUMWALKFILE $DFL_STRWALKFILE $TMP_STRWALKFILE"
}
if [ -n "$KEEP" ]; then
	trap cleanup EXIT
fi

# prompt use for name of driver
while [ -z "$DRIVER" ]; do
	echo "
Please enter a name for this driver. Use only letters and numbers. Use
natural (upper- and lowercase) capitalization, e.g., 'Belkin', 'APC'."
	read -p "Name of subdriver: " DRIVER < /dev/tty
	if echo $DRIVER | egrep -q '[^a-zA-Z0-9]'; then
		echo "Please use only letters and digits"
		DRIVER=""
	fi
done

# remove blank and "End of MIB" lines
egrep -e "^[[:space:]]?$" -e "End of MIB" -v ${NUMWALKFILE} > ${TMP_NUMWALKFILE}
egrep -e "^[[:space:]]?$" -e "End of MIB" -v ${STRWALKFILE} > ${TMP_STRWALKFILE}
NUMWALKFILE=${TMP_NUMWALKFILE}
STRWALKFILE=${TMP_STRWALKFILE}

# FIXME: sanity checks (! -z contents -a same `wc -l`)
NUM_OID_COUNT="`cat $NUMWALKFILE | wc -l`"
STR_OID_COUNT="`cat $STRWALKFILE | wc -l`"

echo "COUNT = $NUM_OID_COUNT / $NUM_OID_COUNT"

generate_C
if [ "$DMF" -eq 1 ]; then
	generate_DMF
fi

# Display the remaining tasks
cat <<EOF
Done.

For C-style integration, do not forget to:
* bump DRIVER_VERSION in snmp-ups.c (add "0.01")
* copy "${HFILE}" and "${CFILE}" to "../../drivers"
* add #include "${HFILE}" to drivers/snmp-ups.c
* add &${LDRIVER} to drivers/snmp-ups.c:mib2nut[] list,
* add ${LDRIVER}-mib.c to snmp_ups_SOURCES in drivers/Makefile.am
* add ${LDRIVER}-mib.h to dist_noinst_HEADERS in drivers/Makefile.am
* "./autogen.sh && ./configure && make" from the top level directory

If otherwise using DMF, ensure that 'mib2nut' information are present in
snmp-discovery.dmf
EOF<|MERGE_RESOLUTION|>--- conflicted
+++ resolved
@@ -3,11 +3,7 @@
 # an auxiliary script to produce a "stub" snmp-ups subdriver from
 # SNMP data from a real agent or from dump files
 #
-<<<<<<< HEAD
-# Version: 0.11-dmf
-=======
-# Version: 0.12
->>>>>>> c090d20d
+# Version: 0.12-dmf
 #
 # See also: docs/snmp-subdrivers.txt
 #
