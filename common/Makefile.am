# Network UPS Tools: common

<<<<<<< HEAD
AM_CFLAGS = -I$(top_builddir)/include -I$(top_srcdir)/include
AM_CXXFLAGS = -I$(top_builddir)/include -I$(top_srcdir)/include
AM_LDFLAGS = -no-undefined
EXTRA_DIST =
CLEANFILES =

noinst_LTLIBRARIES = libparseconf.la libcommon.la libcommonclient.la
if WITH_NUTCONF
# We define the recipe below in any case, but only activate it by default
# if the build configuration tells us to:
noinst_LTLIBRARIES += libnutconf.la
endif

libparseconf_la_SOURCES = parseconf.c

libnutconf_la_SOURCES = nutconf.cpp nutstream.cpp nutwriter.cpp nutipc.cpp

=======
>>>>>>> 6abd95e3
# Export certain values for ccache which NUT ci_build.sh can customize,
# to facilitate developer iteration re-runs of "make" later.
# At least GNU and BSD make implementations are okay with this syntax.
@NUT_AM_MAKE_CAN_EXPORT@export CCACHE_NAMESPACE=@CCACHE_NAMESPACE@
@NUT_AM_MAKE_CAN_EXPORT@export CCACHE_BASEDIR=@CCACHE_BASEDIR@
@NUT_AM_MAKE_CAN_EXPORT@export CCACHE_DIR=@CCACHE_DIR@
@NUT_AM_MAKE_CAN_EXPORT@export CCACHE_PATH=@CCACHE_PATH@
@NUT_AM_MAKE_CAN_EXPORT@export PATH=@PATH_DURING_CONFIGURE@

AM_CFLAGS = -I$(top_builddir)/include -I$(top_srcdir)/include
AM_CXXFLAGS = -I$(top_builddir)/include -I$(top_srcdir)/include
AM_LDFLAGS = -no-undefined
EXTRA_DIST =

noinst_LTLIBRARIES = libparseconf.la libcommon.la libcommonclient.la
if WITH_NUTCONF
# We define the recipe below in any case, but only activate it by default
# if the build configuration tells us to:
noinst_LTLIBRARIES += libnutconf.la
endif

libparseconf_la_SOURCES = parseconf.c

libnutconf_la_SOURCES = nutconf.cpp nutstream.cpp nutwriter.cpp nutipc.cpp

# do not hard depend on '../include/nut_version.h', since it blocks
# 'dist', and is only required for actual build, in which case
# BUILT_SOURCES (in ../include) will ensure nut_version.h will
# be built before anything else... but do depend on its build area:
if BUILDING_IN_TREE
# No need for symlink hack
common.c: $(top_builddir)/include/nut_version.h
else
# Surprisingly, for some "make" implementations this dependency means
# that the "common.c" required for builds below will be seeked in the
# current directory. So for out-of-tree builds like distcheck, we have
# to symlink the "real" source to build area:
common.c: $(top_builddir)/include/nut_version.h $(srcdir)/common.c
	test -s "$@" || ln -s -f "$(top_srcdir)/common/common.c" "$@"
endif

$(top_builddir)/include/nut_version.h:
	@cd $(@D) && $(MAKE) $(AM_MAKEFLAGS) $(@F)

libcommon_la_SOURCES = state.c str.c upsconf.c
libcommonclient_la_SOURCES = state.c str.c
if BUILDING_IN_TREE
libcommon_la_SOURCES += common.c
libcommonclient_la_SOURCES += common.c
else
nodist_libcommon_la_SOURCES = common.c
nodist_libcommonclient_la_SOURCES = common.c
CLEANFILES += $(top_builddir)/common/common.c
BUILT_SOURCES = common.c
endif

if HAVE_STRPTIME
EXTRA_DIST += strptime.c
else
# fall back to NetBSD implem
libcommon_la_SOURCES += strptime.c
libcommonclient_la_SOURCES += strptime.c
endif

if HAVE_STRNLEN
EXTRA_DIST += strnlen.c
else
# fall back to FreeBSD implem
libcommon_la_SOURCES += strnlen.c
libcommonclient_la_SOURCES += strnlen.c
endif

if HAVE_STRSEP
EXTRA_DIST += strsep.c
else
# fall back to simple implem
libcommon_la_SOURCES += strsep.c
libcommonclient_la_SOURCES += strsep.c
endif

# TODO: libnutwincompat.la?
if HAVE_WINDOWS
libcommon_la_SOURCES += wincompat.c $(top_srcdir)/include/wincompat.h
libcommonclient_la_SOURCES += wincompat.c $(top_srcdir)/include/wincompat.h
endif HAVE_WINDOWS

# ensure inclusion of local implementation of missing systems functions
# using LTLIBOBJS. Refer to configure.in/.ac -> AC_REPLACE_FUNCS
libcommon_la_LIBADD = libparseconf.la @LTLIBOBJS@ @NETLIBS@
libcommonclient_la_LIBADD = libparseconf.la @LTLIBOBJS@ @NETLIBS@

libcommon_la_CFLAGS = $(AM_CFLAGS)
libcommonclient_la_CFLAGS = $(AM_CFLAGS)

if WITH_NUTCONF
libnutconf_la_CXXFLAGS = $(AM_CXXFLAGS)
libnutconf_la_LIBADD = @LTLIBOBJS@ @NETLIBS@ libcommonclient.la
endif WITH_NUTCONF

if HAVE_LIBREGEX
  libcommon_la_CFLAGS += $(LIBREGEX_CFLAGS)
  libcommon_la_LIBADD += $(LIBREGEX_LIBS)

  libcommonclient_la_CFLAGS += $(LIBREGEX_CFLAGS)
  libcommonclient_la_LIBADD += $(LIBREGEX_LIBS)
endif

# Did the user request, and build env support, tighter integration with
# libsystemd methods such as sd_notify()?
if WITH_LIBSYSTEMD
  libcommon_la_CFLAGS += $(LIBSYSTEMD_CFLAGS)
  libcommon_la_LIBADD += $(LIBSYSTEMD_LIBS)

# A typical client should not need this,
# but just in case (and to simplify linking)...
#  libcommonclient_la_CFLAGS += $(LIBSYSTEMD_CFLAGS)
#  libcommonclient_la_LIBADD += $(LIBSYSTEMD_LIBS)
  libcommonclient_la_CFLAGS += -DWITHOUT_LIBSYSTEMD=1
endif

# several other Makefiles include these two helpers, so make them a library too
# note that LTLIBOBJS pulls in snprintf.c contents too
noinst_LTLIBRARIES += libcommonstr.la
libcommonstr_la_SOURCES = common.c str.c
libcommonstr_la_CFLAGS = $(AM_CFLAGS) -DWITHOUT_LIBSYSTEMD=1
libcommonstr_la_LIBADD = @LTLIBOBJS@

if WITH_NEON
if WITH_SNMP
if WITH_DMF
# TODO: split the engine and its consumer codebases, and use WITH_DMFMIB
# specifically for SNMP and WITH_DMF for general DMF codebase.
# Naming may be clumsy, but the current intention is that DMF technique
# can allow dynamic loading of other protocols and mappings - the SNMP
# application is just the first of many possible. Some code from current
# dmfsnmp.c/.h is shareable and may become a separate set of sources/headers
# sometime later, but the libraries for consumers to bind to are named
# properly already.
  noinst_LTLIBRARIES += libnutdmfsnmp.la
  libnutdmfsnmp_la_SOURCES = dmfsnmp.c dmfcore.c alist.c
  libnutdmfsnmp_la_CFLAGS = $(AM_CFLAGS) -I$(top_builddir)/drivers -I$(top_srcdir)/drivers \
        -I$(top_builddir)/tools/nut-scanner -I$(top_srcdir)/tools/nut-scanner \
        $(LIBNETSNMP_CFLAGS) $(LIBNEON_CFLAGS) -DWITH_DMFMIB=1 -DWITH_SNMP=1 -DWITH_NEON=1
  libnutdmfsnmp_la_LDFLAGS =
# Note: no LTLIBOBJS here, so we do not conflict when linked along with
# other libraries we build (typically consumed with libcommonstr.la)
  libnutdmfsnmp_la_LIBADD = $(LIBNETSNMP_LIBS)

if WITH_LIBXML2
  libnutdmfsnmp_la_LIBADD += $(LIBXML2_LIBS)
  libnutdmfsnmp_la_CFLAGS += $(LIBXML2_CFLAGS)
endif

if WITH_LIBLTDL
# NOTE: the C macro WITH_LIBLTDL=1 will probably be defined by config.h
# and unlike the DMF macros, we do not care much about this case.
# We do care about it not defined when not enabled (so we define =0 below).
  libnutdmfsnmp_la_LIBADD += $(LIBLTDL_LIBS)
  libnutdmfsnmp_la_CFLAGS += -DWITH_LIBLTDL=1 $(LIBLTDL_CFLAGS)
else
  libnutdmfsnmp_la_LIBADD += $(LIBNEON_LIBS)
  libnutdmfsnmp_la_CFLAGS += -DWITH_LIBLTDL=0
endif

# Note: absence of LUA does not require to set -DWITH_DMF_FUNCTIONS=0
if WITH_DMF_LUA
  libnutdmfsnmp_la_CFLAGS += -DWITH_DMF_LUA=1 -DWITH_DMF_FUNCTIONS=1 $(LUA_INCLUDE)
  libnutdmfsnmp_la_LIBADD += $(LUA_LIB)
else
  libnutdmfsnmp_la_CFLAGS += -DWITH_DMF_LUA=0
endif

endif

# Note: Consumers of this lib will generally want the dependencies linked via:
#  libnutdmfsnmp_consumer_LDADD += $(abs_top_builddir)/common/libnutdmfsnmp.la
#  libnutdmfsnmp_consumer_LDADD += $(abs_top_builddir)/common/libcommonstr.la
#  libnutdmfsnmp_consumer_CFLAGS += $(AM_CFLAGS) -I$(top_srcdir)/drivers \
#     -I$(top_srcdir)/tools/nut-scanner $(LIBNETSNMP_CFLAGS) $(LIBNEON_CFLAGS) \
#      -DWITH_DMFMIB=1 -DWITH_SNMP=1 -DWITH_NEON=1
#if WITH_DMF_LUA
#  libnutdmfsnmp_consumer_CFLAGS += -DWITH_DMF_LUA=1 -DWITH_DMF_FUNCTIONS=1 $(LUA_INCLUDE)
#endif
endif
endif

MAINTAINERCLEANFILES = Makefile.in .dirstamp
# We only build it optionally, but if it lingers after a broken build -
# do clean it always anyway!
CLEANFILES += libnutdmfsnmp.la

# NOTE: Do not clean ".deps" in SUBDIRS of the main project,
# the root Makefile.am takes care of that!
#clean-local:
#	$(AM_V_at)rm -rf $(builddir)/.deps<|MERGE_RESOLUTION|>--- conflicted
+++ resolved
@@ -1,25 +1,5 @@
 # Network UPS Tools: common
 
-<<<<<<< HEAD
-AM_CFLAGS = -I$(top_builddir)/include -I$(top_srcdir)/include
-AM_CXXFLAGS = -I$(top_builddir)/include -I$(top_srcdir)/include
-AM_LDFLAGS = -no-undefined
-EXTRA_DIST =
-CLEANFILES =
-
-noinst_LTLIBRARIES = libparseconf.la libcommon.la libcommonclient.la
-if WITH_NUTCONF
-# We define the recipe below in any case, but only activate it by default
-# if the build configuration tells us to:
-noinst_LTLIBRARIES += libnutconf.la
-endif
-
-libparseconf_la_SOURCES = parseconf.c
-
-libnutconf_la_SOURCES = nutconf.cpp nutstream.cpp nutwriter.cpp nutipc.cpp
-
-=======
->>>>>>> 6abd95e3
 # Export certain values for ccache which NUT ci_build.sh can customize,
 # to facilitate developer iteration re-runs of "make" later.
 # At least GNU and BSD make implementations are okay with this syntax.
@@ -33,6 +13,7 @@
 AM_CXXFLAGS = -I$(top_builddir)/include -I$(top_srcdir)/include
 AM_LDFLAGS = -no-undefined
 EXTRA_DIST =
+CLEANFILES =
 
 noinst_LTLIBRARIES = libparseconf.la libcommon.la libcommonclient.la
 if WITH_NUTCONF
