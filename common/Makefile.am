# Network UPS Tools: common

AM_CFLAGS = -I$(top_builddir)/include -I$(top_srcdir)/include

noinst_LTLIBRARIES = libparseconf.la libcommon.la libcommonclient.la
libparseconf_la_SOURCES = parseconf.c

# do not hard depend on '../include/nut_version.h', since it blocks
# 'dist', and is only required for actual build, in which case
# BUILT_SOURCES (in ../include) will ensure nut_version.h will
# be built before anything else
common.c: $(top_builddir)/include/nut_version.h

$(top_builddir)/include/nut_version.h:
	@cd $(@D) && $(MAKE) $(AM_MAKEFLAGS) $(@F)

libcommon_la_SOURCES = common.c state.c str.c upsconf.c
libcommonclient_la_SOURCES = common.c state.c str.c
# ensure inclusion of local implementation of missing systems functions
# using LTLIBOBJS. Refer to configure.in/.ac -> AC_REPLACE_FUNCS
libcommon_la_LIBADD = libparseconf.la @LTLIBOBJS@
libcommonclient_la_LIBADD = libparseconf.la @LTLIBOBJS@

<<<<<<< HEAD
# several other Makefiles include these two helpers, so make them a library too
# note that LTLIBOBJS pulls in snprintf.c contents too
noinst_LTLIBRARIES += libcommonstr.la
libcommonstr_la_SOURCES = common.c str.c
libcommonstr_la_LIBADD = @LTLIBOBJS@

if WITH_NEON
if WITH_SNMP
if WITH_DMF
# TODO: split the engine and its consumer codebases, and use WITH_DMFMIB
# specifically for SNMP and WITH_DMF for general DMF codebase.
# Naming may be clumsy, but the current intention is that DMF technique
# can allow dynamic loading of other protocols and mappings - the SNMP
# application is just the first of many possible. Some code from current
# dmfsnmp.c/.h is shareable and may become a separate set of sources/headers
# sometime later, but the libraries for consumers to bind to are named
# properly already.
  noinst_LTLIBRARIES += libnutdmfsnmp.la
  libnutdmfsnmp_la_SOURCES = dmfsnmp.c dmfcore.c alist.c
  libnutdmfsnmp_la_CFLAGS = $(AM_CFLAGS) -I$(top_builddir)/drivers -I$(top_srcdir)/drivers \
        -I$(top_builddir)/tools/nut-scanner -I$(top_srcdir)/tools/nut-scanner \
        $(LIBNETSNMP_CFLAGS) $(LIBNEON_CFLAGS) -DWITH_DMFMIB=1 -DWITH_SNMP=1 -DWITH_NEON=1
  libnutdmfsnmp_la_LDFLAGS =
# Note: no LTLIBOBJS here, so we do not conflict when linked along with
# other libraries we build (typically consumed with libcommonstr.la)
  libnutdmfsnmp_la_LIBADD = $(LIBNETSNMP_LIBS)

if WITH_LIBLTDL
# NOTE: the C macro WITH_LIBLTDL=1 will probably be defined by config.h
# and unlike the DMF macros, we do not care much about this case.
# We do care about it not defined when not enabled (so we define =0 below).
  libnutdmfsnmp_la_LIBADD += $(LIBLTDL_LIBS)
  libnutdmfsnmp_la_CFLAGS += -DWITH_LIBLTDL=1 $(LIBLTDL_CFLAGS)
else
  libnutdmfsnmp_la_LIBADD += $(LIBNEON_LIBS)
  libnutdmfsnmp_la_CFLAGS += -DWITH_LIBLTDL=0
endif

# Note: absence of LUA does not require to set -DWITH_DMF_FUNCTIONS=0
if WITH_DMF_LUA
  libnutdmfsnmp_la_CFLAGS += -DWITH_DMF_LUA=1 -DWITH_DMF_FUNCTIONS=1 $(LUA_INCLUDE)
  libnutdmfsnmp_la_LIBADD += $(LUA_LIB)
else
  libnutdmfsnmp_la_CFLAGS += -DWITH_DMF_LUA=0
endif

endif

# Note: Consumers of this lib will generally want the dependencies linked via:
#  libnutdmfsnmp_consumer_LDADD += $(abs_top_builddir)/common/libnutdmfsnmp.la
#  libnutdmfsnmp_consumer_LDADD += $(abs_top_builddir)/common/libcommonstr.la
#  libnutdmfsnmp_consumer_CFLAGS += $(AM_CFLAGS) -I$(top_srcdir)/drivers \
#     -I$(top_srcdir)/tools/nut-scanner $(LIBNETSNMP_CFLAGS) $(LIBNEON_CFLAGS) \
#      -DWITH_DMFMIB=1 -DWITH_SNMP=1 -DWITH_NEON=1
#if WITH_DMF_LUA
#  libnutdmfsnmp_consumer_CFLAGS += -DWITH_DMF_LUA=1 -DWITH_DMF_FUNCTIONS=1 $(LUA_INCLUDE)
#endif
endif
endif
=======
MAINTAINERCLEANFILES = Makefile.in .dirstamp

# NOTE: Do not clean ".deps" in SUBDIRS of the main project,
# the root Makefile.am takes care of that!
#clean-local:
#	rm -rf $(builddir)/.deps
>>>>>>> d93e2423
<|MERGE_RESOLUTION|>--- conflicted
+++ resolved
@@ -21,7 +21,6 @@
 libcommon_la_LIBADD = libparseconf.la @LTLIBOBJS@
 libcommonclient_la_LIBADD = libparseconf.la @LTLIBOBJS@
 
-<<<<<<< HEAD
 # several other Makefiles include these two helpers, so make them a library too
 # note that LTLIBOBJS pulls in snprintf.c contents too
 noinst_LTLIBRARIES += libcommonstr.la
@@ -81,11 +80,10 @@
 #endif
 endif
 endif
-=======
+
 MAINTAINERCLEANFILES = Makefile.in .dirstamp
 
 # NOTE: Do not clean ".deps" in SUBDIRS of the main project,
 # the root Makefile.am takes care of that!
 #clean-local:
-#	rm -rf $(builddir)/.deps
->>>>>>> d93e2423
+#	rm -rf $(builddir)/.deps