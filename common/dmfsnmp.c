--- conflicted
+++ resolved
@@ -32,14 +32,10 @@
 /* else: We are linked to LibNEON at compile-time */
 #endif
 
-<<<<<<< HEAD
-#ifndef WITH_NEON
-=======
 /* LibNEON is currently required to build DMF */
 #if WITH_NEON
 # include <ne_xml.h>
 #else
->>>>>>> b48e1759
 #error "LibNEON is required to build DMF"
 #endif
 
