/* common.c - common useful functions

   Copyright (C) 2000  Russell Kroll <rkroll@exploits.org>
   Copyright (C) 2021-2025  Jim Klimov <jimklimov+nut@gmail.com>

   This program is free software; you can redistribute it and/or modify
   it under the terms of the GNU General Public License as published by
   the Free Software Foundation; either version 2 of the License, or
   (at your option) any later version.

   This program is distributed in the hope that it will be useful,
   but WITHOUT ANY WARRANTY; without even the implied warranty of
   MERCHANTABILITY or FITNESS FOR A PARTICULAR PURPOSE.  See the
   GNU General Public License for more details.

   You should have received a copy of the GNU General Public License
   along with this program; if not, write to the Free Software
   Foundation, Inc., 59 Temple Place, Suite 330, Boston, MA 02111-1307 USA
*/

#include "common.h"
#include "timehead.h"

#include <ctype.h>
#ifndef WIN32
# include <syslog.h>
# include <errno.h>
# include <pwd.h>
# include <grp.h>
# include <sys/un.h>
#else	/* WIN32 */
# include "wincompat.h"
# include <processthreadsapi.h>
# include <psapi.h>
#endif	/* WIN32 */

#ifdef HAVE_UNISTD_H
# include <unistd.h>	/* readlink */
#endif

#include <dirent.h>
#if !HAVE_DECL_REALPATH
# include <sys/stat.h>
#endif

#if (defined WITH_LIBSYSTEMD_INHIBITOR) && (defined WITH_LIBSYSTEMD && WITH_LIBSYSTEMD) && (defined WITH_LIBSYSTEMD_INHIBITOR && WITH_LIBSYSTEMD_INHIBITOR) && !(defined(WITHOUT_LIBSYSTEMD) && (WITHOUT_LIBSYSTEMD))
#  ifdef HAVE_SYSTEMD_SD_BUS_H
#   include <systemd/sd-bus.h>
#  endif
/* Code below is inspired by https://systemd.io/INHIBITOR_LOCKS/ docs, and
 * https://github.com/systemd/systemd/issues/34004 discussion which pointed
 * to https://github.com/systemd/systemd/blob/main/src/login/inhibit.c tool
 * and https://github.com/systemd/systemd/blob/main/src/basic/errno-util.h etc.
 * and https://www.freedesktop.org/software/systemd/man/latest/sd_bus_call_method.html
 */
static int RET_NERRNO(int ret) {
	if (ret < 0) {
		if (errno > 0)
			return -EINVAL;
		return -errno;
	}

	return ret;
}

/* FIXME: Pedantically speaking, the attribute is assumed supported by GCC
 *  and CLANG; practically - not sure if we have platforms with sufficiently
 *  new libsystemd (its headers and example code also use this) and older or
 *  different compilers. This can be addressed a bit more clumsily directly,
 *  but we only want to do so if needed in real life. */
#define _cleanup_(f)	__attribute__((cleanup(f)))

/* The "bus_login_mgr" definition per
 * https://github.com/systemd/systemd/blob/4cf7a676af9a79ff418227d8ff488dfca6f243ab/src/shared/bus-locator.c#L24 */
#define SDBUS_DEST	"org.freedesktop.login1"
#define SDBUS_PATH	"/org/freedesktop/login1"
#define SDBUS_IFACE	"org.freedesktop.login1.Manager"

static /*_cleanup_(sd_bus_flush_close_unrefp)*/ sd_bus	*systemd_bus = NULL;
static int	isSupported_Inhibit = -1, isSupported_Inhibit_errno = 0;
static int	isSupported_PreparingForSleep = -1, isSupported_PreparingForSleep_errno = 0;

static void close_sdbus_once(void) {
	/* Per https://manpages.debian.org/testing/libsystemd-dev/sd_bus_flush_close_unrefp.3.en.html
	 * these end-of-life methods do not tell us if we succeeded or failed
	 * closing the bus connection in any manner, so we here also do not.
	 */

	if (!systemd_bus) {
		errno = 0;
		return;
	}

	upsdebugx(1, "%s: trying", __func__);
	errno = 0;
	sd_bus_flush_close_unrefp(&systemd_bus);
	systemd_bus = NULL;
}

static int open_sdbus_once(const char *caller) {
	static int	openedOnce = 0, faultReported = 0;
	int	r = 1;

	errno = 0;
	if (systemd_bus)
		return r;

# if defined HAVE_SD_BUS_OPEN_SYSTEM_WITH_DESCRIPTION && HAVE_SD_BUS_OPEN_SYSTEM_WITH_DESCRIPTION
	r = sd_bus_open_system_with_description(&systemd_bus, "Bus connection for Network UPS Tools sleep/suspend/hibernate handling");
# else
	r = sd_bus_open_system(&systemd_bus);
# endif
	if (r < 0 || !systemd_bus) {
		if (r >= 0) {
			if (!faultReported)
				upsdebugx(1, "%s: Failed to acquire bus for %s(): "
					"got null pointer and %d exit-code; setting EINVAL",
					__func__, NUT_STRARG(caller), r);
			r = -EINVAL;
		} else {
			if (!faultReported)
				upsdebugx(1, "%s: Failed to acquire bus for %s() (%d): %s",
					__func__, NUT_STRARG(caller), r, strerror(-r));
		}
		faultReported = 1;
	} else {
		upsdebugx(1, "%s: succeeded for %s", __func__, NUT_STRARG(caller));
		faultReported = 0;
	}

	if (systemd_bus && !openedOnce) {
		openedOnce = 1;
		atexit(close_sdbus_once);
	}

	if (systemd_bus) {
# if !(defined HAVE_SD_BUS_OPEN_SYSTEM_WITH_DESCRIPTION && HAVE_SD_BUS_OPEN_SYSTEM_WITH_DESCRIPTION)
#  if defined HAVE_SD_BUS_SET_DESCRIPTION && HAVE_SD_BUS_SET_DESCRIPTION
		if (sd_bus_set_description(systemd_bus, "Bus connection for Network UPS Tools sleep/suspend/hibernate handling") < 0)
			upsdebugx(1, "%s: failed to sd_bus_set_description(), oh well", __func__);
#  endif
# endif

		/* second arg for (bool)arg_ask_password - 0 for the non-interactive daemon */
		sd_bus_set_allow_interactive_authorization(systemd_bus, 0);
	}

	return r;
}

static int would_reopen_sdbus(int r) {
	if (r >= 0)
		return 0;

	switch (-r) {
		/* Rule out issues that would not clear themselves (e.g. not stale connections) */
		case ENOENT:
		case EPERM:
		case EACCES:
			return 0;

		default:
			break;
	}

	return 1;
}

static int reopen_sdbus_once(int r, const char *caller, const char *purpose)
{
	if (r >= 0)
		return r;

	switch (-r) {
		/* Rule out issues that would not clear themselves (e.g. not stale connections) */
		case ENOENT:
		case EPERM:
		case EACCES:
			break;

		/* An "Invalid request descriptor" might fit this bill */
		default:
			upsdebugx(1, "%s for %s() for %s failed (%d) once, will retry D-Bus connection: %s",
				__func__, caller, purpose, r, strerror(-r));

			close_sdbus_once();
			r = open_sdbus_once(caller);
			if (r < 0) {
				/* Errors, if any, reported above */
				return r;
			}
			break;
	}

	return r;
}

int isInhibitSupported(void)
{
	return isSupported_Inhibit;
}

int isPreparingForSleepSupported(void)
{
	return isSupported_PreparingForSleep;
}

TYPE_FD Inhibit(const char *arg_what, const char *arg_who, const char *arg_why, const char *arg_mode)
{
	_cleanup_(sd_bus_error_free) sd_bus_error	error = SD_BUS_ERROR_NULL;
	_cleanup_(sd_bus_message_unrefp) sd_bus_message	*reply = NULL;
	int	r;
	TYPE_FD	fd = ERROR_FD;

	if (isSupported_Inhibit == 0) {
		/* Already determined that we can not use it, e.g. due to perms */
		errno = isSupported_Inhibit_errno;
		return -errno;
	}

	/* Not found in public headers:
	bool	arg_ask_password = true;
	(void) polkit_agent_open_if_enabled(BUS_TRANSPORT_LOCAL, arg_ask_password);
	 */

	r = open_sdbus_once(__func__);
	if (r < 0) {
		/* Errors, if any, reported above */
		return r;
	}

	r = sd_bus_call_method(systemd_bus, SDBUS_DEST, SDBUS_PATH, SDBUS_IFACE, "Inhibit", &error, &reply, "ssss", arg_what, arg_who, arg_why, arg_mode);
	if (r < 0) {
		if (would_reopen_sdbus(r)) {
			if ((r = reopen_sdbus_once(r, __func__, "sd_bus_call_method()")) < 0)
				return r;

			r = sd_bus_call_method(systemd_bus, SDBUS_DEST, SDBUS_PATH, SDBUS_IFACE, "Inhibit", &error, &reply, "ssss", arg_what, arg_who, arg_why, arg_mode);
		} else {
			/* Permissions for the privileged operation... did it ever succeed? */
			if (isSupported_Inhibit < 0) {
				upsdebugx(1, "%s: %s() failed seemingly due to permissions, marking %s as not supported",
					__func__, "sd_bus_call_method", "Inhibit");
				isSupported_Inhibit = 0;
				isSupported_Inhibit_errno = r;
			}
		}

		if (r < 0) {
			upsdebugx(1, "%s: %s() failed (%d): %s",
				__func__, "sd_bus_call_method", r, strerror(-r));
			if (error.message && *(error.message))
				upsdebugx(2, "%s: details from libsystemd: %s",
					__func__, error.message);
			return r;
		} else {
			upsdebugx(1, "%s: reconnection to D-Bus helped with %s()",
				__func__, "sd_bus_call_method");
		}
	}

	r = sd_bus_message_read_basic(reply, SD_BUS_TYPE_UNIX_FD, &fd);
	if (r < 0) {
		upsdebugx(1, "%s: %s() failed (%d): %s",
			__func__, "sd_bus_message_read_basic", r, strerror(-r));
		if (isSupported_Inhibit < 0 && !would_reopen_sdbus(r)) {
			upsdebugx(1, "%s: %s() failed seemingly due to permissions, marking %s as not supported",
				__func__, "sd_bus_message_read_basic", "Inhibit");
			isSupported_Inhibit = 0;
			isSupported_Inhibit_errno = r;
		}
		return r;
	}

	/* Data query succeeded, so it is supported */
	isSupported_Inhibit = 1;

	/* NOTE: F_DUPFD_CLOEXEC is in POSIX.1-2008 (Linux 2.6.24); seek out
	 * an alternative sequence of options if needed on older systems */
	r = RET_NERRNO(fcntl(fd, F_DUPFD_CLOEXEC, 3));
	if (r < 0) {
		upsdebugx(1, "%s: fcntl() failed (%d): %s",
			__func__, r, strerror(-r));
		return fd;
	}

	return r;
}

void Uninhibit(TYPE_FD *fd_ptr)
{
	if (!fd_ptr)
		return;
	if (INVALID_FD(*fd_ptr))
		return;

	/* Closing the socket allows systemd to proceed (we un-inhibit our lock on system
	 * life-cycle handling). After waking up, we should Inhibit() anew, if needed.
	 */
	close(*fd_ptr);
	*fd_ptr = ERROR_FD;
}

int isPreparingForSleep(void)
{
	static int32_t	prev = -1;
	int32_t	val = 0;	/* 4-byte int expected for SD_BUS_TYPE_BOOLEAN aka 'b' */
	int	r;
	_cleanup_(sd_bus_error_free) sd_bus_error	error = SD_BUS_ERROR_NULL;

	if (isSupported_PreparingForSleep == 0) {
		/* Already determined that we can not use it, e.g. due to perms */
		errno = isSupported_PreparingForSleep_errno;
		upsdebug_with_errno(8, "%s: isSupported_PreparingForSleep=%d",
			__func__, isSupported_PreparingForSleep);
		return -errno;
	}

	r = open_sdbus_once(__func__);
	if (r < 0) {
		/* Errors, if any, reported above */
		return r;
	}

	/* @org.freedesktop.DBus.Property.EmitsChangedSignal("false")
	 *     readonly b PreparingForSleep = ...;
	 * https://www.freedesktop.org/software/systemd/man/latest/org.freedesktop.login1.html
	 * https://www.freedesktop.org/software/systemd/man/latest/sd_bus_set_property.html
	 * https://www.freedesktop.org/software/systemd/man/latest/sd_bus_message_append.html (data types)
	 */
	r = sd_bus_get_property_trivial(systemd_bus, SDBUS_DEST, SDBUS_PATH, SDBUS_IFACE, "PreparingForSleep", &error, SD_BUS_TYPE_BOOLEAN, &val);
	if (r < 0) {
		if (would_reopen_sdbus(r)) {
			if ((r = reopen_sdbus_once(r, __func__, "sd_bus_get_property_trivial()")) < 0)
				return r;

			r = sd_bus_get_property_trivial(systemd_bus, SDBUS_DEST, SDBUS_PATH, SDBUS_IFACE, "PreparingForSleep", &error, 'b', &val);
		} else {
			if (isSupported_PreparingForSleep < 0) {
				upsdebugx(1, "%s: %s() failed seemingly due to permissions, marking %s as not supported",
					__func__, "sd_bus_get_property_trivial", "PreparingForSleep");
				isSupported_PreparingForSleep = 0;
				isSupported_PreparingForSleep_errno = r;
			}
		}

		if (r < 0) {
			upsdebugx(1, "%s: %s() failed (%d): %s",
				__func__, "sd_bus_get_property_trivial", r, strerror(-r));
			if (error.message && *(error.message))
				upsdebugx(2, "%s: details from libsystemd: %s",
					__func__, error.message);
			return r;
		} else {
			upsdebugx(1, "%s: reconnection to D-Bus helped with %s()",
				__func__, "sd_bus_get_property_trivial");
		}
	}

	/* Data query succeeded, so it is supported */
	isSupported_PreparingForSleep = 1;

	if (val == prev) {
		/* Unchanged */
		upsdebugx(8, "%s: state unchanged", __func__);
		return -1;
	}

	/* First run and not immediately going to sleep, assume unchanged (no-op for upsmon et al) */
	if (prev < 0 && !val) {
		prev = val;
		upsdebugx(8, "%s: state unchanged (assumed): first run and not immediately going to sleep", __func__);
		return -1;
	}

	/* 0 or 1 */
	upsdebugx(8, "%s: state changed): %" PRIi32 " -> %" PRIi32, __func__, prev, val);
	prev = val;
	return val;
}

#else	/* not WITH_LIBSYSTEMD_INHIBITOR */

int isInhibitSupported(void)
{
	return 0;
}

int isPreparingForSleepSupported(void)
{
	return 0;
}

TYPE_FD Inhibit(const char *arg_what, const char *arg_who, const char *arg_why, const char *arg_mode)
{
	static int	reported = 0;
	NUT_UNUSED_VARIABLE(arg_what);
	NUT_UNUSED_VARIABLE(arg_who);
	NUT_UNUSED_VARIABLE(arg_why);
	NUT_UNUSED_VARIABLE(arg_mode);

	if (!reported) {
		upsdebugx(6, "%s: Not implemented on this platform", __func__);
		reported = 1;
	}
	return ERROR_FD;
}

int isPreparingForSleep(void)
{
	static int	reported = 0;

	if (!reported) {
		upsdebugx(6, "%s: Not implemented on this platform", __func__);
		reported = 1;
	}
	return -1;
}

void Uninhibit(TYPE_FD *fd_ptr)
{
	static int	reported = 0;
	NUT_UNUSED_VARIABLE(fd_ptr);

	if (!reported) {
		upsdebugx(6, "%s: Not implemented on this platform", __func__);
		reported = 1;
	}
}

#endif	/* not WITH_LIBSYSTEMD_INHIBITOR */

#ifdef WITH_LIBSYSTEMD
# include <systemd/sd-daemon.h>
/* upsnotify() debug-logs its reports; a watchdog ping is something we
 * try to send often so report it just once (whether enabled or not) */
static int upsnotify_reported_watchdog_systemd = 0;
/* Similarly for only reporting once if the notification subsystem is disabled */
static int upsnotify_reported_disabled_systemd = 0;
# ifndef DEBUG_SYSTEMD_WATCHDOG
/* Define this to 1 for lots of spam at debug level 6, and ignoring WATCHDOG_PID
 * so trying to post reports anyway if WATCHDOG_USEC is valid */
#  define DEBUG_SYSTEMD_WATCHDOG 0
# endif	/* DEBUG_SYSTEMD_WATCHDOG */
#endif	/* WITH_LIBSYSTEMD */
/* Similarly for only reporting once if the notification subsystem is not built-in */
static int upsnotify_reported_disabled_notech = 0;
static int upsnotify_report_verbosity = -1;

#include <stdio.h>

/* Know which bitness we were built for,
 * to adjust the search paths for get_libname() */
#include "nut_stdint.h"
#if defined(UINTPTR_MAX) && (UINTPTR_MAX + 0) == 0xffffffffffffffffULL
# define BUILD_64   1
#else
# ifdef BUILD_64
#  undef BUILD_64
# endif
#endif

/* https://stackoverflow.com/a/12844426/4715872 */
#include <sys/types.h>
#include <limits.h>
#include <stdlib.h>

#if defined(HAVE_LIB_BSD_KVM_PROC) && HAVE_LIB_BSD_KVM_PROC
# include <kvm.h>
# include <sys/param.h>
# include <sys/sysctl.h>
#endif

#if defined(HAVE_LIB_ILLUMOS_PROC) && HAVE_LIB_ILLUMOS_PROC
# include <procfs.h>
#endif

pid_t get_max_pid_t(void)
{
#ifdef HAVE_PRAGMAS_FOR_GCC_DIAGNOSTIC_IGNORED_UNREACHABLE_CODE
#pragma GCC diagnostic push
#endif
#ifdef HAVE_PRAGMA_GCC_DIAGNOSTIC_IGNORED_UNREACHABLE_CODE
#pragma GCC diagnostic ignored "-Wunreachable-code"
#endif
#ifdef __clang__
#pragma clang diagnostic push
#pragma clang diagnostic ignored "-Wunreachable-code"
#endif
	if (sizeof(pid_t) == sizeof(short)) return (pid_t)SHRT_MAX;
	if (sizeof(pid_t) == sizeof(int)) return (pid_t)INT_MAX;
	if (sizeof(pid_t) == sizeof(long)) return (pid_t)LONG_MAX;
#if defined(__cplusplus) || (defined (__STDC_VERSION__) && (__STDC_VERSION__ >= 199901L)) || (defined _STDC_C99) || (defined __C99FEATURES__) /* C99+ build mode */
# if defined(LLONG_MAX)  /* since C99 */
	if (sizeof(pid_t) == sizeof(long long)) return (pid_t)LLONG_MAX;
# endif
#endif
	abort();
#ifdef __clang__
#pragma clang diagnostic pop
#endif
#ifdef HAVE_PRAGMAS_FOR_GCC_DIAGNOSTIC_IGNORED_UNREACHABLE_CODE
#pragma GCC diagnostic pop
#endif
}

	/* Normally sendsignalfn(), sendsignalpid() and related methods call
	 * upslogx() to report issues such as failed fopen() of PID file,
	 * failed parse of its contents, inability to send a signal (absent
	 * process or some other issue like permissions).
	 * Some of these low-level reports look noisy and scary to users,
	 * others are a bit confusing ("PID file not found... is it bad or
	 * good, what do I do with that knowledge?") so several consuming
	 * programs actually parse the returned codes to formulate their
	 * own messages like "No earlier instance of this daemon was found
	 * running" and users benefit even less from low-level reports.
	 * This variable and its values are a bit of internal detail between
	 * certain NUT programs to hush the low-level reports when they are
	 * not being otherwise debugged (e.g. nut_debug_level < 1).
	 * Default value allows all those messages to appear.
	 */
	int	nut_sendsignal_debug_level = NUT_SENDSIGNAL_DEBUG_LEVEL_DEFAULT;

	int	nut_debug_level = 0;
	int	nut_log_level = 0;

	/* Declare so it can be privately externalized for nut_version.c */
	extern struct timeval	upslog_start;
	extern int	upslog_flags;

	int	upslog_flags = UPSLOG_STDERR;

	struct timeval	upslog_start = { 0, 0 };

static void xbit_set(int *val, int flag)
{
	*val |= flag;
}

static void xbit_clear(int *val, int flag)
{
	*val ^= (*val & flag);
}

/* Declare so it can be privately externalized for nut_version.c */
int xbit_test(int val, int flag);
int xbit_test(int val, int flag)
{
	return ((val & flag) == flag);
}

int syslog_is_disabled(void)
{
	static int value = -1;

	if (value < 0) {
		char *s = getenv("NUT_DEBUG_SYSLOG");
		/* Not set or not disabled by the setting: default is enabled (inversed per method name) */
		value = 0;
		if (s) {
			if (!strcmp(s, "stderr")) {
				value = 1;
			} else if (!strcmp(s, "none") || !strcmp(s, "false")) {
				value = 2;
			} else if (!strcmp(s, "syslog") || !strcmp(s, "true") || !strcmp(s, "default")) {
				/* Just reserve a value to quietly do the default */
				value = 0;
			} else {
				upsdebugx(0, "%s: unknown NUT_DEBUG_SYSLOG='%s' value, ignored (assuming enabled)",
					__func__, s);
			}
		}
	}

	return value;
}

/* enable writing upslog_with_errno() and upslogx() type messages to
   the syslog */
void syslogbit_set(void)
{
	if (!syslog_is_disabled())
		xbit_set(&upslog_flags, UPSLOG_SYSLOG);
}

/* get the syslog ready for us */
void open_syslog(const char *progname)
{
#ifndef WIN32
	int	opt;

	if (syslog_is_disabled())
		return;

	opt = LOG_PID;

	/* we need this to grab /dev/log before chroot */
# ifdef LOG_NDELAY
	opt |= LOG_NDELAY;
# endif	/* LOG_NDELAY */

	openlog(progname, opt, LOG_FACILITY);

	switch (nut_log_level)
	{
#if HAVE_SETLOGMASK && HAVE_DECL_LOG_UPTO
	case 7:
		setlogmask(LOG_UPTO(LOG_EMERG));	/* system is unusable */
		break;
	case 6:
		setlogmask(LOG_UPTO(LOG_ALERT));	/* action must be taken immediately */
		break;
	case 5:
		setlogmask(LOG_UPTO(LOG_CRIT));		/* critical conditions */
		break;
	case 4:
		setlogmask(LOG_UPTO(LOG_ERR));		/* error conditions */
		break;
	case 3:
		setlogmask(LOG_UPTO(LOG_WARNING));	/* warning conditions */
		break;
	case 2:
		setlogmask(LOG_UPTO(LOG_NOTICE));	/* normal but significant condition */
		break;
	case 1:
		setlogmask(LOG_UPTO(LOG_INFO));		/* informational */
		break;
	case 0:
		setlogmask(LOG_UPTO(LOG_DEBUG));	/* debug-level messages */
		break;
	default:
		fatalx(EXIT_FAILURE, "Invalid log level threshold");
# else
	case 0:
		break;
	default:
		upslogx(LOG_INFO, "Changing log level threshold not possible");
		break;
# endif	/* HAVE_SETLOGMASK && HAVE_DECL_LOG_UPTO */
	}
#else	/* WIN32 */
	EventLogName = progname;
#endif	/* WIN32 */
}

/* close ttys and become a daemon */
void background(void)
{
	/* Normally we enable SYSLOG and disable STDERR,
	 * unless NUT_DEBUG_SYSLOG envvar interferes as
	 * interpreted in syslog_is_disabled() method: */
	int	syslog_disabled = syslog_is_disabled(),
		stderr_disabled = (syslog_disabled == 0 || syslog_disabled == 2);

#ifndef WIN32
	int	pid;

	if ((pid = fork()) < 0)
		fatal_with_errno(EXIT_FAILURE, "Unable to enter background");
#endif	/* !WIN32 */

	if (!syslog_disabled)
		/* not disabled: NUT_DEBUG_SYSLOG is unset or invalid */
		xbit_set(&upslog_flags, UPSLOG_SYSLOG);
	if (stderr_disabled)
		/* NUT_DEBUG_SYSLOG="none" or unset/invalid */
		xbit_clear(&upslog_flags, UPSLOG_STDERR);

#ifndef WIN32
	if (pid != 0) {
		/* parent */
		/* these are typically fds 0-2: */
		close(STDIN_FILENO);
		close(STDOUT_FILENO);
		close(STDERR_FILENO);
		_exit(EXIT_SUCCESS);
	}

	/* child */

	/* make fds 0-2 (typically) point somewhere defined */
# ifdef HAVE_DUP2
	/* system can close (if needed) and (re-)open a specific FD number */
	if (1) { /* scoping */
		TYPE_FD devnull = open("/dev/null", O_RDWR);
		if (devnull < 0)
			fatal_with_errno(EXIT_FAILURE, "open /dev/null");

		if (dup2(devnull, STDIN_FILENO) != STDIN_FILENO)
			fatal_with_errno(EXIT_FAILURE, "re-open /dev/null as STDIN");
		if (dup2(devnull, STDOUT_FILENO) != STDOUT_FILENO)
			fatal_with_errno(EXIT_FAILURE, "re-open /dev/null as STDOUT");
		if (stderr_disabled) {
			if (dup2(devnull, STDERR_FILENO) != STDERR_FILENO)
				fatal_with_errno(EXIT_FAILURE, "re-open /dev/null as STDERR");
		}

		close(devnull);
	}
# else
#  ifdef HAVE_DUP
	/* opportunistically duplicate to the "lowest-available" FD number */
	close(STDIN_FILENO);
	if (open("/dev/null", O_RDWR) != STDIN_FILENO)
		fatal_with_errno(EXIT_FAILURE, "re-open /dev/null as STDIN");

	close(STDOUT_FILENO);
	if (dup(STDIN_FILENO) != STDOUT_FILENO)
		fatal_with_errno(EXIT_FAILURE, "dup /dev/null as STDOUT");

	if (stderr_disabled) {
		close(STDERR_FILENO);
		if (dup(STDIN_FILENO) != STDERR_FILENO)
			fatal_with_errno(EXIT_FAILURE, "dup /dev/null as STDERR");
	}
#  else
	close(STDIN_FILENO);
	if (open("/dev/null", O_RDWR) != STDIN_FILENO)
		fatal_with_errno(EXIT_FAILURE, "re-open /dev/null as STDIN");

	close(STDOUT_FILENO);
	if (open("/dev/null", O_RDWR) != STDOUT_FILENO)
		fatal_with_errno(EXIT_FAILURE, "re-open /dev/null as STDOUT");

	if (stderr_disabled) {
		close(STDERR_FILENO);
		if (open("/dev/null", O_RDWR) != STDERR_FILENO)
			fatal_with_errno(EXIT_FAILURE, "re-open /dev/null as STDERR");
	}
#  endif
# endif

# ifdef HAVE_SETSID
	setsid();		/* make a new session to dodge signals */
# endif
#else	/* WIN32 */
	NUT_WIN32_INCOMPLETE_MAYBE_NOT_APPLICABLE();
#endif	/* WIN32 */

	upslogx(LOG_INFO, "Startup successful");
}

/* do this here to keep pwd/grp stuff out of the main files */
struct passwd *get_user_pwent(const char *name)
{
#ifndef WIN32
	struct passwd *r;
	errno = 0;
	if ((r = getpwnam(name)))
		return r;

	/* POSIX does not specify that "user not found" is an error, so
	   some implementations of getpwnam() do not set errno when this
	   happens. */
	if (errno == 0)
		fatalx(EXIT_FAILURE, "OS user %s not found", name);
	else
		fatal_with_errno(EXIT_FAILURE, "getpwnam(%s)", name);
#else	/* WIN32 */
	NUT_UNUSED_VARIABLE(name);
	/* NUT_WIN32_INCOMPLETE_MAYBE_NOT_APPLICABLE(); */
#endif /* WIN32 */

#if (defined HAVE_PRAGMA_GCC_DIAGNOSTIC_PUSH_POP) && ( (defined HAVE_PRAGMAS_FOR_GCC_DIAGNOSTIC_IGNORED_UNREACHABLE_CODE) || (defined HAVE_PRAGMAS_FOR_GCC_DIAGNOSTIC_IGNORED_UNREACHABLE_CODE_RETURN) )
#pragma GCC diagnostic push
#endif
#ifdef HAVE_PRAGMA_GCC_DIAGNOSTIC_IGNORED_UNREACHABLE_CODE
#pragma GCC diagnostic ignored "-Wunreachable-code"
#endif
#ifdef HAVE_PRAGMA_GCC_DIAGNOSTIC_IGNORED_UNREACHABLE_CODE_RETURN
#pragma GCC diagnostic ignored "-Wunreachable-code-return"
#endif
#ifdef __clang__
#pragma clang diagnostic push
#pragma clang diagnostic ignored "-Wunreachable-code"
# ifdef HAVE_PRAGMA_CLANG_DIAGNOSTIC_IGNORED_UNREACHABLE_CODE_RETURN
#  pragma clang diagnostic ignored "-Wunreachable-code-return"
# endif
#endif
	/* Oh joy, adding unreachable "return" to make one compiler happy,
	 * and pragmas around to make other compilers happy, all at once! */
	return NULL;
#ifdef __clang__
#pragma clang diagnostic pop
#endif
#if (defined HAVE_PRAGMA_GCC_DIAGNOSTIC_PUSH_POP) && ( (defined HAVE_PRAGMAS_FOR_GCC_DIAGNOSTIC_IGNORED_UNREACHABLE_CODE) || (defined HAVE_PRAGMAS_FOR_GCC_DIAGNOSTIC_IGNORED_UNREACHABLE_CODE_RETURN) )
#pragma GCC diagnostic pop
#endif
}

/* change to the user defined in the struct */
void become_user(struct passwd *pw)
{
#ifndef WIN32
	/* if we can't switch users, then don't even try */
	intmax_t initial_uid = getuid();
	intmax_t initial_euid = geteuid();

	if (!pw) {
		upsdebugx(1, "Can not become_user(<null>), skipped");
		return;
	}

	if ((initial_euid != 0) && (initial_uid != 0)) {
		intmax_t initial_gid = getgid();
		if (initial_euid == (intmax_t)pw->pw_uid
		||   initial_uid == (intmax_t)pw->pw_uid
		) {
			upsdebugx(1, "No need to become_user(%s): "
				"already UID=%jd GID=%jd",
				pw->pw_name, initial_uid, initial_gid);
		} else {
			upsdebugx(1, "Can not become_user(%s): "
				"not root initially, "
				"remaining UID=%jd GID=%jd",
				pw->pw_name, initial_uid, initial_gid);
		}
		return;
	}

	if (initial_uid == 0)
		if (seteuid(0))
			fatal_with_errno(EXIT_FAILURE, "getuid gave 0, but seteuid(0) failed");

	if (initgroups(pw->pw_name, pw->pw_gid) == -1)
		fatal_with_errno(EXIT_FAILURE, "initgroups");

	if (setgid(pw->pw_gid) == -1)
		fatal_with_errno(EXIT_FAILURE, "setgid");

	if (setuid(pw->pw_uid) == -1)
		fatal_with_errno(EXIT_FAILURE, "setuid");

	upsdebugx(1, "Succeeded to become_user(%s): now UID=%jd GID=%jd",
		pw->pw_name, (intmax_t)getuid(), (intmax_t)getgid());
#else	/* WIN32 */
	/* NUT_WIN32_INCOMPLETE_MAYBE_NOT_APPLICABLE(); */
	upsdebugx(1, "Can not become_user(%s): not implemented on this platform",
		pw ? pw->pw_name : "<null>");
#endif	/* WIN32 */
}

#if (defined HAVE_PRAGMA_GCC_DIAGNOSTIC_PUSH_POP_BESIDEFUNC) && (!defined HAVE_PRAGMA_GCC_DIAGNOSTIC_PUSH_POP_INSIDEFUNC) && ( (defined HAVE_PRAGMA_GCC_DIAGNOSTIC_IGNORED_TYPE_LIMITS_BESIDEFUNC) || (defined HAVE_PRAGMA_GCC_DIAGNOSTIC_IGNORED_TAUTOLOGICAL_CONSTANT_OUT_OF_RANGE_COMPARE_BESIDEFUNC) )
# pragma GCC diagnostic push
#endif
#if (!defined HAVE_PRAGMA_GCC_DIAGNOSTIC_PUSH_POP_INSIDEFUNC) && (defined HAVE_PRAGMA_GCC_DIAGNOSTIC_IGNORED_TYPE_LIMITS_BESIDEFUNC)
# pragma GCC diagnostic ignored "-Wtype-limits"
#endif
#if (!defined HAVE_PRAGMA_GCC_DIAGNOSTIC_PUSH_POP_INSIDEFUNC) && (defined HAVE_PRAGMA_GCC_DIAGNOSTIC_IGNORED_TAUTOLOGICAL_CONSTANT_OUT_OF_RANGE_COMPARE_BESIDEFUNC)
# pragma GCC diagnostic ignored "-Wtautological-constant-out-of-range-compare"
#endif
/* drop down into a directory and throw away pointers to the old path */
void chroot_start(const char *path)
{
	if (chdir(path))
		fatal_with_errno(EXIT_FAILURE, "chdir(%s)", path);

#ifndef WIN32
	if (chroot(path))
		fatal_with_errno(EXIT_FAILURE, "chroot(%s)", path);

#else	/* WIN32 */
	/* NUT_WIN32_INCOMPLETE_MAYBE_NOT_APPLICABLE(); */
	upsdebugx(1, "Can not chroot into %s: not implemented on this platform", path);
#endif	/* WIN32 */

	if (chdir("/"))
		fatal_with_errno(EXIT_FAILURE, "chdir(/)");

#ifndef WIN32
	upsdebugx(1, "chrooted into %s", path);
#endif	/* !WIN32 */
}

char * getprocname(pid_t pid)
{
	/* Try to identify process (program) name for the given PID,
	 * return NULL if we can not for any reason (does not run,
	 * no rights, do not know how to get it on current OS, etc.)
	 * If the returned value is not NULL, caller should free() it.
	 * Some implementation pieces borrowed from
	 * https://man7.org/linux/man-pages/man2/readlink.2.html and
	 * https://github.com/openbsd/src/blob/master/bin/ps/ps.c
	 * NOTE: Very much platform-dependent!
	 */
	char	*procname = NULL;
	size_t	procnamelen = 0;
	char	pathname[NUT_PATH_MAX + 1];
	struct stat	st;

#ifdef WIN32
	/* Try Windows API calls, then fall through to /proc emulation in MinGW/MSYS2
	 * https://stackoverflow.com/questions/1591342/c-how-to-determine-if-a-windows-process-is-running
	 * http://cppip.blogspot.com/2013/01/check-if-process-is-running.html
	 */
	upsdebugx(5, "%s: begin to query WIN32 process info", __func__);
	HANDLE process = OpenProcess(PROCESS_QUERY_LIMITED_INFORMATION, FALSE, (DWORD)pid);
	if (process) {
		DWORD	ret = GetModuleFileNameExA(
				process,	/* hProcess */
				NULL,		/* hModule */
				(LPSTR)pathname,
				(DWORD)(sizeof(pathname))
			);
		CloseHandle(process);
		pathname[sizeof(pathname) - 1] = '\0';

		if (ret) {
			/* length of the string copied to the buffer */
			procnamelen = strlen(pathname);

			upsdebugx(3, "%s: try to parse the name from WIN32 process info",
				__func__);
			if (ret != procnamelen) {
				upsdebugx(3, "%s: length mismatch getting WIN32 process info: %"
					PRIuMAX " vs. " PRIuSIZE,
					__func__, (uintmax_t)ret, procnamelen);
			}

			if ((procname = (char*)calloc(procnamelen + 1, sizeof(char)))) {
				if (snprintf(procname, procnamelen + 1, "%s", pathname) < 1) {
					upsdebug_with_errno(3, "%s: failed to snprintf procname: WIN32-like", __func__);
				} else {
					goto finish;
				}
			} else {
				upsdebug_with_errno(3, "%s: failed to allocate the procname "
					"string to store token from WIN32 size %" PRIuSIZE,
					__func__, procnamelen);
			}

			/* Fall through to try /proc etc. if available */
		} else {
			LPVOID WinBuf;
			DWORD WinErr = GetLastError();
			FormatMessage(
				FORMAT_MESSAGE_MAX_WIDTH_MASK |
				FORMAT_MESSAGE_ALLOCATE_BUFFER |
				FORMAT_MESSAGE_FROM_SYSTEM |
				FORMAT_MESSAGE_IGNORE_INSERTS,
				NULL,
				WinErr,
				MAKELANGID(LANG_NEUTRAL, SUBLANG_DEFAULT),
				(LPTSTR) &WinBuf,
				0, NULL );

			upsdebugx(3, "%s: failed to get WIN32 process info: %s",
				__func__, (char *)WinBuf);
			LocalFree(WinBuf);
		}
	}
#endif	/* WIN32 */

	if (stat("/proc", &st) == 0 && ((st.st_mode & S_IFMT) == S_IFDIR)) {
		upsdebugx(3, "%s: /proc is an accessible directory, investigating", __func__);

#if (defined HAVE_READLINK) && HAVE_READLINK
		/* Linux-like */
		if (snprintf(pathname, sizeof(pathname), "/proc/%" PRIuMAX "/exe", (uintmax_t)pid) < 10) {
			upsdebug_with_errno(3, "%s: failed to snprintf pathname: Linux-like", __func__);
			goto finish;
		}

		if (lstat(pathname, &st) == 0) {
			goto process_stat_symlink;
		}

		/* FreeBSD-like */
		if (snprintf(pathname, sizeof(pathname), "/proc/%" PRIuMAX "/file", (uintmax_t)pid) < 10) {
			upsdebug_with_errno(3, "%s: failed to snprintf pathname: FreeBSD-like", __func__);
			goto finish;
		}

		if (lstat(pathname, &st) == 0) {
			goto process_stat_symlink;
		}

		goto process_parse_file;

process_stat_symlink:
		upsdebugx(3, "%s: located symlink for PID %" PRIuMAX " at: %s",
			__func__, (uintmax_t)pid, pathname);
		/* Some magic symlinks under (for example) /proc and /sys
		 * report 'st_size' as zero. In that case, take PATH_MAX
		 * or equivalent as a "good enough" estimate. */
		if (st.st_size) {
			/* Add one for ending '\0' */
			procnamelen = st.st_size + 1;
		} else {
			procnamelen = sizeof(pathname);
		}

		/* Not xcalloc() here, not too fatal if we fail */
		procname = (char*)calloc(procnamelen, sizeof(char));
		if (procname) {
			int nbytes = readlink(pathname, procname, procnamelen);
			if (nbytes < 0) {
				upsdebug_with_errno(1, "%s: failed to readlink() from %s",
					__func__, pathname);
				free(procname);
				procname = NULL;
				goto process_parse_file;
			}
#if (defined HAVE_PRAGMA_GCC_DIAGNOSTIC_PUSH_POP) && ( (defined HAVE_PRAGMA_GCC_DIAGNOSTIC_IGNORED_TYPE_LIMITS) || (defined HAVE_PRAGMA_GCC_DIAGNOSTIC_IGNORED_TAUTOLOGICAL_CONSTANT_OUT_OF_RANGE_COMPARE) )
# pragma GCC diagnostic push
#endif
#ifdef HAVE_PRAGMA_GCC_DIAGNOSTIC_IGNORED_TYPE_LIMITS
# pragma GCC diagnostic ignored "-Wtype-limits"
#endif
#ifdef HAVE_PRAGMA_GCC_DIAGNOSTIC_IGNORED_TAUTOLOGICAL_CONSTANT_OUT_OF_RANGE_COMPARE
# pragma GCC diagnostic ignored "-Wtautological-constant-out-of-range-compare"
#endif
			if ((unsigned int)nbytes > SIZE_MAX || procnamelen <= (size_t)nbytes) {
#if (defined HAVE_PRAGMA_GCC_DIAGNOSTIC_PUSH_POP) && ( (defined HAVE_PRAGMA_GCC_DIAGNOSTIC_IGNORED_TYPE_LIMITS) || (defined HAVE_PRAGMA_GCC_DIAGNOSTIC_IGNORED_TAUTOLOGICAL_CONSTANT_OUT_OF_RANGE_COMPARE) )
# pragma GCC diagnostic pop
#endif
				upsdebugx(1, "%s: failed to readlink() from %s: may have been truncated",
					__func__, pathname);
				free(procname);
				procname = NULL;
				goto process_parse_file;
			}

			/* Got a useful reply */
			procname[nbytes] = '\0';
			goto finish;
		} else {
			upsdebug_with_errno(3, "%s: failed to allocate the procname string "
				"to readlink() size %" PRIuSIZE, __func__, procnamelen);
			goto finish;
		}
#else
		upsdebugx(3, "%s: this platform does not have readlink(), skipping this method", __func__);
		goto process_parse_file;
#endif	/* HAVE_READLINK */

process_parse_file:
		upsdebugx(5, "%s: try to parse some files under /proc", __func__);

		/* Check /proc/NNN/cmdline (may start with a '-' to ignore, for
		 * a title string like "-bash" where programs edit their argv[0]
		 * (Linux-like OSes at least). Inspired by
		 * https://gist.github.com/evanslai/30c6d588a80222f665f10b4577dadd61
		 */
		if (snprintf(pathname, sizeof(pathname), "/proc/%" PRIuMAX "/cmdline", (uintmax_t)pid) < 10) {
			upsdebug_with_errno(3, "%s: failed to snprintf pathname: Linux-like", __func__);
			goto finish;
		}

		if (stat(pathname, &st) == 0) {
			FILE* fp = fopen(pathname, "r");
			if (fp) {
				char	buf[sizeof(pathname)];
				if (fgets(buf, sizeof(buf), fp) != NULL) {
					/* check the first token in the file, the program name */
					char* first = strtok(buf, " ");

					fclose(fp);
					if (first) {
						if (*first == '-')
							first++;

						/* Not xcalloc() here, not too fatal if we fail */
						if ((procnamelen = strlen(first))) {
							upsdebugx(3, "%s: try to parse some files under /proc: processing %s",
								__func__, pathname);
							if ((procname = (char*)calloc(procnamelen + 1, sizeof(char)))) {
								if (snprintf(procname, procnamelen + 1, "%s", first) < 1) {
									upsdebug_with_errno(3, "%s: failed to snprintf procname: Linux-like", __func__);
								}
							} else {
								upsdebug_with_errno(3, "%s: failed to allocate the procname "
									"string to store token from 'cmdline' size %" PRIuSIZE,
									__func__, procnamelen);
							}

							goto finish;
						}
					}
				} else {
					fclose(fp);
				}
			}
		}

		/* Check /proc/NNN/stat (second token, in parentheses, may be truncated)
		 * see e.g. https://stackoverflow.com/a/12675103/4715872 */
		if (snprintf(pathname, sizeof(pathname), "/proc/%" PRIuMAX "/stat", (uintmax_t)pid) < 10) {
			upsdebug_with_errno(3, "%s: failed to snprintf pathname: Linux-like", __func__);
			goto finish;
		}

		if (stat(pathname, &st) == 0) {
			FILE* fp = fopen(pathname, "r");
			if (fp) {
				long	spid;
				char	sstate;
				char	buf[sizeof(pathname)];

				memset (buf, 0, sizeof(buf));
				if ( (fscanf(fp, "%ld (%[^)]) %c", &spid, buf, &sstate)) == 3 ) {
					/* Some names can be pretty titles like "init(Ubuntu)"
					 * or "Relay(223)". Or truncated like "docker-desktop-".
					 * Tokenize by "(" " " and extract the first token to
					 * address the former "problem", not too much we can
					 * do about the latter except for keeping NUT program
					 * names concise.
					 */
					char* first = strtok(buf, "( ");

					fclose(fp);
					if (first) {
						/* Not xcalloc() here, not too fatal if we fail */
						if ((procnamelen = strlen(first))) {
							upsdebugx(3, "%s: try to parse some files under /proc: processing %s "
								"(WARNING: may be truncated)",
								__func__, pathname);
							if ((procname = (char*)calloc(procnamelen + 1, sizeof(char)))) {
								if (snprintf(procname, procnamelen + 1, "%s", first) < 1) {
									upsdebug_with_errno(3, "%s: failed to snprintf procname: Linux-like", __func__);
								}
							} else {
								upsdebug_with_errno(3, "%s: failed to allocate the procname "
									"string to store token from 'stat' size %" PRIuSIZE,
									__func__, procnamelen);
							}

							goto finish;
						}
					}
				} else {
					fclose(fp);
				}
			}
		}

#if defined(HAVE_LIB_ILLUMOS_PROC) && HAVE_LIB_ILLUMOS_PROC
		/* Solaris/illumos: parse binary structure at /proc/NNN/psinfo */
		if (snprintf(pathname, sizeof(pathname), "/proc/%" PRIuMAX "/psinfo", (uintmax_t)pid) < 10) {
			upsdebug_with_errno(3, "%s: failed to snprintf pathname: Solaris/illumos-like", __func__);
			goto finish;
		}

		if (stat(pathname, &st) == 0) {
			FILE* fp = fopen(pathname, "r");
			if (!fp) {
				upsdebug_with_errno(3, "%s: try to parse '%s':"
					"fopen() returned NULL", __func__, pathname);
			} else {
				psinfo_t	info;	/* process information from /proc */
				size_t	r;

				memset (&info, 0, sizeof(info));
				r = fread((char *)&info, sizeof (info), 1, fp);
				if (r != 1) {
					upsdebug_with_errno(3, "%s: try to parse '%s': "
						"unexpected read size: got %" PRIuSIZE
						" record(s) from file of size %" PRIuMAX
						" vs. 1 piece of %" PRIuSIZE " struct size",
						__func__, pathname, r,
						(uintmax_t)st.st_size, sizeof (info));
					fclose(fp);
				} else {
					fclose(fp);

					/* Not xcalloc() here, not too fatal if we fail */
					if ((procnamelen = strlen(info.pr_fname))) {
						upsdebugx(3, "%s: try to parse some files under /proc: processing %s",
							__func__, pathname);
						if ((procname = (char*)calloc(procnamelen + 1, sizeof(char)))) {
							if (snprintf(procname, procnamelen + 1, "%s", info.pr_fname) < 1) {
								upsdebug_with_errno(3, "%s: failed to snprintf pathname: Solaris/illumos-like", __func__);
							}
						} else {
							upsdebug_with_errno(3, "%s: failed to allocate the procname "
								"string to store token from 'psinfo' size %" PRIuSIZE,
								__func__, procnamelen);
						}

						goto finish;
					}
				}
			}
		}
#endif
	} else {
		upsdebug_with_errno(3, "%s: /proc is not a directory or not accessible", __func__);
	}

#if defined(HAVE_LIB_BSD_KVM_PROC) && HAVE_LIB_BSD_KVM_PROC
	/* OpenBSD, maybe other BSD: no /proc; use API call, see ps.c link above and
	 * https://kaashif.co.uk/2015/06/18/how-to-get-a-list-of-processes-on-openbsd-in-c/
	 */
	if (!procname) {
		char	errbuf[_POSIX2_LINE_MAX];
		kvm_t	*kd = kvm_openfiles(NULL, NULL, NULL, KVM_NO_FILES, errbuf);

		upsdebugx(3, "%s: try to parse BSD KVM process info snapsnot", __func__);
		if (!kd) {
			upsdebugx(3, "%s: try to parse BSD KVM process info snapsnot: "
				"kvm_openfiles() returned NULL", __func__);
		} else {
			int	nentries = 0;
			struct	kinfo_proc *kp = kvm_getprocs(kd, KERN_PROC_PID, pid, sizeof(*kp), &nentries);

			if (!kp) {
				upsdebugx(3, "%s: try to parse BSD KVM process info snapsnot: "
					"kvm_getprocs() returned NULL", __func__);
			} else {
				int	i;
				if (nentries != 1)
					upsdebugx(3, "%s: expected to get 1 reply from BSD kvm_getprocs but got %d",
						__func__, nentries);
				for (i = 0; i < nentries; i++) {
					upsdebugx(5, "%s: processing reply #%d from BSD"
						" kvm_getprocs: pid=%" PRIuMAX " name='%s'",
						__func__, i, (uintmax_t)kp[i].p_pid, kp[i].p_comm);
					if ((uintmax_t)(kp[i].p_pid) == (uintmax_t)pid) {
						/* Not xcalloc() here, not too fatal if we fail */
						if ((procnamelen = strlen(kp[i].p_comm))) {
							if ((procname = (char*)calloc(procnamelen + 1, sizeof(char)))) {
								if (snprintf(procname, procnamelen + 1, "%s", kp[i].p_comm) < 1) {
									upsdebug_with_errno(3, "%s: failed to snprintf procname: BSD-like", __func__);
								}
							} else {
								upsdebug_with_errno(3, "%s: failed to allocate the procname "
									"string to store token from BSD KVM process info "
									"snapsnot size %" PRIuSIZE,
									__func__, procnamelen);
							}

							goto finish;
						}
					}
				}
			}
		}
	}
#endif	/* HAVE_LIB_BSD_KVM_PROC */

	goto finish;

finish:
	if (procname) {
		procnamelen = strlen(procname);
		if (procnamelen == 0) {
			free(procname);
			procname = NULL;
		} else {
			upsdebugx(1, "%s: determined process name for PID %" PRIuMAX ": %s",
				__func__, (uintmax_t)pid, procname);
		}
	}

	if (!procname) {
		upsdebugx(1, "%s: failed to determine process name for PID %" PRIuMAX,
			__func__, (uintmax_t)pid);
	}

	return procname;
}
#if (defined HAVE_PRAGMA_GCC_DIAGNOSTIC_PUSH_POP_BESIDEFUNC) && (!defined HAVE_PRAGMA_GCC_DIAGNOSTIC_PUSH_POP_INSIDEFUNC) && ( (defined HAVE_PRAGMA_GCC_DIAGNOSTIC_IGNORED_TYPE_LIMITS_BESIDEFUNC) || (defined HAVE_PRAGMA_GCC_DIAGNOSTIC_IGNORED_TAUTOLOGICAL_CONSTANT_OUT_OF_RANGE_COMPARE_BESIDEFUNC) )
# pragma GCC diagnostic pop
#endif

size_t parseprogbasename(char *buf, size_t buflen, const char *progname, size_t *pprogbasenamelen, size_t *pprogbasenamedot)
{
	size_t	i,
		progbasenamelen = 0,
		progbasenamedot = 0;

	if (pprogbasenamelen)
		*pprogbasenamelen = 0;

	if (pprogbasenamedot)
		*pprogbasenamedot = 0;

	if (!buf || !progname || !buflen || progname[0] == '\0')
		return 0;

	for (i = 0; i < buflen && progname[i] != '\0'; i++) {
		if (progname[i] == '/'
#ifdef WIN32
		||  progname[i] == '\\'
#endif	/* WIN32 */
		) {
			progbasenamelen = 0;
			progbasenamedot = 0;
			continue;
		}

		if (progname[i] == '.')
			progbasenamedot = progbasenamelen;

		buf[progbasenamelen++] = progname[i];
	}
	buf[progbasenamelen] = '\0';
	buf[buflen - 1] = '\0';

	if (pprogbasenamelen)
		*pprogbasenamelen = progbasenamelen;

	if (pprogbasenamedot)
		*pprogbasenamedot = progbasenamedot;

	return progbasenamelen;
}

int checkprocname_ignored(const char *caller)
{
	char	*s = NULL;

	if ((s = getenv("NUT_IGNORE_CHECKPROCNAME"))) {
		/* FIXME: Make server/conf.c::parse_boolean() reusable */
		if ( (!strcasecmp(s, "true")) || (!strcasecmp(s, "on")) || (!strcasecmp(s, "yes")) || (!strcasecmp(s, "1"))) {
			upsdebugx(1, "%s for %s: skipping because caller set NUT_IGNORE_CHECKPROCNAME", __func__, NUT_STRARG(caller));
			return 1;
		}
	}

	return 0;
}

int compareprocname(pid_t pid, const char *procname, const char *progname)
{
	/* Given the binary path name of (presumably) a running process,
	 * check if it matches the assumed name of the current program.
	 * The "pid" value is used in log reporting.
	 * Returns:
	 *	-3	Skipped because NUT_IGNORE_CHECKPROCNAME is set
	 *	-2	Could not parse a program name (ok to proceed,
	 *		risky - but matches legacy behavior)
	 *	-1	Could not identify a program name (ok to proceed,
	 *		risky - but matches legacy behavior)
	 *	0	Process name identified, does not seem to match
	 *	1+	Process name identified, and seems to match with
	 *		varying precision
	 * Generally speaking, if (compareprocname(...)) then ok to proceed
	 */

	int	ret = -127;
	size_t	procbasenamelen = 0, progbasenamelen = 0;
	/* Track where the last dot is in the basename; 0 means none */
	size_t	procbasenamedot = 0, progbasenamedot = 0;
	char	procbasename[NUT_PATH_MAX + 1], progbasename[NUT_PATH_MAX + 1];

	if (checkprocname_ignored(__func__)) {
		ret = -3;
		goto finish;
	}

	if (!procname || !progname) {
		ret = -1;
		goto finish;
	}

	/* First quickly try for an exact hit (possible dir names included) */
	if (!strcmp(procname, progname)) {
		ret = 1;
		goto finish;
	}

	/* Parse the basenames apart */
	if (!parseprogbasename(progbasename, sizeof(progbasename), progname, &progbasenamelen, &progbasenamedot)
	||  !parseprogbasename(procbasename, sizeof(procbasename), procname, &procbasenamelen, &procbasenamedot)
	) {
		ret = -2;
		goto finish;
	}

	/* First quickly try for an exact hit of base names */
	if (progbasenamelen == procbasenamelen && progbasenamedot == procbasenamedot && !strcmp(procbasename, progbasename)) {
		ret = 2;
		goto finish;
	}

	/* Check for executable program filename extensions and/or case-insensitive
	 * matching on some platforms */
#ifdef WIN32
	if (!strcasecmp(procname, progname)) {
		ret = 3;
		goto finish;
	}

	if (!strcasecmp(procbasename, progbasename)) {
		ret = 4;
		goto finish;
	}

	if (progbasenamedot == procbasenamedot || !progbasenamedot || !procbasenamedot) {
		/* Same base name before ext, maybe different casing or absence of ext in one of them */
		size_t	dot = progbasenamedot ? progbasenamedot : procbasenamedot;

		if (!strncasecmp(progbasename, procbasename, dot - 1) &&
		     (  (progbasenamedot && !strcasecmp(progbasename + progbasenamedot, ".exe"))
		     || (procbasenamedot && !strcasecmp(procbasename + procbasenamedot, ".exe")) )
		) {
			ret = 5;
			goto finish;
		}
	}
#endif	/* WIN32 */

	/* TOTHINK: Developer builds wrapped with libtool may be prefixed
	 * by "lt-" in the filename. Should we re-enter (or wrap around)
	 * this search with a set of variants with/without the prefix on
	 * both sides?..
	 */

	/* Nothing above has matched */
	ret = 0;

finish:
	switch (ret) {
		case 5:
			upsdebugx(1,
				"%s: case-insensitive base name hit with "
				"an executable program extension involved for "
				"PID %" PRIuMAX " of '%s'=>'%s' and checked "
				"'%s'=>'%s'",
				__func__, (uintmax_t)pid,
				procname, procbasename,
				progname, progbasename);
			break;

		case 4:
			upsdebugx(1,
				"%s: case-insensitive base name hit for PID %"
				PRIuMAX " of '%s'=>'%s' and checked '%s'=>'%s'",
				__func__, (uintmax_t)pid,
				procname, procbasename,
				progname, progbasename);
			break;

		case 3:
			upsdebugx(1,
				"%s: case-insensitive full name hit for PID %"
				PRIuMAX " of '%s' and checked '%s'",
				__func__, (uintmax_t)pid, procname, progname);
			break;

		case 2:
			upsdebugx(1,
				"%s: case-sensitive base name hit for PID %"
				PRIuMAX " of '%s'=>'%s' and checked '%s'=>'%s'",
				__func__, (uintmax_t)pid,
				procname, procbasename,
				progname, progbasename);
			break;

		case 1:
			upsdebugx(1,
				"%s: exact case-sensitive full name hit for PID %"
				PRIuMAX " of '%s' and checked '%s'",
				__func__, (uintmax_t)pid, procname, progname);
			break;

		case 0:
			upsdebugx(1,
				"%s: did not find any match of program names "
				"for PID %" PRIuMAX " of '%s'=>'%s' and checked "
				"'%s'=>'%s'",
				__func__, (uintmax_t)pid,
				procname, procbasename,
				progname, progbasename);
			break;

		case -1:
			/* failed to getprocname(), logged above in it */
			break;

		case -2:
			upsdebugx(1,
				"%s: failed to parse base names of the programs",
				__func__);
			break;

		case -3:
			/* skipped due to envvar, logged above */
			break;

		default:
			upsdebugx(1,
				"%s: unexpected result looking for process name "
				"of PID %" PRIuMAX ": %d",
				__func__, (uintmax_t)pid, ret);
			ret = -127;
			break;
	}

	return ret;
}

int checkprocname(pid_t pid, const char *progname)
{
	/* If we can determine the binary path name of the specified "pid",
	 * check if it matches the assumed name of the current program.
	 * Returns: same as compareprocname()
	 * Generally speaking, if (checkprocname(...)) then ok to proceed
	 */
	char	*procname = NULL;
	int	ret = 0;

	/* Quick skip before drilling into getprocname() */
	if (checkprocname_ignored(__func__)) {
		ret = -3;
		goto finish;
	}

	if (!progname) {
		ret = -1;
		goto finish;
	}

	procname = getprocname(pid);
	if (!procname) {
		ret = -1;
		goto finish;
	}

	ret = compareprocname(pid, procname, progname);

finish:
	if (procname)
		free(procname);

	return ret;
}

#ifdef WIN32
/* In WIN32 all non binaries files (namely configuration and PID files)
   are retrieved relative to the path of the binary itself.
   So this function fill "dest" with the full path to "relative_path"
   depending on the .exe path */
char * getfullpath(char * relative_path)
{
	char buf[NUT_PATH_MAX + 1];
	if ( GetModuleFileName(NULL, buf, sizeof(buf)) == 0 ) {
		return NULL;
	}

	/* remove trailing executable name and its preceeding slash */
	char * last_slash = strrchr(buf, '\\');
	*last_slash = '\0';

	if( relative_path ) {
		strncat(buf, relative_path, sizeof(buf) - 1);
	}

	return(xstrdup(buf));
}
#endif	/* WIN32 */

/* drop off a pidfile for this process */
void writepid(const char *name)
{
#ifndef WIN32
	char	fn[NUT_PATH_MAX + 1];
	FILE	*pidf;
	mode_t	mask;
	intmax_t	initial_uid = getuid();

	/* use full path if present, else build filename in PIDPATH */
	if (*name == '/')
		snprintf(fn, sizeof(fn), "%s", name);
	else
		snprintf(fn, sizeof(fn), "%s/%s.pid", rootpidpath(), name);

	mask = umask(022);
	pidf = fopen(fn, "w");
	if (!pidf && initial_uid) {
		snprintf(fn, sizeof(fn), "%s/%s.pid", altpidpath(), name);
		pidf = fopen(fn, "w");
	}

	if (pidf) {
		intmax_t pid = (intmax_t)getpid();
		upsdebugx(1, "Saving PID %" PRIdMAX " into %s", pid, fn);
		fprintf(pidf, "%" PRIdMAX "\n", pid);
		fclose(pidf);
	} else {
		upslog_with_errno(LOG_NOTICE, "writepid: fopen %s", fn);
	}

	umask(mask);
#else	/* WIN32 */
	NUT_UNUSED_VARIABLE(name);
	NUT_WIN32_INCOMPLETE_MAYBE_NOT_APPLICABLE();
#endif	/* WIN32 */
}

/* send sig to pid, returns -1 for error, or
 * zero for a successfully sent signal
 */
int sendsignalpid(pid_t pid, int sig, const char *progname, int check_current_progname)
{
#ifndef WIN32
	int	ret, cpn1 = -10, cpn2 = -10;
	char	*current_progname = NULL, *procname = NULL;

	/* TOTHINK: What about containers where a NUT daemon *is* the only process
	 * and is the PID=1 of the container (recycle if dead)? */
	if (pid < 2 || pid > get_max_pid_t()) {
		if (nut_debug_level > 0 || nut_sendsignal_debug_level > 0)
			upslogx(LOG_NOTICE,
				"Ignoring invalid pid number %" PRIdMAX,
				(intmax_t) pid);
		return -1;
	}

	ret = 0;
	if (!checkprocname_ignored(__func__))
		procname = getprocname(pid);

	if (procname && progname) {
		/* Check against some expected (often built-in) name */
		if (!(cpn1 = compareprocname(pid, procname, progname))) {
			/* Did not match expected (often built-in) name */
			ret = -1;
		} else {
			if (cpn1 > 0) {
				/* Matched expected name, ok to proceed */
				ret = 1;
			}
			/* ...else could not determine name of PID; think later */
		}
	}
	/* if (cpn1 == -3) => NUT_IGNORE_CHECKPROCNAME=true */
	/* if (cpn1 == -1) => could not determine name of PID... retry just in case? */
	if (procname && ret <= 0 && check_current_progname && cpn1 != -3) {
		/* NOTE: This could be optimized a bit by pre-finding the procname
		 * of "pid" and re-using it, but this is not a hot enough code path
		 * to bother much.
		 */
		current_progname = getprocname(getpid());
		if (current_progname && (cpn2 = compareprocname(pid, procname, current_progname))) {
			if (cpn2 > 0) {
				/* Matched current process as asked, ok to proceed */
				ret = 2;
			}
			/* ...else could not determine name of PID; think later */
		} else {
			if (current_progname) {
				/* Did not match current process name */
				ret = -2;
			} /* else just did not determine current process
			   * name, so did not actually check either
			   * // ret = -3;
			   */
		}
	}

	/* if ret == 0, ok to proceed - not asked for any sanity checks;
	 * if ret > 0, ok to proceed - we had some definitive match above;
	 * if ret < 0, NOT OK to proceed - we had some definitive fault above
	 */
	if (ret < 0) {
		upsdebugx(1,
			"%s: ran at least one check, and all such checks "
			"found a process name for PID %" PRIuMAX " and "
			"failed to match: "
			"found procname='%s', "
			"expected progname='%s' (res=%d%s), "
			"current progname='%s' (res=%d%s)",
			__func__, (uintmax_t)pid,
			NUT_STRARG(procname),
			NUT_STRARG(progname), cpn1,
			(cpn1 == -10 ? ": did not check" : ""),
			NUT_STRARG(current_progname), cpn2,
			(cpn2 == -10 ? ": did not check" : ""));

		if (nut_debug_level > 0 || nut_sendsignal_debug_level > 1) {
			switch (ret) {
				case -1:
					upslogx(LOG_ERR, "Tried to signal PID %" PRIuMAX
						" which exists but is not of"
						" expected program '%s'; not asked"
						" to cross-check current PID's name",
						(uintmax_t)pid, progname);
					break;

				/* Maybe we tried both data sources, maybe just current_progname */
				case -2:
				/*case -3:*/
					if (progname && current_progname) {
						/* Tried both, downgraded verdict further */
						upslogx(LOG_ERR, "Tried to signal PID %" PRIuMAX
							" which exists but is not of expected"
							" program '%s' nor current '%s'",
							(uintmax_t)pid, progname, current_progname);
					} else if (current_progname) {
						/* Not asked for progname==NULL */
						upslogx(LOG_ERR, "Tried to signal PID %" PRIuMAX
							" which exists but is not of"
							" current program '%s'",
							(uintmax_t)pid, current_progname);
					} else if (progname) {
						upslogx(LOG_ERR, "Tried to signal PID %" PRIuMAX
							" which exists but is not of"
							" expected program '%s'; could not"
							" cross-check current PID's name",
							(uintmax_t)pid, progname);
					} else {
						/* Both NULL; one not asked, another not detected;
						 * should not actually get here (wannabe `ret==-3`)
						 */
						upslogx(LOG_ERR, "Tried to signal PID %" PRIuMAX
							" but could not cross-check current PID's"
							" name: did not expect to get here",
							(uintmax_t)pid);
					}
					break;

				default:
					break;
			}
		}

		if (current_progname) {
			free(current_progname);
			current_progname = NULL;
		}

		if (procname) {
			free(procname);
			procname = NULL;
		}

		/* Logged or not, sanity-check was requested and failed */
		return -1;
	}

	if (current_progname) {
		free(current_progname);
		current_progname = NULL;
	}

	if (procname) {
		free(procname);
		procname = NULL;
	}

	/* see if this is going to work first - does the process exist,
	 * and do we have permissions to signal it? */
	ret = kill(pid, 0);

	if (ret < 0) {
		if (nut_debug_level > 0 || nut_sendsignal_debug_level >= NUT_SENDSIGNAL_DEBUG_LEVEL_KILL_SIG0PING)
			perror("kill");
		return -1;
	}

	if (sig != 0) {
		/* now actually send it */
		ret = kill(pid, sig);

		if (ret < 0) {
			if (nut_debug_level > 0 || nut_sendsignal_debug_level > 1)
				perror("kill");
			return -1;
		}
	}

	return 0;
#else	/* WIN32 */
	NUT_UNUSED_VARIABLE(pid);
	NUT_UNUSED_VARIABLE(sig);
	NUT_UNUSED_VARIABLE(progname);
	NUT_UNUSED_VARIABLE(check_current_progname);
	/* Windows builds use named pipes, not signals per se */
	NUT_WIN32_INCOMPLETE_MAYBE_NOT_APPLICABLE();
	upslogx(LOG_ERR,
		"%s: not implemented for Win32 and "
		"should not have been called directly!",
		__func__);
	return -1;
#endif	/* WIN32 */
}

/* parses string buffer into a pid_t if it passes
 * a few sanity checks; returns -1 on error
 */
pid_t parsepid(const char *buf)
{
	pid_t	pid = -1;
	intmax_t	_pid;

	errno = 0;
	if (!buf) {
		upsdebugx(6, "%s: called with NULL input", __func__);
		errno = EINVAL;
		return pid;
	}

	/* assuming 10 digits for a long */
	_pid = strtol(buf, (char **)NULL, 10);
	if (_pid <= get_max_pid_t()) {
		pid = (pid_t)_pid;
	} else {
		errno = ERANGE;

		if (nut_debug_level > 0 || nut_sendsignal_debug_level > 0)
			upslogx(LOG_NOTICE,
				"Received a pid number too big for a pid_t: %"
				PRIdMAX, _pid);
	}

	return pid;
}

/* open pidfn, get the pid;
 * returns negative codes for errors, or
 * zero for a successfully discovered value
 */
pid_t parsepidfile(const char *pidfn)
{
	char	buf[SMALLBUF];
	FILE	*pidf;
	pid_t	pid = -1;

	pidf = fopen(pidfn, "r");
	if (!pidf) {
		/* This one happens quite often when a daemon starts
		 * for the first time and no opponent PID file exists,
		 * so the cut-off verbosity is higher.
		 */
		if (nut_debug_level > 0 ||
		    nut_sendsignal_debug_level >= NUT_SENDSIGNAL_DEBUG_LEVEL_FOPEN_PIDFILE)
			upslog_with_errno(LOG_NOTICE, "fopen %s", pidfn);
		return -3;
	}

	if (fgets(buf, sizeof(buf), pidf) == NULL) {
		if (nut_debug_level > 0 || nut_sendsignal_debug_level > 2)
			upslogx(LOG_NOTICE, "Failed to read pid from %s", pidfn);
		fclose(pidf);
		return -2;
	}

	/* TOTHINK: Original sendsignalfn code (which this
	 * was extracted from) only closed pidf before
	 * exiting the method, on error or "normally".
	 * Why not here? Do we want an (exclusive?) hold
	 * on it while being active in the method?
	 */

	/* this method actively reports errors, if any */
	pid = parsepid(buf);

	fclose(pidf);

	return pid;
}

/* open pidfn, get the pid, then send it sig
 * returns negative codes for errors, or
 * zero for a successfully sent signal
 */
#ifndef WIN32
int sendsignalfn(const char *pidfn, int sig, const char *progname, int check_current_progname)
{
	int	ret = -1;
	pid_t	pid = parsepidfile(pidfn);

	if (pid >= 0) {
		/* this method actively reports errors, if any */
		ret = sendsignalpid(pid, sig, progname, check_current_progname);
	}

	return ret;
}

#else	/* => WIN32 */

int sendsignalfn(const char *pidfn, const char * sig, const char *progname_ignored, int check_current_progname_ignored)
{
	BOOL	ret;
	NUT_UNUSED_VARIABLE(progname_ignored);
	NUT_UNUSED_VARIABLE(check_current_progname_ignored);

	ret = send_to_named_pipe(pidfn, sig);

	if (ret != 0) {
		return -1;
	}

	return 0;
}
#endif	/* WIN32 */

int vsnprintfcat(char *dst, size_t size, const char *fmt, va_list ap)
{
	size_t len = strlen(dst);
	int ret;

	size--;
	if (len > size) {
		/* Do not truncate existing string */
		errno = ERANGE;
		return -1;
	}

#ifdef HAVE_PRAGMAS_FOR_GCC_DIAGNOSTIC_IGNORED_FORMAT_NONLITERAL
#pragma GCC diagnostic push
#endif
#ifdef HAVE_PRAGMA_GCC_DIAGNOSTIC_IGNORED_FORMAT_NONLITERAL
#pragma GCC diagnostic ignored "-Wformat-nonliteral"
#endif
#ifdef HAVE_PRAGMA_GCC_DIAGNOSTIC_IGNORED_FORMAT_SECURITY
#pragma GCC diagnostic ignored "-Wformat-security"
#endif
	/* Note: this code intentionally uses a caller-provided format string */
	ret = vsnprintf(dst + len, size - len, fmt, ap);
#ifdef HAVE_PRAGMAS_FOR_GCC_DIAGNOSTIC_IGNORED_FORMAT_NONLITERAL
#pragma GCC diagnostic pop
#endif

	dst[size] = '\0';

	/* Note: there is a standards loophole here: strlen() must return size_t
	 * and printf() family returns a signed int with negatives for errors.
	 * In theory it can overflow a 64-vs-32 bit range, or signed-vs-unsigned.
	 * In practice we hope to not have gigabytes-long config strings.
	 */
	if (ret < 0) {
		return ret;
	}
#ifdef INT_MAX
	if ( ( (unsigned long long)len + (unsigned long long)ret ) >= (unsigned long long)INT_MAX ) {
		errno = ERANGE;
		return -1;
	}
#endif
	return (int)len + ret;
}

int snprintfcat(char *dst, size_t size, const char *fmt, ...)
{
	va_list ap;
	int ret;

	va_start(ap, fmt);
#ifdef HAVE_PRAGMAS_FOR_GCC_DIAGNOSTIC_IGNORED_FORMAT_NONLITERAL
#pragma GCC diagnostic push
#endif
#ifdef HAVE_PRAGMA_GCC_DIAGNOSTIC_IGNORED_FORMAT_NONLITERAL
#pragma GCC diagnostic ignored "-Wformat-nonliteral"
#endif
#ifdef HAVE_PRAGMA_GCC_DIAGNOSTIC_IGNORED_FORMAT_SECURITY
#pragma GCC diagnostic ignored "-Wformat-security"
#endif
	/* Note: this code intentionally uses a caller-provided format string */
	ret = vsnprintfcat(dst, size, fmt, ap);
#ifdef HAVE_PRAGMAS_FOR_GCC_DIAGNOSTIC_IGNORED_FORMAT_NONLITERAL
#pragma GCC diagnostic pop
#endif
	va_end(ap);

	return ret;
}

/*****************************************************************************
 * String methods for space-separated token lists, used originally in dstate *
 *****************************************************************************/

/* Return non-zero if "string" contains "token" (case-sensitive),
 * either surrounded by space character(s) or start/end of "string",
 * or 0 if that token is not there, or if either string is NULL or empty.
 */
int	str_contains_token(const char *string, const char *token)
{
	char	*s = NULL;
	size_t	offset = 0, toklen = 0;

	if (!token || !*token || !string || !*string)
		return 0;

	s = strstr(string, token);
	toklen = strlen(token);

repeat:
	/* not found or hit end of line */
	if (!s || !*s)
		return 0;

	offset = s - string;
#ifdef DEBUG
	upsdebugx(3, "%s: '%s' in '%s': offset=%" PRIuSIZE" toklen=%" PRIuSIZE" s[toklen]='0x%2X'\n",
		__func__, token, string, offset, toklen, s[toklen]);
#endif
	if (offset == 0 || string[offset - 1] == ' ') {
		/* We have hit the start of token */
		if (s[toklen] == '\0' || s[toklen] == ' ') {
			/* And we have hit the end of token */
			return 1;
		}
	}

	/* token was a substring of some other token */
	s = strstr(s + 1, token);
	goto repeat;
}

/* Add "token" to end of string "tgt", if it is not yet there
 * (prefix it with a space character if "tgt" is not empty).
 * Return 0 if already there, 1 if token was added successfully,
 * -1 if we needed to add it but it did not fit under the tgtsize limit,
 * -2 if either string was NULL or "token" was empty.
 * NOTE: If token contains space(s) inside, recurse to treat it
 * as several tokens to add independently.
 * Optionally calls "callback_always" (if not NULL) after checking
 * for spaces (and maybe recursing) and before checking if the token
 * is already there, and/or "callback_unique" (if not NULL) after
 * checking for uniqueness and going to add a newly seen token.
 * If such callback returns 0, abort the addition of token.
 */
int	str_add_unique_token(char *tgt, size_t tgtsize, const char *token,
			    int (*callback_always)(char *, size_t, const char *),
			    int (*callback_unique)(char *, size_t, const char *)
)
{
	size_t	toklen = 0, tgtlen = 0;

#ifdef DEBUG
	upsdebugx(3, "%s: '%s'\n", __func__, token);
#endif

	if (!tgt || !token || !*token)
		return -2;

	if (strstr(token, " ")) {
		/* Recurse adding each sub-token one by one (avoid duplicates)
		 * We frown upon adding "A FEW TOKENS" at once, but in e.g.
		 * code with mapping tables this is not easily avoidable...
		 */
		char	*tmp = xstrdup(token), *p = tmp, *s = tmp;
		int	retval = -2, ret = 0;

		while (*p) {
			if (*p == ' ') {
				*p = '\0';
				if (s != p) {
					/* Only recurse to set non-trivial tokens */
					ret = str_add_unique_token(tgt, tgtsize, s, callback_always, callback_unique);

					/* Only remember this ret if we are just
					 * starting, or it is a failure, or
					 * if we never failed and keep up the
					 * successful streak */
					if ( (retval == -2)
					||   (ret < 0)
					||   (retval >= 0 && ret >= retval) )
						retval = ret;
				}
				p++;
				s = p;	/* Start of new word... or a consecutive space to ignore on next cycle */
			} else {
				p++;
			}
		}

		if (s != p) {
			/* Last valid token did end with (*p=='\0') */
			ret = str_add_unique_token(tgt, tgtsize, s, callback_always, callback_unique);
			if ( (retval == -2)
			||   (ret < 0)
			||   (retval >= 0 && ret >= retval) )
				retval = ret;
		}

		free(tmp);

		/* Return 0 if all tokens were already there,
		 * or 1 if all tokens were successfully added
		 * (and there was at least one non-trivial token) */
		return retval;
	}

	if (callback_always) {
		int	cbret = callback_always(tgt, tgtsize, token);
		if (!cbret) {
			upsdebugx(2, "%s: skip token '%s': due to callback_always()", __func__, token);
			return -3;
		}
	}

	if (str_contains_token(tgt, token)) {
		upsdebugx(2, "%s: skip token '%s': was already set", __func__, token);
		return 0;
	}

	if (callback_unique) {
		int	cbret = callback_unique(tgt, tgtsize, token);
		if (!cbret) {
			upsdebugx(2, "%s: skip token '%s': due to callback_unique()", __func__, token);
			return -3;
		}
	}

	/* separate with a space if multiple elements are present */
	toklen = strlen(token);
	tgtlen = strlen(tgt);

	if (tgtsize < (tgtlen + (tgtlen > 0 ? 1 : 0) + toklen + 1)) {
		upsdebugx(1, "%s: skip token '%s': too long for target string", __func__, token);
		return -1;
	}

	if (snprintfcat(tgt, tgtsize, "%s%s", (tgtlen > 0) ? " " : "", token) < 0) {
		upsdebugx(1, "%s: error adding token '%s': snprintfcat() failed", __func__, token);
		return -1;
	}

	/* Added successfully */
	return 1;
}

/* lazy way to send a signal if the program uses the PIDPATH */
#ifndef WIN32
int sendsignal(const char *progname, int sig, int check_current_progname)
{
	char	fn[NUT_PATH_MAX + 1];
	struct stat	st;

	snprintf(fn, sizeof(fn), "%s/%s.pid", rootpidpath(), progname);
	if (stat(fn, &st) != 0) {
		snprintf(fn, sizeof(fn), "%s/%s.pid", altpidpath(), progname);
	}

	return sendsignalfn(fn, sig, progname, check_current_progname);
}
#else	/* WIN32 */
int sendsignal(const char *progname, const char * sig, int check_current_progname)
{
	/* progname is used as the pipe name for WIN32
	 * check_current_progname is de-facto ignored
	 */
	return sendsignalfn(progname, sig, NULL, check_current_progname);
}
#endif	/* WIN32 */

const char *xbasename(const char *file)
{
#ifndef WIN32
	const char *p = strrchr(file, '/');
#else	/* WIN32 */
	const char *p = strrchr(file, '\\');
	const char *r = strrchr(file, '/');
	/* if not found, try '/' */
	if( r > p ) {
		p = r;
	}
#endif	/* WIN32 */

	if (p == NULL)
		return file;
	return p + 1;
}

/* Based on https://www.gnu.org/software/libc/manual/html_node/Calculating-Elapsed-Time.html
 * modified for a syntax similar to difftime()
 */
double difftimeval(struct timeval x, struct timeval y)
{
	struct timeval	result;
	double	d;

	/* Code below assumes that tv_sec is signed (time_t),
	 * but tv_usec is not necessarily */
	/* Perform the carry for the later subtraction by updating y. */
	if (x.tv_usec < y.tv_usec) {
		intmax_t numsec = (y.tv_usec - x.tv_usec) / 1000000 + 1;
		y.tv_usec -= 1000000 * numsec;
		y.tv_sec += numsec;
	}

	if (x.tv_usec - y.tv_usec > 1000000) {
		intmax_t numsec = (x.tv_usec - y.tv_usec) / 1000000;
		y.tv_usec += 1000000 * numsec;
		y.tv_sec -= numsec;
	}

	/* Compute the time remaining to wait.
	 * tv_usec is certainly positive. */
	result.tv_sec = x.tv_sec - y.tv_sec;
	result.tv_usec = x.tv_usec - y.tv_usec;

	d = 0.000001 * (double)(result.tv_usec) + (double)(result.tv_sec);
	return d;
}

#if defined(HAVE_CLOCK_GETTIME) && defined(HAVE_CLOCK_MONOTONIC) && HAVE_CLOCK_GETTIME && HAVE_CLOCK_MONOTONIC
/* From https://github.com/systemd/systemd/blob/main/src/basic/time-util.c
 * and  https://github.com/systemd/systemd/blob/main/src/basic/time-util.h
 */
typedef uint64_t usec_t;
typedef uint64_t nsec_t;
#define PRI_NSEC PRIu64
#define PRI_USEC PRIu64

#define USEC_INFINITY ((usec_t) UINT64_MAX)
#define NSEC_INFINITY ((nsec_t) UINT64_MAX)

#define MSEC_PER_SEC  1000ULL
#define USEC_PER_SEC  ((usec_t) 1000000ULL)
#define USEC_PER_MSEC ((usec_t) 1000ULL)
#define NSEC_PER_SEC  ((nsec_t) 1000000000ULL)
#define NSEC_PER_MSEC ((nsec_t) 1000000ULL)
#define NSEC_PER_USEC ((nsec_t) 1000ULL)

# if defined(WITH_LIBSYSTEMD) && (WITH_LIBSYSTEMD) && !(defined(WITHOUT_LIBSYSTEMD) && (WITHOUT_LIBSYSTEMD)) && defined(HAVE_SD_NOTIFY) && (HAVE_SD_NOTIFY)
/* Limited to upsnotify() use-cases below, currently */
static usec_t timespec_load(const struct timespec *ts) {
	assert(ts);

	if (ts->tv_sec < 0 || ts->tv_nsec < 0)
		return USEC_INFINITY;

	if ((usec_t) ts->tv_sec > (UINT64_MAX - ((uint64_t)(ts->tv_nsec) / NSEC_PER_USEC)) / USEC_PER_SEC)
		return USEC_INFINITY;

	return
		(usec_t) ts->tv_sec * USEC_PER_SEC +
		(usec_t) ts->tv_nsec / NSEC_PER_USEC;
}

/* Not used, currently -- maybe later */
/*
static nsec_t timespec_load_nsec(const struct timespec *ts) {
	assert(ts);

	if (ts->tv_sec < 0 || ts->tv_nsec < 0)
		return NSEC_INFINITY;

	if ((nsec_t) ts->tv_sec >= (UINT64_MAX - ts->tv_nsec) / NSEC_PER_SEC)
		return NSEC_INFINITY;

	return (nsec_t) ts->tv_sec * NSEC_PER_SEC + (nsec_t) ts->tv_nsec;
}
*/
# endif	/* WITH_LIBSYSTEMD && HAVE_SD_NOTIFY && !WITHOUT_LIBSYSTEMD */

double difftimespec(struct timespec x, struct timespec y)
{
	struct timespec	result;
	double	d;

	/* Code below assumes that tv_sec is signed (time_t),
	 * but tv_nsec is not necessarily */
	/* Perform the carry for the later subtraction by updating y. */
	if (x.tv_nsec < y.tv_nsec) {
		intmax_t numsec = (y.tv_nsec - x.tv_nsec) / 1000000000L + 1;
		y.tv_nsec -= 1000000000L * numsec;
		y.tv_sec += numsec;
	}

	if (x.tv_nsec - y.tv_nsec > 1000000) {
		intmax_t numsec = (x.tv_nsec - y.tv_nsec) / 1000000000L;
		y.tv_nsec += 1000000000L * numsec;
		y.tv_sec -= numsec;
	}

	/* Compute the time remaining to wait.
	 * tv_nsec is certainly positive. */
	result.tv_sec = x.tv_sec - y.tv_sec;
	result.tv_nsec = x.tv_nsec - y.tv_nsec;

	d = 0.000000001 * (double)(result.tv_nsec) + (double)(result.tv_sec);
	return d;
}
#endif	/* HAVE_CLOCK_GETTIME && HAVE_CLOCK_MONOTONIC */

/* Help avoid cryptic "upsnotify: notify about state 4 with libsystemd:"
 * (with only numeric codes) below */
const char *str_upsnotify_state(upsnotify_state_t state) {
	switch (state) {
		case NOTIFY_STATE_READY:
			return "NOTIFY_STATE_READY";
		case NOTIFY_STATE_READY_WITH_PID:
			return "NOTIFY_STATE_READY_WITH_PID";
		case NOTIFY_STATE_RELOADING:
			return "NOTIFY_STATE_RELOADING";
		case NOTIFY_STATE_STOPPING:
			return "NOTIFY_STATE_STOPPING";
		case NOTIFY_STATE_STATUS:
			/* Send a text message per "fmt" below */
			return "NOTIFY_STATE_STATUS";
		case NOTIFY_STATE_WATCHDOG:
			/* Ping the framework that we are still alive */
			return "NOTIFY_STATE_WATCHDOG";
#if (defined HAVE_PRAGMA_GCC_DIAGNOSTIC_PUSH_POP) && ( (defined HAVE_PRAGMA_GCC_DIAGNOSTIC_IGNORED_COVERED_SWITCH_DEFAULT) || (defined HAVE_PRAGMA_GCC_DIAGNOSTIC_IGNORED_UNREACHABLE_CODE) )
# pragma GCC diagnostic push
#endif
#ifdef HAVE_PRAGMA_GCC_DIAGNOSTIC_IGNORED_COVERED_SWITCH_DEFAULT
# pragma GCC diagnostic ignored "-Wcovered-switch-default"
#endif
#ifdef HAVE_PRAGMA_GCC_DIAGNOSTIC_IGNORED_UNREACHABLE_CODE
# pragma GCC diagnostic ignored "-Wunreachable-code"
#endif
/* Older CLANG (e.g. clang-3.4) seems to not support the GCC pragmas above */
#ifdef __clang__
# pragma clang diagnostic push
# pragma clang diagnostic ignored "-Wunreachable-code"
# pragma clang diagnostic ignored "-Wcovered-switch-default"
#endif
		default:
			/* Must not occur. */
			return "NOTIFY_STATE_UNDEFINED";
#ifdef __clang__
# pragma clang diagnostic pop
#endif
#if (defined HAVE_PRAGMA_GCC_DIAGNOSTIC_PUSH_POP) && ( (defined HAVE_PRAGMA_GCC_DIAGNOSTIC_IGNORED_COVERED_SWITCH_DEFAULT) || (defined HAVE_PRAGMA_GCC_DIAGNOSTIC_IGNORED_UNREACHABLE_CODE) )
# pragma GCC diagnostic pop
#endif
	}
}

static void upsnotify_suggest_NUT_QUIET_INIT_UPSNOTIFY_once(void) {
	static	int reported = 0;

	if (reported)
		return;

	reported = 1;

	if (getenv("NUT_QUIET_INIT_UPSNOTIFY"))
		return;

	upsdebugx(1, "On systems without service units, "
		"consider `export NUT_QUIET_INIT_UPSNOTIFY=true`");
}

/* Send (daemon) state-change notifications to an
 * external service management framework such as systemd
 */
int upsnotify(upsnotify_state_t state, const char *fmt, ...)
{
	int ret = -127;
	va_list va;
	char	buf[LARGEBUF];
	char	msgbuf[LARGEBUF];
	size_t	msglen = 0;

#if defined(WITH_LIBSYSTEMD) && (WITH_LIBSYSTEMD) && !(defined(WITHOUT_LIBSYSTEMD) && (WITHOUT_LIBSYSTEMD))
# ifdef HAVE_SD_NOTIFY
#  if defined(HAVE_CLOCK_GETTIME) && defined(HAVE_CLOCK_MONOTONIC) && HAVE_CLOCK_GETTIME && HAVE_CLOCK_MONOTONIC
	/* In current systemd, this is only used for RELOADING/READY after
	 * a reload action for Type=notify-reload; for more details see
	 * https://github.com/systemd/systemd/blob/main/src/core/service.c#L2618
	 */
	struct timespec monoclock_ts;
	int got_monoclock = clock_gettime(CLOCK_MONOTONIC, &monoclock_ts);
#  endif	/* HAVE_CLOCK_GETTIME && HAVE_CLOCK_MONOTONIC */
# endif	/* HAVE_SD_NOTIFY */
#endif	/* WITH_LIBSYSTEMD */

	/* Were we asked to be quiet on the console? */
	if (upsnotify_report_verbosity < 0) {
		char *quiet_init = getenv("NUT_QUIET_INIT_UPSNOTIFY");
		if (quiet_init == NULL) {
			/* No envvar, default is to inform once on the console */
			upsnotify_report_verbosity = 0;
		} else {
			/* Envvar is set, does it tell us to be quiet?
			 * NOTE: Empty also means "yes" */
			if (*quiet_init == '\0'
				|| (strcasecmp(quiet_init, "true")
				&&  strcasecmp(quiet_init, "yes")
				&&  strcasecmp(quiet_init, "on")
				&&  strcasecmp(quiet_init, "1") )
			) {
				upsdebugx(1,
					"NUT_QUIET_INIT_UPSNOTIFY='%s' value "
					"was not recognized, ignored",
					quiet_init);
				upsnotify_report_verbosity = 0;
			} else {
				/* Avoid the verbose message below
				 * (only seen with non-zero debug) */
				upsnotify_report_verbosity = 1;
			}
		}
	}

	/* Prepare the message (if any) as a string */
	msgbuf[0] = '\0';
	if (fmt) {
		va_start(va, fmt);
#ifdef HAVE_PRAGMAS_FOR_GCC_DIAGNOSTIC_IGNORED_FORMAT_NONLITERAL
#pragma GCC diagnostic push
#endif
#ifdef HAVE_PRAGMA_GCC_DIAGNOSTIC_IGNORED_FORMAT_NONLITERAL
#pragma GCC diagnostic ignored "-Wformat-nonliteral"
#endif
#ifdef HAVE_PRAGMA_GCC_DIAGNOSTIC_IGNORED_FORMAT_SECURITY
#pragma GCC diagnostic ignored "-Wformat-security"
#endif
		/* generic message... */
		/* Note: this code intentionally uses a caller-provided
		 * format string (we do not get it from configs etc.) */
		ret = vsnprintf(msgbuf, sizeof(msgbuf), fmt, va);
#ifdef HAVE_PRAGMAS_FOR_GCC_DIAGNOSTIC_IGNORED_FORMAT_NONLITERAL
#pragma GCC diagnostic pop
#endif
		va_end(va);

		if ((ret < 0) || (ret >= (int) sizeof(msgbuf))) {
			if (syslog_is_disabled()) {
				fprintf(stderr,
					"%s (%s:%d): vsnprintf needed more than %" PRIuSIZE " bytes: %d",
					__func__, __FILE__, __LINE__, sizeof(msgbuf), ret);
			} else {
				syslog(LOG_WARNING,
					"%s (%s:%d): vsnprintf needed more than %" PRIuSIZE " bytes: %d",
					__func__, __FILE__, __LINE__, sizeof(msgbuf), ret);
			}
		} else {
			msglen = strlen(msgbuf);
		}
		/* Reset for actual notification processing below */
		ret = -127;
	}

#if defined(WITH_LIBSYSTEMD) && (WITH_LIBSYSTEMD)
# if defined(WITHOUT_LIBSYSTEMD) && (WITHOUT_LIBSYSTEMD)
	NUT_UNUSED_VARIABLE(buf);
	NUT_UNUSED_VARIABLE(msglen);
	if (!upsnotify_reported_disabled_systemd) {
		upsdebugx(upsnotify_report_verbosity,
			"%s: notify about state %s with libsystemd: "
			"skipped for libcommonclient build, "
			"will not spam more about it",
			__func__, str_upsnotify_state(state));
		upsnotify_suggest_NUT_QUIET_INIT_UPSNOTIFY_once();
	}

	upsnotify_reported_disabled_systemd = 1;
# else	/* not WITHOUT_LIBSYSTEMD */
	if (!getenv("NOTIFY_SOCKET")) {
		if (!upsnotify_reported_disabled_systemd) {
			upsdebugx(upsnotify_report_verbosity,
				"%s: notify about state %s with libsystemd: "
				"was requested, but not running as a service "
				"unit now, will not spam more about it",
				__func__, str_upsnotify_state(state));
			upsnotify_suggest_NUT_QUIET_INIT_UPSNOTIFY_once();
		}
		upsnotify_reported_disabled_systemd = 1;
	} else {
#  ifdef HAVE_SD_NOTIFY
		char monoclock_str[SMALLBUF];
		monoclock_str[0] = '\0';
#   if defined(HAVE_CLOCK_GETTIME) && defined(HAVE_CLOCK_MONOTONIC) && HAVE_CLOCK_GETTIME && HAVE_CLOCK_MONOTONIC
		if (got_monoclock == 0) {
			usec_t monots = timespec_load(&monoclock_ts);
			ret = snprintf(monoclock_str + 1, sizeof(monoclock_str) - 1, "MONOTONIC_USEC=%" PRI_USEC, monots);
			if ((ret < 0) || (ret >= (int) sizeof(monoclock_str) - 1)) {
				if (syslog_is_disabled()) {
					fprintf(stderr,
						"%s (%s:%d): snprintf needed more than %" PRIuSIZE " bytes: %d",
						__func__, __FILE__, __LINE__, sizeof(monoclock_str), ret);
				} else {
					syslog(LOG_WARNING,
						"%s (%s:%d): snprintf needed more than %" PRIuSIZE " bytes: %d",
						__func__, __FILE__, __LINE__, sizeof(monoclock_str), ret);
				}
				msglen = 0;
			} else {
				monoclock_str[0] = '\n';
			}
		}
#   endif	/* HAVE_CLOCK_GETTIME && HAVE_CLOCK_MONOTONIC */

#   if ! DEBUG_SYSTEMD_WATCHDOG
		if (state != NOTIFY_STATE_WATCHDOG || !upsnotify_reported_watchdog_systemd)
#   endif
			upsdebugx(6, "%s: notify about state %s with "
				"libsystemd: use sd_notify()",
				__func__, str_upsnotify_state(state));

		/* https://www.freedesktop.org/software/systemd/man/sd_notify.html */
		if (msglen) {
			ret = snprintf(buf, sizeof(buf), "STATUS=%s", msgbuf);
			if ((ret < 0) || (ret >= (int) sizeof(buf))) {
				if (syslog_is_disabled()) {
					fprintf(stderr,
						"%s (%s:%d): snprintf needed more than %" PRIuSIZE " bytes: %d",
						__func__, __FILE__, __LINE__, sizeof(buf), ret);
				} else {
					syslog(LOG_WARNING,
						"%s (%s:%d): snprintf needed more than %" PRIuSIZE " bytes: %d",
						__func__, __FILE__, __LINE__, sizeof(buf), ret);
				}
				msglen = 0;
			} else {
				msglen = (size_t)ret;
			}
		}

		switch (state) {
			case NOTIFY_STATE_READY:
				ret = snprintf(buf + msglen, sizeof(buf) - msglen,
					"%sREADY=1%s",
					msglen ? "\n" : "",
					monoclock_str);
				break;

			case NOTIFY_STATE_READY_WITH_PID:
				if (1) { /* scoping */
					char pidbuf[SMALLBUF];
					if (snprintf(pidbuf, sizeof(pidbuf), "%lu", (unsigned long) getpid())) {
						ret = snprintf(buf + msglen, sizeof(buf) - msglen,
							"%sREADY=1\n"
							"MAINPID=%s%s",
							msglen ? "\n" : "",
							pidbuf,
							monoclock_str);
						upsdebugx(6, "%s: notifying systemd about MAINPID=%s",
							__func__, pidbuf);
						/* https://github.com/systemd/systemd/issues/25961
						 * Reset the WATCHDOG_PID so we know this is the
						 * process we want to post pings from!
						 */
						unsetenv("WATCHDOG_PID");
						setenv("WATCHDOG_PID", pidbuf, 1);
					} else {
						upsdebugx(6, "%s: NOT notifying systemd about MAINPID, "
							"got an error stringifying it; processing as "
							"plain NOTIFY_STATE_READY",
							__func__);
						ret = snprintf(buf + msglen, sizeof(buf) - msglen,
							"%sREADY=1%s",
							msglen ? "\n" : "",
							monoclock_str);
						/* TODO: Maybe revise/drop this tweak if
						 * loggers other than systemd are used: */
						state = NOTIFY_STATE_READY;
					}
				}
				break;

			case NOTIFY_STATE_RELOADING:
				ret = snprintf(buf + msglen, sizeof(buf) - msglen, "%s%s%s",
					msglen ? "\n" : "",
					"RELOADING=1",
					monoclock_str);
				break;

			case NOTIFY_STATE_STOPPING:
				ret = snprintf(buf + msglen, sizeof(buf) - msglen, "%s%s",
					msglen ? "\n" : "",
					"STOPPING=1");
				break;

			case NOTIFY_STATE_STATUS:
				/* Only send a text message per "fmt" */
				if (!msglen) {
					upsdebugx(6, "%s: failed to notify about status: none provided", __func__);
					ret = -1;
				} else {
					ret = (int)msglen;
				}
				break;

			case NOTIFY_STATE_WATCHDOG:
				/* Ping the framework that we are still alive */
				if (1) {	/* scoping */
					int	postit = 0;

#   ifdef HAVE_SD_WATCHDOG_ENABLED
					uint64_t	to = 0;
					postit = sd_watchdog_enabled(0, &to);

					if (postit < 0) {
#    if ! DEBUG_SYSTEMD_WATCHDOG
						if (!upsnotify_reported_watchdog_systemd)
#    endif
							upsdebugx(6, "%s: sd_enabled_watchdog query failed: %s",
								__func__, strerror(postit));
					} else {
#    if ! DEBUG_SYSTEMD_WATCHDOG
						if (!upsnotify_reported_watchdog_systemd || postit > 0)
#    else
						if (postit > 0)
#    endif
							upsdebugx(6, "%s: sd_enabled_watchdog query returned: %d "
								"(%" PRIu64 "msec remain)",
								__func__, postit, to);
					}
#   endif	/* HAVE_SD_WATCHDOG_ENABLED */

					if (postit < 1) {
						char *s = getenv("WATCHDOG_USEC");
#    if ! DEBUG_SYSTEMD_WATCHDOG
						if (!upsnotify_reported_watchdog_systemd)
#    endif
							upsdebugx(6, "%s: WATCHDOG_USEC=%s", __func__, s);
						if (s && *s) {
							long l = strtol(s, (char **)NULL, 10);
							if (l > 0) {
								pid_t wdpid = parsepid(getenv("WATCHDOG_PID"));
								if (wdpid == (pid_t)-1 || wdpid == getpid()) {
#    if ! DEBUG_SYSTEMD_WATCHDOG
									if (!upsnotify_reported_watchdog_systemd)
#    endif
										upsdebugx(6, "%s: can post: WATCHDOG_PID=%li",
											__func__, (long)wdpid);
									postit = 1;
								} else {
#    if ! DEBUG_SYSTEMD_WATCHDOG
									if (!upsnotify_reported_watchdog_systemd)
#    endif
										upsdebugx(6, "%s: watchdog is configured, "
											"but not for this process: "
											"WATCHDOG_PID=%li",
											__func__, (long)wdpid);
#    if DEBUG_SYSTEMD_WATCHDOG
									/* Just try to post - at worst, systemd
									 * NotifyAccess will prohibit the message.
									 * The envvar simply helps child processes
									 * know they should not spam the watchdog
									 * handler (usually only MAINPID should):
									 *   https://github.com/systemd/systemd/issues/25961#issuecomment-1373947907
									 */
									postit = 1;
#    else
									postit = 0;
#    endif
								}
							}
						}
					}

					if (postit > 0) {
						ret = snprintf(buf + msglen, sizeof(buf) - msglen, "%s%s",
							msglen ? "\n" : "",
							"WATCHDOG=1");
					} else if (postit == 0) {
#    if ! DEBUG_SYSTEMD_WATCHDOG
						if (!upsnotify_reported_watchdog_systemd)
#    endif
							upsdebugx(6, "%s: failed to tickle the watchdog: not enabled for this unit", __func__);
						ret = -126;
					}
				}
				break;

#if (defined HAVE_PRAGMA_GCC_DIAGNOSTIC_PUSH_POP) && ( (defined HAVE_PRAGMA_GCC_DIAGNOSTIC_IGNORED_COVERED_SWITCH_DEFAULT) || (defined HAVE_PRAGMA_GCC_DIAGNOSTIC_IGNORED_UNREACHABLE_CODE) )
# pragma GCC diagnostic push
#endif
#ifdef HAVE_PRAGMA_GCC_DIAGNOSTIC_IGNORED_COVERED_SWITCH_DEFAULT
# pragma GCC diagnostic ignored "-Wcovered-switch-default"
#endif
#ifdef HAVE_PRAGMA_GCC_DIAGNOSTIC_IGNORED_UNREACHABLE_CODE
# pragma GCC diagnostic ignored "-Wunreachable-code"
#endif
/* Older CLANG (e.g. clang-3.4) seems to not support the GCC pragmas above */
#ifdef __clang__
# pragma clang diagnostic push
# pragma clang diagnostic ignored "-Wunreachable-code"
# pragma clang diagnostic ignored "-Wcovered-switch-default"
#endif
				/* All enum cases defined as of the time of coding
				 * have been covered above. Handle later definitions,
				 * memory corruptions and buggy inputs below...
				 */
			default:
				if (!msglen) {
					upsdebugx(6, "%s: unknown state and no status message provided", __func__);
					ret = -1;
				} else {
					upsdebugx(6, "%s: unknown state but have a status message provided", __func__);
					ret = (int)msglen;
				}
#ifdef __clang__
# pragma clang diagnostic pop
#endif
#if (defined HAVE_PRAGMA_GCC_DIAGNOSTIC_PUSH_POP) && ( (defined HAVE_PRAGMA_GCC_DIAGNOSTIC_IGNORED_COVERED_SWITCH_DEFAULT) || (defined HAVE_PRAGMA_GCC_DIAGNOSTIC_IGNORED_UNREACHABLE_CODE) )
# pragma GCC diagnostic pop
#endif
		}

		if ((ret < 0) || (ret >= (int) sizeof(buf))) {
			/* Refusal to send the watchdog ping is not an error to report */
			if ( !(ret == -126 && (state == NOTIFY_STATE_WATCHDOG)) ) {
				if (syslog_is_disabled()) {
					fprintf(stderr,
						"%s (%s:%d): snprintf needed more than %" PRIuSIZE " bytes: %d",
						__func__, __FILE__, __LINE__, sizeof(buf), ret);
				} else {
					syslog(LOG_WARNING,
						"%s (%s:%d): snprintf needed more than %" PRIuSIZE " bytes: %d",
						__func__, __FILE__, __LINE__, sizeof(buf), ret);
				}
			}
			ret = -1;
		} else {
			upsdebugx(6, "%s: posting sd_notify: %s", __func__, buf);
			msglen = (size_t)ret;
			ret = sd_notify(0, buf);
			if (ret > 0 && state == NOTIFY_STATE_READY_WITH_PID) {
				/* Usually we begin the main loop just after this
				 * and post a watchdog message but systemd did not
				 * yet prepare to handle us */
				upsdebugx(6, "%s: wait for NOTIFY_STATE_READY_WITH_PID to be handled by systemd", __func__);
#   ifdef HAVE_SD_NOTIFY_BARRIER
				sd_notify_barrier(0, UINT64_MAX);
#   else
				usleep(3 * 1000000);
#   endif
			}
		}

#  else	/* not HAVE_SD_NOTIFY: */
		/* FIXME: Try to fork and call systemd-notify helper program */
		upsdebugx(6, "%s: notify about state %s with "
			"libsystemd: lacking sd_notify()",
			__func__, str_upsnotify_state(state));
		ret = -127;
#  endif	/* HAVE_SD_NOTIFY */
	}
# endif	/* if not WITHOUT_LIBSYSTEMD (explicit avoid) */
#else	/* not WITH_LIBSYSTEMD */
	NUT_UNUSED_VARIABLE(buf);
	NUT_UNUSED_VARIABLE(msglen);
#endif	/* WITH_LIBSYSTEMD */

	if (ret < 0
#if defined(WITH_LIBSYSTEMD) && (WITH_LIBSYSTEMD) && !(defined(WITHOUT_LIBSYSTEMD) && (WITHOUT_LIBSYSTEMD)) && (defined(HAVE_SD_NOTIFY) && HAVE_SD_NOTIFY)
# if ! DEBUG_SYSTEMD_WATCHDOG
	&& (!upsnotify_reported_watchdog_systemd || (state != NOTIFY_STATE_WATCHDOG))
# endif
#endif
	) {
		if (ret == -127) {
			if (!upsnotify_reported_disabled_notech) {
				int	verbosity = upsnotify_report_verbosity;

				if (state == NOTIFY_STATE_STOPPING && upsnotify_report_verbosity == 0) {
					/* By default, do not spam even this if our
					 * first-most message to be suppressed is
					 * already about stopping (e.g. a failed
					 * driver) unless explicitly requested to.
					 */
					char	*s = getenv("NUT_QUIET_INIT_UPSNOTIFY");

					/* FIXME: Make an INVERTED server/conf.c::parse_boolean() reusable */
					if (s && *s &&
					    ( (!strcasecmp(s, "false")) || (!strcasecmp(s, "off")) || (!strcasecmp(s, "no")) || (!strcasecmp(s, "0")))
					) {
						upsdebugx(1, "Caller WANTS to see all these messages: NUT_QUIET_INIT_UPSNOTIFY=%s", NUT_STRARG(s));
					} else {
						/* Hide this one by default */
						verbosity = 1;
					}
				}

				upsdebugx(verbosity,
					"%s: failed to notify about state %s: "
					"no notification tech defined, "
					"will not spam more about it",
					__func__, str_upsnotify_state(state));
			}
			upsnotify_reported_disabled_notech = 1;
			upsnotify_suggest_NUT_QUIET_INIT_UPSNOTIFY_once();
		} else {
			upsdebugx(6,
				"%s: failed to notify about state %s",
				__func__, str_upsnotify_state(state));
		}
	}

#if defined(WITH_LIBSYSTEMD) && (WITH_LIBSYSTEMD)
# if ! DEBUG_SYSTEMD_WATCHDOG
	if (state == NOTIFY_STATE_WATCHDOG && !upsnotify_reported_watchdog_systemd) {
		upsdebugx(upsnotify_report_verbosity,
			"%s: logged the systemd watchdog situation once, "
			"will not spam more about it", __func__);
		upsnotify_reported_watchdog_systemd = 1;
		upsnotify_suggest_NUT_QUIET_INIT_UPSNOTIFY_once();
	}
# endif
#endif

	return ret;
}

<<<<<<< HEAD
=======
void nut_report_config_flags(void)
{
	/* Roughly similar to upslogx() but without the buffer-size limits and
	 * timestamp/debug-level prefixes. Only printed if debug (any) is on.
	 * Depending on amount of configuration tunables involved by a particular
	 * build of NUT, the string can be quite long (over 1KB).
	 */
#if 0
	const char *acinit_ver = NULL;
#endif
	/* Pass these as variables to avoid warning about never reaching one
	 * of compiled codepaths: */
	const char *compiler_ver = CC_VERSION;
	const char *config_flags = CONFIG_FLAGS;
	struct timeval		now;

	if (nut_debug_level < 1)
		return;

#if 0
	/* Only report git revision if NUT_VERSION_MACRO in nut_version.h aka
	 * UPS_VERSION here is remarkably different from PACKAGE_VERSION from
	 * configure.ac AC_INIT() -- which may be e.g. "2.8.0.1" although some
	 * distros, especially embedders, tend to place their product IDs here).
	 * The macro may be that fixed version or refer to git source revision,
	 * as decided when generating nut_version.h (and if it was re-generated
	 * in case of rebuilds while developers are locally iterating -- this
	 * may be disabled for faster local iterations at a cost of a little lie).
	 */
	if (PACKAGE_VERSION && UPS_VERSION &&
		(strlen(UPS_VERSION) < 12 || !strstr(UPS_VERSION, PACKAGE_VERSION))
	) {
		/* If UPS_VERSION is too short (so likely a static string
		 * from configure.ac AC_INIT() -- although some distros,
		 * especially embedders, tend to place their product IDs here),
		 * or if PACKAGE_VERSION *is NOT* a substring of it: */
		acinit_ver = PACKAGE_VERSION;
/*
		// Triplet that was printed below:
		(acinit_ver ? " (release/snapshot of " : ""),
		(acinit_ver ? acinit_ver : ""),
		(acinit_ver ? ")" : ""),
*/
	}
#endif

	/* NOTE: If changing wording here, keep in sync with configure.ac logic
	 * looking for CONFIG_FLAGS_DEPLOYED via "configured with flags:" string!
	 */

	gettimeofday(&now, NULL);

	if (upslog_start.tv_sec == 0) {
		upslog_start = now;
	}

	if (upslog_start.tv_usec > now.tv_usec) {
		now.tv_usec += 1000000;
		now.tv_sec -= 1;
	}

	if (xbit_test(upslog_flags, UPSLOG_STDERR)) {
		fprintf(stderr, "%4.0f.%06ld\t[D1] Network UPS Tools version %s%s%s%s %s%s\n",
			difftime(now.tv_sec, upslog_start.tv_sec),
			(long)(now.tv_usec - upslog_start.tv_usec),
			describe_NUT_VERSION_once(),
			(compiler_ver && *compiler_ver != '\0' ? " built with " : ""),
			(compiler_ver && *compiler_ver != '\0' ? compiler_ver : ""),
			(compiler_ver && *compiler_ver != '\0' ? " and" : ""),
			(config_flags && *config_flags != '\0' ? "configured with flags: " : "configured all by default guesswork"),
			(config_flags && *config_flags != '\0' ? config_flags : "")
		);
#ifdef WIN32
		fflush(stderr);
#endif	/* WIN32 */
	}

	/* NOTE: May be ignored or truncated by receiver if that syslog server
	 * (and/or OS sender) does not accept messages of such length */
	if (xbit_test(upslog_flags, UPSLOG_SYSLOG)) {
		syslog(LOG_DEBUG, "Network UPS Tools version %s%s%s%s %s%s",
			describe_NUT_VERSION_once(),
			(compiler_ver && *compiler_ver != '\0' ? " built with " : ""),
			(compiler_ver && *compiler_ver != '\0' ? compiler_ver : ""),
			(compiler_ver && *compiler_ver != '\0' ? " and" : ""),
			(config_flags && *config_flags != '\0' ? "configured with flags: " : "configured all by default guesswork"),
			(config_flags && *config_flags != '\0' ? config_flags : "")
		);
	}
}

char * minimize_formatting_string(char *buf, size_t buflen, const char *fmt, int verbosity)
{
	/* Return the bare-bone formatting string contained in "fmt"
	 * as "%" characters followed immediately by ASCII letters,
	 * or null if "fmt" is null (empty string if it has no "%"),
	 * or "buf" is null, or "buflen" is too short.
	 * Allows to compare different formatting strings to check
	 * if they describe the same expected amounts of arguments
	 * and their types.
	 * Uses a caller-specified buffer and returns a pointer to
	 * it, or NULL upon errors.
	 * WARNING: Does not try to be a pedantically correct printf
	 * style parser and allows foolishness like "%llhhG" which
	 * the real methods would reject (and which would fail any
	 * conparison with e.g. "%G" proper).
	 */
	const char	*p;
	char	*b, inEscape;
	size_t	i;

	if (!fmt || !buf || buflen == 0)
		return NULL;

	for (b = buf, p = fmt, i = 0, inEscape = 0;
		(*p != '\0' && i < buflen);
		p++
	) {
		if (*p == '%') {
			if (*(p+1) == '%') {
				/* Escaped percent character, not a variable indicator; skip it right away */
				p++;
			} else {
				inEscape = 1;
				*b++ = *p;
				i++;
			}
			continue;
		}

		if (inEscape) {
			/* Did we hit a printf format conversion character?
			 * Or another character that is critical for stack
			 * intepretation as a variable argument list?
			 * https://cplusplus.com/reference/cstdio/printf/
			 * Note that some widths are only required with
			 * C99 and C++11 standards, and may be not available
			 * before. Still, since we rely on macro names from
			 * those standards (or inspired by them) like PRIiMAX
			 * or PRIuSIZE, defined (if missing in OS headers)
			 * by our "nut_stdint.h".
			 */
			switch (*p) {
				/* We care about integer/pointer type size "width" modifiers, e.g.: */
				case 'l':	/* long (long) int */
				case 'L':	/* long double */
				case 'h':	/* short int/char */
#if defined(__cplusplus) || (defined (__STDC_VERSION__) && (__STDC_VERSION__ >= 199901L)) || (defined _STDC_C99) || (defined __C99FEATURES__) /* C99+ build mode */ || (defined PRIiMAX && defined PRIiSIZE)
				/* Technically, double "ll" and "hh" are also new */
				case 'z':	/* size_t */
				case 'j':	/* intmax_t */
				case 't':	/* ptrdiff_t */
#endif
				/* and here field length will be in another vararg on the stack: */
				case '*':
					*b++ = *p;
					i++;
					continue;

				/* Known conversion characters, collapse some numeric format
				 * specifiers to unambiguous basic type for later comparisons */
				case 'd':
				case 'i':
					inEscape = 0;
					*b++ = 'i';
					i++;
					continue;

				case 'u':
				case 'o':
				case 'x':
				case 'X':
					inEscape = 0;
					*b++ = 'u';
					i++;
					continue;

				case 'f':
				case 'e':
				case 'E':
				case 'g':
				case 'G':
#if defined(__cplusplus) || (defined (__STDC_VERSION__) && (__STDC_VERSION__ >= 199901L)) || (defined _STDC_C99) || (defined __C99FEATURES__) /* C99+ build mode */
				case 'F':
				case 'a':
				case 'A':
#endif
					inEscape = 0;
					*b++ = 'f';
					i++;
					continue;

				case 'c':
				case 's':
				case 'p':
				case 'n':
					inEscape = 0;
					*b++ = *p;
					i++;
					continue;
				default:
					upsdebugx(1, "%s: in-escape: unexpected formatting char: '%c'", __func__, *p);
			}

			/* Assume and skip a flags/width/precision character
			 * (non-POSIX standards-dependent), inconsequential
			 * for printf style stack parsing and memory-safety.
			 */
		}
	}

	if (inEscape) {
		if (verbosity >= 0)
			upsdebugx(verbosity, "%s: error parsing '%s' as a formatting string - "
				"got a dangling percent character", __func__, fmt);
	}

	*b = '\0';
	return buf;
}

char * minimize_formatting_string_staticbuf(const char *fmt, int verbosity)
{
	/* Return the bare-bone formatting string contained in "fmt"
	 * as "%" characters followed immediately by ASCII letters,
	 * or null if "fmt" is null (empty string if it has no "%").
	 * Allows to compare different formatting strings to check
	 * if they describe the same expected amounts of arguments
	 * and their types.
	 * Returns a pointer to a static buffer; callers should
	 * xstrdup() and free() the returned value where applicable
	 * (e.g. if there is a need to compare several strings), or
	 * just use minimize_formatting_string() with their own
	 * buffers right away.
	 */

	static char	buf[LARGEBUF];

	return minimize_formatting_string(buf, sizeof(buf), fmt, verbosity);
}

int validate_formatting_string(const char *fmt_dynamic, const char *fmt_reference, int verbosity)
{
	/* Work around the insecurity of dynamic formatting strings (created
	 * or selected at run-time and potentially mis-matching the stack of
	 * subsequent varargs) by checking that the dynamic formatting string
	 * to be used in practice matches the reference expectation. Compiler
	 * is in position to statically check that the actual varargs match
	 * that reference during build.
	 * Returns 0 if the two reference strings minimize to the same value,
	 * a positive value if they are sufficiently compatible (but not equal):
	 *    1  dynamic format is the beginning of reference format
	 *       (and there are some ignored left-over arguments)
	 * ...or a negative value (and sets errno) in case of errors:
	 *   -1  for memory-related errors
	 *   -2  for minimize_formatting_string() returning NULL
	 *       (also likely memory errors)
	 *   -3  and errno=EINVAL for successfully checked formatting strings
	 *       that were found to be not equivalent
	 */
	if (!fmt_dynamic || !fmt_reference) {
		errno = EFAULT;
		return -1;
	} else {
		/* Prepare buffers for minimized formatting strings.
		 * To err on the safe side, size them same as originals.
		 */
		size_t lenD = strlen(fmt_dynamic) + 1;
		size_t lenR = strlen(fmt_reference) + 1;
		char *bufD = xcalloc(lenD, sizeof(char)), *bufR = xcalloc(lenR, sizeof(char));
		size_t lenBufD;

		if (!bufD || !bufR) {
			if (bufD)
				free(bufD);
			if (bufR)
				free(bufR);
			errno = ENOMEM;
			return -1;
		}

		if (!minimize_formatting_string(bufD, lenD, fmt_dynamic, verbosity)
		||  !minimize_formatting_string(bufR, lenR, fmt_reference, verbosity)
		) {
			free(bufD);
			free(bufR);
			errno = ERANGE;
			return -2;
		}

		if (!strcmp(bufD, bufR)) {
			/* Two strings compared as equals, good to go */
			free(bufD);
			free(bufR);
			return 0;
		}

		/* Does the reference format start with the complete
		 * value of the dynamic format? (so bufR is same or
		 * longer than bufD, and with operation just ignoring
		 * extra passed arguments, if any)
		 */

		/* First, strip dangling non-conversion characters */
		lenBufD = strlen(bufD);
		while (lenBufD > 0) {
			switch (bufD[lenBufD-1]) {
				case '*':
				case 'i':
				case 'u':
				case 'f':
				case 'c':
				case 's':
				case 'p':
				case 'n':
					break;

				default:
					lenBufD--;
					bufD[lenBufD] = '\0';
					continue;
			}
			break;
		}

		if (!strncmp(bufD, bufR, strlen(bufD))) {
			if (verbosity >= 0)
				upsdebugx(verbosity,
					"%s: dynamic formatting string '%s' (normalized as '%s') "
					"is a subset of expected '%s' (normalized as '%s'); "
					"ignoring some passed arguments but okay",
					__func__, fmt_dynamic, bufD, fmt_reference, bufR);
			free(bufD);
			free(bufR);
			return 1;
		}

		/* This be should not be fatal right here, but may be in the caller logic */
		if (verbosity >= 0)
			upsdebugx(verbosity,
				"%s: dynamic formatting string '%s' is not equivalent to expected '%s'",
				__func__, fmt_dynamic, fmt_reference);
		free(bufD);
		free(bufR);
		errno = EINVAL;
		return -3;
	}
}

int vsnprintfcat_dynamic(char *dst, size_t size, const char *fmt_dynamic, const char *fmt_reference, va_list ap)
{
	if (!dst || size == 0 || validate_formatting_string(fmt_dynamic, fmt_reference, NUT_DYNAMICFORMATTING_DEBUG_LEVEL) < 0) {
		return -1;
	} else {
#ifdef HAVE_PRAGMAS_FOR_GCC_DIAGNOSTIC_IGNORED_FORMAT_NONLITERAL
#pragma GCC diagnostic push
#endif
#ifdef HAVE_PRAGMA_GCC_DIAGNOSTIC_IGNORED_FORMAT_NONLITERAL
#pragma GCC diagnostic ignored "-Wformat-nonliteral"
#endif
#ifdef HAVE_PRAGMA_GCC_DIAGNOSTIC_IGNORED_FORMAT_SECURITY
#pragma GCC diagnostic ignored "-Wformat-security"
#endif
		/* Note: this code intentionally uses a caller-provided format string */
		return vsnprintfcat(dst, size, fmt_dynamic, ap);
#ifdef HAVE_PRAGMAS_FOR_GCC_DIAGNOSTIC_IGNORED_FORMAT_NONLITERAL
#pragma GCC diagnostic pop
#endif
	}
}

int snprintfcat_dynamic(char *dst, size_t size, const char *fmt_dynamic, const char *fmt_reference, ...)
{
	va_list ap;
	int ret;

	va_start(ap, fmt_reference);
#ifdef HAVE_PRAGMAS_FOR_GCC_DIAGNOSTIC_IGNORED_FORMAT_NONLITERAL
#pragma GCC diagnostic push
#endif
#ifdef HAVE_PRAGMA_GCC_DIAGNOSTIC_IGNORED_FORMAT_NONLITERAL
#pragma GCC diagnostic ignored "-Wformat-nonliteral"
#endif
#ifdef HAVE_PRAGMA_GCC_DIAGNOSTIC_IGNORED_FORMAT_SECURITY
#pragma GCC diagnostic ignored "-Wformat-security"
#endif
	/* Note: this code intentionally uses a caller-provided format string */
	ret = vsnprintfcat_dynamic(dst, size, fmt_dynamic, fmt_reference, ap);
#ifdef HAVE_PRAGMAS_FOR_GCC_DIAGNOSTIC_IGNORED_FORMAT_NONLITERAL
#pragma GCC diagnostic pop
#endif
	va_end(ap);

	return ret;
}

int vsnprintf_dynamic(char *dst, size_t size, const char *fmt_dynamic, const char *fmt_reference, va_list ap)
{
	/* NOTE: Not checking for NULL "dst" or its "size", this is a valid
	 * use-case for vsnprintf() to gauge how long the string would be.
	 */
	if (validate_formatting_string(fmt_dynamic, fmt_reference, NUT_DYNAMICFORMATTING_DEBUG_LEVEL) < 0) {
		return -1;
	} else {
#ifdef HAVE_PRAGMAS_FOR_GCC_DIAGNOSTIC_IGNORED_FORMAT_NONLITERAL
#pragma GCC diagnostic push
#endif
#ifdef HAVE_PRAGMA_GCC_DIAGNOSTIC_IGNORED_FORMAT_NONLITERAL
#pragma GCC diagnostic ignored "-Wformat-nonliteral"
#endif
#ifdef HAVE_PRAGMA_GCC_DIAGNOSTIC_IGNORED_FORMAT_SECURITY
#pragma GCC diagnostic ignored "-Wformat-security"
#endif
		/* Note: this code intentionally uses a caller-provided format string */
		return vsnprintf(dst, size, fmt_dynamic, ap);
#ifdef HAVE_PRAGMAS_FOR_GCC_DIAGNOSTIC_IGNORED_FORMAT_NONLITERAL
#pragma GCC diagnostic pop
#endif
	}
}

int snprintf_dynamic(char *dst, size_t size, const char *fmt_dynamic, const char *fmt_reference, ...)
{
	va_list ap;
	int ret;

	va_start(ap, fmt_reference);
#ifdef HAVE_PRAGMAS_FOR_GCC_DIAGNOSTIC_IGNORED_FORMAT_NONLITERAL
#pragma GCC diagnostic push
#endif
#ifdef HAVE_PRAGMA_GCC_DIAGNOSTIC_IGNORED_FORMAT_NONLITERAL
#pragma GCC diagnostic ignored "-Wformat-nonliteral"
#endif
#ifdef HAVE_PRAGMA_GCC_DIAGNOSTIC_IGNORED_FORMAT_SECURITY
#pragma GCC diagnostic ignored "-Wformat-security"
#endif
	/* Note: this code intentionally uses a caller-provided format string */
	ret = vsnprintf_dynamic(dst, size, fmt_dynamic, fmt_reference, ap);
#ifdef HAVE_PRAGMAS_FOR_GCC_DIAGNOSTIC_IGNORED_FORMAT_NONLITERAL
#pragma GCC diagnostic pop
#endif
	va_end(ap);

	return ret;
}

char * mkstr_dynamic(const char *fmt_dynamic, const char *fmt_reference, ...)
{
	/* Practical helper with a static buffer which we can use for setting
	 * values as a "%s" string e.g. in calls to dstate_setinfo(), etc.
	 * Sets buffer to empty string in case of errors.
	 */
	static char buf[LARGEBUF];
	va_list ap;
	int ret;

	va_start(ap, fmt_reference);
#ifdef HAVE_PRAGMAS_FOR_GCC_DIAGNOSTIC_IGNORED_FORMAT_NONLITERAL
#pragma GCC diagnostic push
#endif
#ifdef HAVE_PRAGMA_GCC_DIAGNOSTIC_IGNORED_FORMAT_NONLITERAL
#pragma GCC diagnostic ignored "-Wformat-nonliteral"
#endif
#ifdef HAVE_PRAGMA_GCC_DIAGNOSTIC_IGNORED_FORMAT_SECURITY
#pragma GCC diagnostic ignored "-Wformat-security"
#endif
	/* Note: this code intentionally uses a caller-provided format string */
	ret = vsnprintf_dynamic(buf, sizeof(buf), fmt_dynamic, fmt_reference, ap);
#ifdef HAVE_PRAGMAS_FOR_GCC_DIAGNOSTIC_IGNORED_FORMAT_NONLITERAL
#pragma GCC diagnostic pop
#endif
	va_end(ap);

	if (ret < 0) {
		buf[0] = '\0';
	}

	return buf;
}

>>>>>>> 1ff5d467
static void vupslog(int priority, const char *fmt, va_list va, int use_strerror)
{
	int	ret, errno_orig = errno;
	size_t	bufsize = LARGEBUF;
	char	*buf = xcalloc(bufsize, sizeof(char));

	/* Be pedantic about our limitations */
	bufsize *= sizeof(char);

#ifdef HAVE_PRAGMAS_FOR_GCC_DIAGNOSTIC_IGNORED_FORMAT_NONLITERAL
#pragma GCC diagnostic push
#endif
#ifdef HAVE_PRAGMA_GCC_DIAGNOSTIC_IGNORED_FORMAT_NONLITERAL
#pragma GCC diagnostic ignored "-Wformat-nonliteral"
#endif
#ifdef HAVE_PRAGMA_GCC_DIAGNOSTIC_IGNORED_FORMAT_SECURITY
#pragma GCC diagnostic ignored "-Wformat-security"
#endif
#ifdef __clang__
#pragma clang diagnostic push
#pragma clang diagnostic ignored "-Wformat-nonliteral"
#pragma clang diagnostic ignored "-Wformat-security"
#endif
	/* Note: errors here can reset errno,
	 * so errno_orig is stashed beforehand */
	/* Note: this code intentionally uses a caller-provided
	 * format string (we should not get it from configs etc.
	 * or the calling methods should check it against their
	 * "fmt_dynamic" expectations). */
	do {
		ret = vsnprintf(buf, bufsize, fmt, va);

		if ((ret < 0) || ((uintmax_t)ret >= (uintmax_t)bufsize)) {
			/* Try to adjust bufsize until we can print the
			 * whole message. Note that standards only require
			 * up to 4095 bytes to be manageable in printf-like
			 * methods:
			 *   The number of characters that can be produced
			 *   by any single conversion shall be at least 4095.
			 *   C17dr § 7.21.6.1 15
			 * In general, vsnprintf() is not specified to set
			 * errno on any condition (or to not implement a
			 * larger limit). Select implementations may do so
			 * though.
			 * Based on https://stackoverflow.com/a/72981237/4715872
			 */
			if (bufsize < SIZE_MAX/2) {
				size_t	newbufsize = bufsize*2;
				if (ret > 0) {
					/* Be generous, we snprintfcat() some
					 * suffixes, prefix a timestamp, etc. */
					if (((uintmax_t)ret) > (SIZE_MAX - LARGEBUF)) {
						goto vupslog_too_long;
					}
					newbufsize = (size_t)ret + LARGEBUF;
				} /* else: errno, e.g. ERANGE printing:
				   *  "...(34 => Result too large)" */
				if (nut_debug_level > 0) {
					fprintf(stderr, "WARNING: vupslog: "
						"vsnprintf needed more than %"
						PRIuSIZE " bytes: %d (%d => %s),"
						" extending to %" PRIuSIZE "\n",
						bufsize, ret,
						errno, strerror(errno),
						newbufsize);
				}
				bufsize = newbufsize;
				buf = xrealloc(buf, bufsize);
				continue;
			}
		} else {
			/* All fits well now; majority of use-cases should
			 * have nailed this on first try (envvar prints of
			 * longer fully-qualified PATHs, compilation settings
			 * reports etc. may need more). Even a LARGEBUF may
			 * still overflow some older syslog buffers and would
			 * be truncated there. At least stderr would see as
			 * complete a picture as we can give it.
			 */
			break;
		}

		/* Arbitrary limit, gotta stop somewhere */
		if (bufsize > LARGEBUF * 64) {
vupslog_too_long:
			if (syslog_is_disabled()) {
				fprintf(stderr, "vupslog: vsnprintf needed "
					"more than %" PRIuSIZE " bytes; logged "
					"output can be truncated",
					bufsize);
			} else {
				syslog(LOG_WARNING, "vupslog: vsnprintf needed "
					"more than %" PRIuSIZE " bytes; logged "
					"output can be truncated",
					bufsize);
			}
			break;
		}
	} while(1);
#ifdef __clang__
#pragma clang diagnostic pop
#endif
#ifdef HAVE_PRAGMAS_FOR_GCC_DIAGNOSTIC_IGNORED_FORMAT_NONLITERAL
#pragma GCC diagnostic pop
#endif

	if (use_strerror) {
#ifdef WIN32
		LPVOID WinBuf;
		DWORD WinErr = GetLastError();
#endif	/* WIN32 */

		snprintfcat(buf, bufsize, ": %s", strerror(errno_orig));

#ifdef WIN32
		FormatMessage(
				FORMAT_MESSAGE_MAX_WIDTH_MASK |
				FORMAT_MESSAGE_ALLOCATE_BUFFER |
				FORMAT_MESSAGE_FROM_SYSTEM |
				FORMAT_MESSAGE_IGNORE_INSERTS,
				NULL,
				WinErr,
				MAKELANGID(LANG_NEUTRAL, SUBLANG_DEFAULT),
				(LPTSTR) &WinBuf,
				0, NULL );

		snprintfcat(buf, bufsize, " [%s]", (char *)WinBuf);
		LocalFree(WinBuf);
#endif	/* WIN32 */
	}

	/* Note: nowadays debug level can be changed during run-time,
	 * so mark the starting point whenever we first try to log */
	if (upslog_start.tv_sec == 0) {
		struct timeval		now;

		gettimeofday(&now, NULL);
		upslog_start = now;
	}

	if (xbit_test(upslog_flags, UPSLOG_STDERR)) {
		if (nut_debug_level > 0) {
			struct timeval		now;

			gettimeofday(&now, NULL);

			if (upslog_start.tv_usec > now.tv_usec) {
				now.tv_usec += 1000000;
				now.tv_sec -= 1;
			}

			/* Print all in one shot, to better avoid
			 * mixed lines in parallel threads */
			fprintf(stderr, "%4.0f.%06ld\t%s\n",
				difftime(now.tv_sec, upslog_start.tv_sec),
				(long)(now.tv_usec - upslog_start.tv_usec),
				buf);
		} else {
			fprintf(stderr, "%s\n", buf);
		}
#ifdef WIN32
		fflush(stderr);
#endif	/* WIN32 */
	}
	if (xbit_test(upslog_flags, UPSLOG_SYSLOG))
		syslog(priority, "%s", buf);
	free(buf);
}


/* Return the default path for the directory containing configuration files */
const char * confpath(void)
{
	static const char *path = NULL;

	/* Cached by earlier calls? */
	if (path)
		return path;

	path = getenv("NUT_CONFPATH");

#ifdef WIN32
	if (path == NULL) {
		/* fall back to built-in pathname relative to binary/workdir */
		path = getfullpath(PATH_ETC);
	}
#endif	/* WIN32 */

	/* We assume, here and elsewhere, that
	 * at least CONFPATH is always defined */
	if (path == NULL || *path == '\0')
		path = CONFPATH;

	return path;
}

/* Return the default path for the directory containing state files */
const char * dflt_statepath(void)
{
	static const char *path = NULL;

	/* Cached by earlier calls? */
	if (path)
		return path;

	path = getenv("NUT_STATEPATH");

#ifdef WIN32
	if (path == NULL) {
		/* fall back to built-in pathname relative to binary/workdir */
		path = getfullpath(PATH_VAR_RUN);
	}
#endif	/* WIN32 */

	/* We assume, here and elsewhere, that
	 * at least STATEPATH is always defined */
	if (path == NULL || *path == '\0')
		path = STATEPATH;

	return path;
}

/* Return the alternate path for pid files, for processes running as non-root
 * Per documentation and configure script, the fallback value is the
 * state-file path as the daemon and drivers can write there too.
 * Note that this differs from PIDPATH that higher-privileged daemons, such
 * as upsmon, tend to use.
 */
const char * altpidpath(void)
{
	static const char *path = NULL;

	/* Cached by earlier calls? */
	if (path)
		return path;

	path = getenv("NUT_ALTPIDPATH");
	if ( (path == NULL) || (*path == '\0') ) {
		path = getenv("NUT_STATEPATH");

#ifdef WIN32
		if (path == NULL) {
			/* fall back to built-in pathname relative to binary/workdir */
			path = getfullpath(PATH_VAR_RUN);
		}
#endif	/* WIN32 */
	}

	if ( (path != NULL) && (*path != '\0') )
		return path;

#ifdef ALTPIDPATH
	path = ALTPIDPATH;
#else
	/* With WIN32 in the loop, this may be more than a fallback to STATEPATH: */
	path = dflt_statepath();
#endif

	return path;
}

/* Return the main path for pid files, for processes running as root, such
 * as upsmon. Typically this is the built-in PIDPATH (from configure script)
 * but certain use-cases such as the test suite can override it with the
 * NUT_PIDPATH environment variable.
 */
const char * rootpidpath(void)
{
	static const char *path = NULL;

	/* Cached by earlier calls? */
	if (path)
		return path;

	path = getenv("NUT_PIDPATH");

#ifdef WIN32
	if (path == NULL) {
		/* fall back to built-in pathname relative to binary/workdir */
		path = getfullpath(PATH_ETC);
	}
#endif	/* WIN32 */

	/* We assume, here and elsewhere, that
	 * at least PIDPATH is always defined */
	if (path == NULL || *path == '\0')
		path = PIDPATH;

	return path;
}

/* Die with a standard message if socket filename is too long */
void check_unix_socket_filename(const char *fn) {
	size_t len = strlen(fn);
	size_t max = NUT_PATH_MAX;	/* no +1 here */
#ifndef WIN32
	struct sockaddr_un	ssaddr;
	max = sizeof(ssaddr.sun_path);
#endif	/* WIN32 */

	if (len < max)
		return;

	/* Avoid useless truncated pathnames that
	 * other driver instances would conflict
	 * with, and upsd can not discover.
	 * Note this is quite short on many OSes
	 * varying 104-108 bytes (UNIX_PATH_MAX)
	 * as opposed to PATH_MAX or MAXPATHLEN
	 * typically of a kilobyte range.
	 * We define NUT_PATH_MAX as the greatest
	 * value of them all.
	 */
	fatalx(EXIT_FAILURE,
		"Can't create a unix domain socket: pathname '%s' "
		"is too long (%" PRIuSIZE ") for 'struct sockaddr_un->sun_path' "
		"on this system (%" PRIuSIZE ")",
		fn, len, max);
}

/* logs the formatted string to any configured logging devices + the output of strerror(errno) */
void upslog_with_errno(int priority, const char *fmt, ...)
{
	va_list va;

	va_start(va, fmt);
#ifdef HAVE_PRAGMAS_FOR_GCC_DIAGNOSTIC_IGNORED_FORMAT_NONLITERAL
#pragma GCC diagnostic push
#endif
#ifdef HAVE_PRAGMA_GCC_DIAGNOSTIC_IGNORED_FORMAT_NONLITERAL
#pragma GCC diagnostic ignored "-Wformat-nonliteral"
#endif
#ifdef HAVE_PRAGMA_GCC_DIAGNOSTIC_IGNORED_FORMAT_SECURITY
#pragma GCC diagnostic ignored "-Wformat-security"
#endif
	/* Note: this code intentionally uses a caller-provided
	 * format string (we should not get it from configs etc.
	 * or the calling methods should check it against their
	 * "fmt_dynamic" expectations). */
	vupslog(priority, fmt, va, 1);
#ifdef HAVE_PRAGMAS_FOR_GCC_DIAGNOSTIC_IGNORED_FORMAT_NONLITERAL
#pragma GCC diagnostic pop
#endif
	va_end(va);
}

/* logs the formatted string to any configured logging devices */
void upslogx(int priority, const char *fmt, ...)
{
	va_list va;

	va_start(va, fmt);
#ifdef HAVE_PRAGMAS_FOR_GCC_DIAGNOSTIC_IGNORED_FORMAT_NONLITERAL
#pragma GCC diagnostic push
#endif
#ifdef HAVE_PRAGMA_GCC_DIAGNOSTIC_IGNORED_FORMAT_NONLITERAL
#pragma GCC diagnostic ignored "-Wformat-nonliteral"
#endif
#ifdef HAVE_PRAGMA_GCC_DIAGNOSTIC_IGNORED_FORMAT_SECURITY
#pragma GCC diagnostic ignored "-Wformat-security"
#endif
	/* Note: this code intentionally uses a caller-provided
	 * format string (we should not get it from configs etc.
	 * or the calling methods should check it against their
	 * "fmt_dynamic" expectations). */
	vupslog(priority, fmt, va, 0);
#ifdef HAVE_PRAGMAS_FOR_GCC_DIAGNOSTIC_IGNORED_FORMAT_NONLITERAL
#pragma GCC diagnostic pop
#endif
	va_end(va);
}

void s_upsdebug_with_errno(int level, const char *fmt, ...)
{
	va_list va;
	char fmt2[LARGEBUF];
	static int NUT_DEBUG_PID = -1;

	/* Note: Thanks to macro wrapping, we do not quite need this
	 * test now, but we still need the "level" value to report
	 * below - when it is not zero.
	 */
	if (nut_debug_level < level)
		return;

/* For debugging output, we want to prepend the debug level so the user can
 * e.g. lower the level (less -D's on command line) to retain just the amount
 * of logging info he needs to see at the moment. Using '-DDDDD' all the time
 * is too brutal and needed high-level overview can be lost. This [D#] prefix
 * can help limit this debug stream quicker, than experimentally picking ;) */
	if (level > 0) {
		int ret;

		if (NUT_DEBUG_PID < 0) {
			NUT_DEBUG_PID = (getenv("NUT_DEBUG_PID") != NULL);
		}

		if (NUT_DEBUG_PID) {
			/* Note that we re-request PID every time as it can
			 * change during the run-time (forking etc.) */
			ret = snprintf(fmt2, sizeof(fmt2), "[D%d:%" PRIiMAX "] %s", level, (intmax_t)getpid(), fmt);
		} else {
			ret = snprintf(fmt2, sizeof(fmt2), "[D%d] %s", level, fmt);
		}
		if ((ret < 0) || (ret >= (int) sizeof(fmt2))) {
			if (syslog_is_disabled()) {
				fprintf(stderr, "upsdebug_with_errno: snprintf needed more than %d bytes",
					LARGEBUF);
			} else {
				syslog(LOG_WARNING, "upsdebug_with_errno: snprintf needed more than %d bytes",
					LARGEBUF);
			}
		} else {
			fmt = (const char *)fmt2;
		}
	}

	va_start(va, fmt);
#ifdef HAVE_PRAGMAS_FOR_GCC_DIAGNOSTIC_IGNORED_FORMAT_NONLITERAL
#pragma GCC diagnostic push
#endif
#ifdef HAVE_PRAGMA_GCC_DIAGNOSTIC_IGNORED_FORMAT_NONLITERAL
#pragma GCC diagnostic ignored "-Wformat-nonliteral"
#endif
#ifdef HAVE_PRAGMA_GCC_DIAGNOSTIC_IGNORED_FORMAT_SECURITY
#pragma GCC diagnostic ignored "-Wformat-security"
#endif
	/* Note: this code intentionally uses a caller-provided
	 * format string (we should not get it from configs etc.
	 * or the calling methods should check it against their
	 * "fmt_dynamic" expectations). */
	vupslog(LOG_DEBUG, fmt, va, 1);
#ifdef HAVE_PRAGMAS_FOR_GCC_DIAGNOSTIC_IGNORED_FORMAT_NONLITERAL
#pragma GCC diagnostic pop
#endif
	va_end(va);
}

void s_upsdebugx(int level, const char *fmt, ...)
{
	va_list va;
	char fmt2[LARGEBUF];
	static int NUT_DEBUG_PID = -1;

	if (nut_debug_level < level)
		return;

/* See comments above in upsdebug_with_errno() - they apply here too. */
	if (level > 0) {
		int ret;

		if (NUT_DEBUG_PID < 0) {
			NUT_DEBUG_PID = (getenv("NUT_DEBUG_PID") != NULL);
		}

		if (NUT_DEBUG_PID) {
			/* Note that we re-request PID every time as it can
			 * change during the run-time (forking etc.) */
			ret = snprintf(fmt2, sizeof(fmt2), "[D%d:%" PRIiMAX "] %s", level, (intmax_t)getpid(), fmt);
		} else {
			ret = snprintf(fmt2, sizeof(fmt2), "[D%d] %s", level, fmt);
		}

		if ((ret < 0) || (ret >= (int) sizeof(fmt2))) {
			if (syslog_is_disabled()) {
				fprintf(stderr, "upsdebugx: snprintf needed more than %d bytes",
					LARGEBUF);
			} else {
				syslog(LOG_WARNING, "upsdebugx: snprintf needed more than %d bytes",
					LARGEBUF);
			}
		} else {
			fmt = (const char *)fmt2;
		}
	}

	va_start(va, fmt);
#ifdef HAVE_PRAGMAS_FOR_GCC_DIAGNOSTIC_IGNORED_FORMAT_NONLITERAL
#pragma GCC diagnostic push
#endif
#ifdef HAVE_PRAGMA_GCC_DIAGNOSTIC_IGNORED_FORMAT_NONLITERAL
#pragma GCC diagnostic ignored "-Wformat-nonliteral"
#endif
#ifdef HAVE_PRAGMA_GCC_DIAGNOSTIC_IGNORED_FORMAT_SECURITY
#pragma GCC diagnostic ignored "-Wformat-security"
#endif
	/* Note: this code intentionally uses a caller-provided
	 * format string (we should not get it from configs etc.
	 * or the calling methods should check it against their
	 * "fmt_dynamic" expectations). */
	vupslog(LOG_DEBUG, fmt, va, 0);
#ifdef HAVE_PRAGMAS_FOR_GCC_DIAGNOSTIC_IGNORED_FORMAT_NONLITERAL
#pragma GCC diagnostic pop
#endif
	va_end(va);
}

/* dump message msg and len bytes from buf to upsdebugx(level) in
   hexadecimal. (This function replaces Philippe Marzouk's original
   dump_hex() function) */
void s_upsdebug_hex(int level, const char *msg, const void *buf, size_t len)
{
	char line[100];
	int n;	/* number of characters currently in line */
	size_t i;	/* number of bytes output from buffer */

	n = snprintf(line, sizeof(line), "%s: (%" PRIuSIZE " bytes) =>", msg, len);
	if (n < 0) goto failed;

	for (i = 0; i < len; i++) {

		if (n > 72) {
			upsdebugx(level, "%s", line);
			line[0] = 0;
		}

		n = snprintfcat(line, sizeof(line), n ? " %02x" : "%02x",
			((const unsigned char *)buf)[i]);

		if (n < 0) goto failed;
	}

	s_upsdebugx(level, "%s", line);
	return;

failed:
	s_upsdebugx(level, "%s", "Failed to print a hex dump for debug");
}

/* taken from www.asciitable.com */
static const char* ascii_symb[] = {
	"NUL",  /*  0x00    */
	"SOH",  /*  0x01    */
	"STX",  /*  0x02    */
	"ETX",  /*  0x03    */
	"EOT",  /*  0x04    */
	"ENQ",  /*  0x05    */
	"ACK",  /*  0x06    */
	"BEL",  /*  0x07    */
	"BS",   /*  0x08    */
	"TAB",  /*  0x09    */
	"LF",   /*  0x0A    */
	"VT",   /*  0x0B    */
	"FF",   /*  0x0C    */
	"CR",   /*  0x0D    */
	"SO",   /*  0x0E    */
	"SI",   /*  0x0F    */
	"DLE",  /*  0x10    */
	"DC1",  /*  0x11    */
	"DC2",  /*  0x12    */
	"DC3",  /*  0x13    */
	"DC4",  /*  0x14    */
	"NAK",  /*  0x15    */
	"SYN",  /*  0x16    */
	"ETB",  /*  0x17    */
	"CAN",  /*  0x18    */
	"EM",   /*  0x19    */
	"SUB",  /*  0x1A    */
	"ESC",  /*  0x1B    */
	"FS",   /*  0x1C    */
	"GS",   /*  0x1D    */
	"RS",   /*  0x1E    */
	"US"    /*  0x1F    */
};

/* dump message msg and len bytes from buf to upsdebugx(level) in ascii. */
void s_upsdebug_ascii(int level, const char *msg, const void *buf, size_t len)
{
	char line[256];
	int n;	/* number of characters currently in line */
	size_t i;	/* number of bytes output from buffer */
	unsigned char ch;

	if (nut_debug_level < level)
		return;	/* save cpu cycles */

	n = snprintf(line, sizeof(line), "%s", msg);
	if (n < 0) goto failed;

	for (i=0; i<len; ++i) {
		ch = ((const unsigned char *)buf)[i];

		if (ch < 0x20)
			n = snprintfcat(line, sizeof(line), "%3s ", ascii_symb[ch]);
		else if (ch >= 0x80)
			n = snprintfcat(line, sizeof(line), "%02Xh ", ch);
		else
			n = snprintfcat(line, sizeof(line), "'%c' ", ch);

		if (n < 0) goto failed;
	}

	s_upsdebugx(level, "%s", line);
	return;

failed:
	s_upsdebugx(level, "%s", "Failed to print an ASCII data dump for debug");
}

static void vfatal(const char *fmt, va_list va, int use_strerror)
{
	/* Normally we enable SYSLOG and disable STDERR,
	 * unless NUT_DEBUG_SYSLOG envvar interferes as
	 * interpreted in syslog_is_disabled() method: */
	int	syslog_disabled = syslog_is_disabled(),
		stderr_disabled = (syslog_disabled == 0 || syslog_disabled == 2);

	if (xbit_test(upslog_flags, UPSLOG_STDERR_ON_FATAL))
		xbit_set(&upslog_flags, UPSLOG_STDERR);
	if (xbit_test(upslog_flags, UPSLOG_SYSLOG_ON_FATAL)) {
		if (syslog_disabled) {
			/* FIXME: Corner case... env asked for stderr
			 * instead of syslog - should we care about
			 * UPSLOG_STDERR_ON_FATAL being not set? */
			if (!stderr_disabled)
				xbit_set(&upslog_flags, UPSLOG_STDERR);
		} else {
			xbit_set(&upslog_flags, UPSLOG_SYSLOG);
		}
	}

#ifdef HAVE_PRAGMAS_FOR_GCC_DIAGNOSTIC_IGNORED_FORMAT_NONLITERAL
#pragma GCC diagnostic push
#endif
#ifdef HAVE_PRAGMA_GCC_DIAGNOSTIC_IGNORED_FORMAT_NONLITERAL
#pragma GCC diagnostic ignored "-Wformat-nonliteral"
#endif
#ifdef HAVE_PRAGMA_GCC_DIAGNOSTIC_IGNORED_FORMAT_SECURITY
#pragma GCC diagnostic ignored "-Wformat-security"
#endif
	/* Note: this code intentionally uses a caller-provided
	 * format string (we should not get it from configs etc.
	 * or the calling methods should check it against their
	 * "fmt_dynamic" expectations). */
	vupslog(LOG_ERR, fmt, va, use_strerror);
#ifdef HAVE_PRAGMAS_FOR_GCC_DIAGNOSTIC_IGNORED_FORMAT_NONLITERAL
#pragma GCC diagnostic pop
#endif
}

void fatal_with_errno(int status, const char *fmt, ...)
{
	va_list va;

	va_start(va, fmt);
#ifdef HAVE_PRAGMAS_FOR_GCC_DIAGNOSTIC_IGNORED_FORMAT_NONLITERAL
#pragma GCC diagnostic push
#endif
#ifdef HAVE_PRAGMA_GCC_DIAGNOSTIC_IGNORED_FORMAT_NONLITERAL
#pragma GCC diagnostic ignored "-Wformat-nonliteral"
#endif
#ifdef HAVE_PRAGMA_GCC_DIAGNOSTIC_IGNORED_FORMAT_SECURITY
#pragma GCC diagnostic ignored "-Wformat-security"
#endif
	/* Note: this code intentionally uses a caller-provided
	 * format string (we should not get it from configs etc.
	 * or the calling methods should check it against their
	 * "fmt_dynamic" expectations). */
	vfatal(fmt, va, (errno > 0) ? 1 : 0);
#ifdef HAVE_PRAGMAS_FOR_GCC_DIAGNOSTIC_IGNORED_FORMAT_NONLITERAL
#pragma GCC diagnostic pop
#endif
	va_end(va);

	exit(status);
}

void fatalx(int status, const char *fmt, ...)
{
	va_list va;

	va_start(va, fmt);
#ifdef HAVE_PRAGMAS_FOR_GCC_DIAGNOSTIC_IGNORED_FORMAT_NONLITERAL
#pragma GCC diagnostic push
#endif
#ifdef HAVE_PRAGMA_GCC_DIAGNOSTIC_IGNORED_FORMAT_NONLITERAL
#pragma GCC diagnostic ignored "-Wformat-nonliteral"
#endif
#ifdef HAVE_PRAGMA_GCC_DIAGNOSTIC_IGNORED_FORMAT_SECURITY
#pragma GCC diagnostic ignored "-Wformat-security"
#endif
	/* Note: this code intentionally uses a caller-provided
	 * format string (we should not get it from configs etc.
	 * or the calling methods should check it against their
	 * "fmt_dynamic" expectations). */
	vfatal(fmt, va, 0);
#ifdef HAVE_PRAGMAS_FOR_GCC_DIAGNOSTIC_IGNORED_FORMAT_NONLITERAL
#pragma GCC diagnostic pop
#endif
	va_end(va);

	exit(status);
}

static const char *oom_msg = "Out of memory";

void *xmalloc(size_t size)
{
	void *p = malloc(size);

	if (p == NULL)
		fatal_with_errno(EXIT_FAILURE, "%s", oom_msg);

#ifdef WIN32
	/* FIXME: This is what (x)calloc() is for! */
	memset(p, 0, size);
#endif	/* WIN32 */

	return p;
}

void *xcalloc(size_t number, size_t size)
{
	void *p = calloc(number, size);

	if (p == NULL)
		fatal_with_errno(EXIT_FAILURE, "%s", oom_msg);

#ifdef WIN32
	/* FIXME: calloc() above should have initialized this already! */
	memset(p, 0, size * number);
#endif	/* WIN32 */

	return p;
}

void *xrealloc(void *ptr, size_t size)
{
	void *p = realloc(ptr, size);

	if (p == NULL)
		fatal_with_errno(EXIT_FAILURE, "%s", oom_msg);
	return p;
}

char *xstrdup(const char *string)
{
	char *p;

	if (string == NULL) {
		upsdebugx(1, "%s: got null input", __func__);
		return NULL;
	}

	p = strdup(string);

	if (p == NULL)
		fatal_with_errno(EXIT_FAILURE, "%s", oom_msg);
	return p;
}

/* Read up to buflen bytes from fd and return the number of bytes
   read. If no data is available within d_sec + d_usec, return 0.
   On error, a value < 0 is returned (errno indicates error). */
#ifndef WIN32
ssize_t select_read(const int fd, void *buf, const size_t buflen, const time_t d_sec, const suseconds_t d_usec)
{
	int		ret;
	fd_set		fds;
	struct timeval	tv;

	FD_ZERO(&fds);
	FD_SET(fd, &fds);

	tv.tv_sec = d_sec;
	tv.tv_usec = d_usec;

	ret = select(fd + 1, &fds, NULL, NULL, &tv);

	if (ret < 1) {
		return ret;
	}

	return read(fd, buf, buflen);
}
#else	/* WIN32 */
ssize_t select_read(serial_handler_t *fd, void *buf, const size_t buflen, const time_t d_sec, const suseconds_t d_usec)
{
	/* This function is only called by serial drivers right now */
	/* TODO: Assert below that resulting values fit in ssize_t range */
	/* DWORD bytes_read; */
	int res;
	DWORD timeout;
	COMMTIMEOUTS TOut;

	timeout = (d_sec*1000) + ((d_usec+999)/1000);

	GetCommTimeouts(fd->handle,&TOut);
	TOut.ReadIntervalTimeout = MAXDWORD;
	TOut.ReadTotalTimeoutMultiplier = 0;
	TOut.ReadTotalTimeoutConstant = timeout;
	SetCommTimeouts(fd->handle,&TOut);

	res = w32_serial_read(fd,buf,buflen,timeout);

	return res;
}
#endif	/* WIN32 */

/* Write up to buflen bytes to fd and return the number of bytes
   written. If no data is available within d_sec + d_usec, return 0.
   On error, a value < 0 is returned (errno indicates error). */
#ifndef WIN32
ssize_t select_write(const int fd, const void *buf, const size_t buflen, const time_t d_sec, const suseconds_t d_usec)
{
	int		ret;
	fd_set		fds;
	struct timeval	tv;

	FD_ZERO(&fds);
	FD_SET(fd, &fds);

	tv.tv_sec = d_sec;
	tv.tv_usec = d_usec;

	ret = select(fd + 1, NULL, &fds, NULL, &tv);

	if (ret < 1) {
		return ret;
	}

	return write(fd, buf, buflen);
}
#else	/* WIN32 */
/* Note: currently not implemented de-facto for Win32 */
ssize_t select_write(serial_handler_t *fd, const void *buf, const size_t buflen, const time_t d_sec, const suseconds_t d_usec)
{
	NUT_UNUSED_VARIABLE(fd);
	NUT_UNUSED_VARIABLE(buf);
	NUT_UNUSED_VARIABLE(buflen);
	NUT_UNUSED_VARIABLE(d_sec);
	NUT_UNUSED_VARIABLE(d_usec);

	NUT_WIN32_INCOMPLETE_LOGWARN();
	/* upsdebugx(1, "WARNING: method %s() is not implemented yet for WIN32", __func__); */

	return 0;
}
#endif	/* WIN32 */

/* FIXME: would be good to get more from /etc/ld.so.conf[.d] and/or
 * LD_LIBRARY_PATH and a smarter dependency on build bitness; also
 * note that different OSes can have their pathnames set up differently
 * with regard to default/preferred bitness (maybe a "32" in the name
 * should also be searched explicitly - again, IFF our build is 32-bit).
 *
 * General premise for this solution is that some parts of NUT (e.g. the
 * nut-scanner tool, or DMF feature code) must be pre-built and distributed
 * in binary packages, but only at run-time it gets to know which third-party
 * libraries it should use for particular operations. This differs from e.g.
 * distribution packages which group NUT driver binaries explicitly dynamically
 * linked against certain OS-provided libraries for accessing this or that
 * communications media and/or vendor protocol.
 */
static const char * search_paths_builtin[] = {
	/* Use the library path (and bitness) provided during ./configure first */
	LIBDIR,
	"/usr"LIBDIR,		/* Note: this can lead to bogus strings like */
	"/usr/local"LIBDIR,	/* "/usr/usr/lib" which would be ignored quickly */
/* TOTHINK: Should AUTOTOOLS_* specs also be highly preferred?
 * Currently they are listed after the "legacy" hard-coded paths...
 */
#ifdef MULTIARCH_TARGET_ALIAS
# ifdef BUILD_64
	"/usr/lib/64/" MULTIARCH_TARGET_ALIAS,
	"/usr/lib64/" MULTIARCH_TARGET_ALIAS,
	"/lib/64/" MULTIARCH_TARGET_ALIAS,
	"/lib64/" MULTIARCH_TARGET_ALIAS,
# endif	/* MULTIARCH_TARGET_ALIAS && BUILD_64 */
	"/usr/lib/" MULTIARCH_TARGET_ALIAS,
	"/lib/" MULTIARCH_TARGET_ALIAS,
#endif	/* MULTIARCH_TARGET_ALIAS */
#ifdef BUILD_64
	/* Fall back to explicit preference of 64-bit paths as named on some OSes */
	"/usr/lib/64",
	"/usr/lib64",
#endif
	"/usr/lib",
#ifdef BUILD_64
	"/lib/64",
	"/lib64",
#endif
	"/lib",
#ifdef BUILD_64
	"/usr/local/lib/64",
	"/usr/local/lib64",
#endif
	"/usr/local/lib",
#ifdef AUTOTOOLS_TARGET_SHORT_ALIAS
	"/usr/lib/" AUTOTOOLS_TARGET_SHORT_ALIAS,
	"/usr/lib/gcc/" AUTOTOOLS_TARGET_SHORT_ALIAS,
#else
# ifdef AUTOTOOLS_HOST_SHORT_ALIAS
	"/usr/lib/" AUTOTOOLS_HOST_SHORT_ALIAS,
	"/usr/lib/gcc/" AUTOTOOLS_HOST_SHORT_ALIAS,
# else
#  ifdef AUTOTOOLS_BUILD_SHORT_ALIAS
	"/usr/lib/" AUTOTOOLS_BUILD_SHORT_ALIAS,
	"/usr/lib/gcc/" AUTOTOOLS_BUILD_SHORT_ALIAS,
#  endif
# endif
#endif
#ifdef AUTOTOOLS_TARGET_ALIAS
	"/usr/lib/" AUTOTOOLS_TARGET_ALIAS,
	"/usr/lib/gcc/" AUTOTOOLS_TARGET_ALIAS,
#else
# ifdef AUTOTOOLS_HOST_ALIAS
	"/usr/lib/" AUTOTOOLS_HOST_ALIAS,
	"/usr/lib/gcc/" AUTOTOOLS_HOST_ALIAS,
# else
#  ifdef AUTOTOOLS_BUILD_ALIAS
	"/usr/lib/" AUTOTOOLS_BUILD_ALIAS,
	"/usr/lib/gcc/" AUTOTOOLS_BUILD_ALIAS,
#  endif
# endif
#endif
#ifdef WIN32
	/* TODO: Track the binary program name (many platform-specific solutions,
	 * or custom one to stash argv[0] in select programs, and derive its
	 * dirname (with realpath and apparent path) as well as "../lib".
	 * Perhaps a decent fallback idea for all platforms, not just WIN32.
	 */
	".",
#endif	/* WIN32 */
	NULL
};

static const char ** search_paths = search_paths_builtin;

/* free this when a NUT program ends (common library is unloaded)
 * IFF it is not the built-in version. */
static void nut_free_search_paths(void) {
	if (search_paths == NULL) {
		search_paths = search_paths_builtin;
		return;
	}

	if (search_paths != search_paths_builtin) {
		size_t i;
		for (i = 0; search_paths[i] != NULL; i++) {
			free((char *)search_paths[i]);
		}
		free(search_paths);
		search_paths = search_paths_builtin;
	}
}

void nut_prepare_search_paths(void) {
	/* Produce the search_paths[] with minimal confusion allowing
	 * for faster walks and fewer logs in NUT applications:
	 * * only existing paths
	 * * discard lower-priority duplicates if a path is already listed
	 *
	 * NOTE: Currently this only trims info from search_paths_builtin[]
	 * but might later supplant iterations in the get_libname(),
	 * get_libname_in_pathset() and upsdebugx_report_search_paths()
	 * methods. Surely would make their code easier, but at a cost of
	 * probably losing detailed logging of where something came from...
	 */
	static int atexit_hooked = 0;
	size_t	count_builtin = 0, count_filtered = 0, i, j, index = 0;
	const char ** filtered_search_paths;
	DIR *dp;

	/* As a starting point, allow at least as many items as before */
	/* TODO: somehow extend (xrealloc?) if we mix other paths later */
	for (i = 0; search_paths_builtin[i] != NULL; i++) {}
	count_builtin = i + 1;	/* +1 for the NULL */

	/* Bytes inside should all be zeroed... */
	filtered_search_paths = xcalloc(count_builtin, sizeof(const char *));

	/* FIXME: here "count_builtin" means size of filtered_search_paths[]
	 * and may later be more, if we would consider other data sources */
	for (i = 0; search_paths_builtin[i] != NULL && count_filtered < count_builtin; i++) {
		int dupe = 0;
		const char *dirname = search_paths_builtin[i];

		if ((dp = opendir(dirname)) == NULL) {
			upsdebugx(5, "%s: SKIP "
				"unreachable directory #%" PRIuSIZE " : %s",
				__func__, index++, dirname);
			continue;
		}
		index++;

#if HAVE_DECL_REALPATH
		/* allocates the buffer we free() later */
		dirname = (const char *)realpath(dirname, NULL);
#endif

		/* Revise for duplicates */
		/* Note: (count_filtered == 0) means first existing dir seen, no hassle */
		for (j = 0; j < count_filtered; j++) {
			if (!strcmp(filtered_search_paths[j], dirname)) {
#if HAVE_DECL_REALPATH
				if (strcmp(search_paths_builtin[i], dirname)) {
					/* They differ, highlight it */
					upsdebugx(5, "%s: SKIP "
						"duplicate directory #%" PRIuSIZE " : %s (%s)",
						__func__, index, dirname,
						search_paths_builtin[i]);
				} else
#endif
				upsdebugx(5, "%s: SKIP "
					"duplicate directory #%" PRIuSIZE " : %s",
					__func__, index, dirname);

				dupe = 1;
#if HAVE_DECL_REALPATH
				free((char *)dirname);
				/* Have some valid value, for kicks (likely
				 * to be ignored in the code path below) */
				dirname = search_paths_builtin[i];
#endif
				break;
			}
		}

		if (!dupe) {
			upsdebugx(5, "%s: ADD[#%" PRIuSIZE "] "
				"existing unique directory: %s",
				__func__, count_filtered, dirname);
#if !HAVE_DECL_REALPATH
			/* Make a copy of table entry, else we have
			 * a dynamic result of realpath() made above.
			 */
			dirname = (const char *)xstrdup(dirname);
#endif
			filtered_search_paths[count_filtered++] = dirname;
		}	/* else: dirname was freed above (for realpath)
			 * or is a reference to the table entry; no need
			 * to free() it either way */

		closedir(dp);
	}

	/* If we mangled this before, forget the old result: */
	nut_free_search_paths();

	/* Better safe than sorry: */
	filtered_search_paths[count_filtered] = NULL;
	search_paths = filtered_search_paths;

	if (!atexit_hooked) {
		atexit(nut_free_search_paths);
		atexit_hooked = 1;
	}
}

void upsdebugx_report_search_paths(int level, int report_search_paths_builtin) {
	size_t	index;
	char	*s, *varname;
	const char ** reported_search_paths = (
		report_search_paths_builtin
		? search_paths_builtin
		: search_paths);

	if (nut_debug_level < level)
		return;

	upsdebugx(level, "Run-time loadable library search paths used by this build of NUT:");

	/* NOTE: Reporting order follows get_libname(), and
	 * while some values are individual paths, others can
	 * be "pathsets" (e.g. coming envvars) with certain
	 * platform-dependent separator characters. */
#ifdef BUILD_64
	varname = "LD_LIBRARY_PATH_64";
#else
	varname = "LD_LIBRARY_PATH_32";
#endif

	if (((s = getenv(varname)) != NULL) && strlen(s) > 0) {
		upsdebugx(level, "\tVia %s:\t%s", varname, s);
	}

	varname = "LD_LIBRARY_PATH";
	if (((s = getenv(varname)) != NULL) && strlen(s) > 0) {
		upsdebugx(level, "\tVia %s:\t%s", varname, s);
	}

	for (index = 0; reported_search_paths[index] != NULL; index++)
	{
		if (index == 0) {
			upsdebugx(level, "\tNOTE: Reporting %s built-in paths:",
				(report_search_paths_builtin ? "raw"
				 : "filtered (existing unique)"));
		}
		upsdebugx(level, "\tBuilt-in:\t%s", reported_search_paths[index]);
	}

#ifdef WIN32
	if (((s = getfullpath(NULL)) != NULL) && strlen(s) > 0) {
		upsdebugx(level, "\tWindows near EXE:\t%s", s);
	}

# ifdef PATH_LIB
	if (((s = getfullpath(PATH_LIB)) != NULL) && strlen(s) > 0) {
		upsdebugx(level, "\tWindows PATH_LIB (%s):\t%s", PATH_LIB, s);
	}
# endif

	if (((s = getfullpath("/../lib")) != NULL) && strlen(s) > 0) {
		upsdebugx(level, "\tWindows \"lib\" dir near EXE:\t%s", s);
	}

	varname = "PATH";
	if (((s = getenv(varname)) != NULL) && strlen(s) > 0) {
		upsdebugx(level, "\tWindows via %s:\t%s", varname, s);
	}
#endif	/* WIN32 */
}

static char * get_libname_in_dir(const char* base_libname, size_t base_libname_length, const char* dirname, int index) {
	/* Implementation detail for get_libname() below.
	 * Returns pointer to allocated copy of the buffer
	 * (caller must free later) if dir has lib,
	 * or NULL otherwise.
	 * base_libname_length is optimization to not recalculate length in a loop.
	 * index is for search_paths[] table looping; use negative to not log dir number
	 */
	DIR *dp;
	struct dirent *dirp;
	char *libname_path = NULL, *libname_alias = NULL;
	char current_test_path[NUT_PATH_MAX + 1];

	upsdebugx(3, "%s('%s', %" PRIuSIZE ", '%s', %i): Entering method...",
		__func__, base_libname, base_libname_length, dirname, index);

	memset(current_test_path, 0, sizeof(current_test_path));

	if ((dp = opendir(dirname)) == NULL) {
		if (index >= 0) {
			upsdebugx(5, "%s: NOT looking for lib %s in "
				"unreachable directory #%d : %s",
				__func__, base_libname, index, dirname);
		} else {
			upsdebugx(5, "%s: NOT looking for lib %s in "
				"unreachable directory : %s",
				__func__, base_libname, dirname);
		}
		return NULL;
	}

	if (index >= 0) {
		upsdebugx(4, "%s: Looking for lib %s in directory #%d : %s",
			__func__, base_libname, index, dirname);
	} else {
		upsdebugx(4, "%s: Looking for lib %s in directory : %s",
			__func__, base_libname, dirname);
	}

	/* TODO: Try a quick stat() first? */
	while ((dirp = readdir(dp)) != NULL)
	{
#if !HAVE_DECL_REALPATH
		struct stat	st;
#endif
		int compres;

		upsdebugx(5, "%s: Comparing lib %s with dirpath entry %s",
			__func__, base_libname, dirp->d_name);
		compres = strncmp(dirp->d_name, base_libname, base_libname_length);
		if (compres == 0) {
			/* avoid "*.dll.a", ".so.1.2.3" etc. */
			if (dirp->d_name[base_libname_length] != '\0') {
				if (!libname_alias) {
					libname_alias = xstrdup(dirp->d_name);
				}
				continue;
			}

			snprintf(current_test_path, sizeof(current_test_path), "%s/%s", dirname, dirp->d_name);
#if HAVE_DECL_REALPATH
			libname_path = realpath(current_test_path, NULL);
#else
			/* Just check if candidate name is (points to?) valid file */
			libname_path = NULL;
			if (stat(current_test_path, &st) == 0) {
				if (st.st_size > 0) {
					libname_path = xstrdup(current_test_path);
				}
			}

# ifdef WIN32
			if (!libname_path) {
				char *p;
				for (p = current_test_path; *p != '\0' && (p - current_test_path) < LARGEBUF; p++) {
					if (*p == '/') *p = '\\';
				}
				upsdebugx(4, "%s: WIN32: re-checking with %s",
					__func__, current_test_path);
				if (stat(current_test_path, &st) == 0) {
					if (st.st_size > 0) {
						libname_path = xstrdup(current_test_path);
					}
				}
			}
			if (!libname_path && strcmp(dirname, ".") == 0 && current_test_path[0] == '.' && current_test_path[1] == '\\' && current_test_path[2] != '\0') {
				/* Seems mingw stat() only works for files in current dir,
				 * so for others a chdir() is needed (and memorizing the
				 * original dir, and no threading at this moment, to be safe!)
				 * https://stackoverflow.com/a/66096983/4715872
				 */
				upsdebugx(4, "%s: WIN32: re-checking with %s",
					__func__, current_test_path + 2);
				if (stat(current_test_path + 2, &st) == 0) {
					if (st.st_size > 0) {
						libname_path = xstrdup(current_test_path + 2);
					}
				}
			}
# endif /* WIN32 */
#endif  /* HAVE_DECL_REALPATH */

			upsdebugx(2, "Candidate path for lib %s is %s (realpath %s)",
				base_libname, current_test_path,
				NUT_STRARG(libname_path));
			if (libname_path != NULL)
				break;
		}
	} /* while iterating dir */

	closedir(dp);

	if (libname_alias) {
		if (!libname_path) {
			upsdebugx(1, "Got no strong candidate path for lib %s in %s"
				", but saw seemingly related names (are you missing"
				" a symbolic link, perhaps?) e.g.: %s",
				base_libname, dirname, libname_alias);
		}

		free(libname_alias);
	}

	return libname_path;
}

static char * get_libname_in_pathset(const char* base_libname, size_t base_libname_length, char* pathset, int *counter)
{
	/* Note: this method iterates specified pathset,
	 * so it increments the counter by reference.
	 * A copy of original pathset is used, because
	 * strtok() tends to modify its input! */
	char *libname_path = NULL;
	char *onedir = NULL;
	char* pathset_tmp;

	upsdebugx(3, "%s('%s', %" PRIuSIZE ", '%s', %i): Entering method...",
		__func__, base_libname, base_libname_length,
		NUT_STRARG(pathset),
		counter ? *counter : -1);

	if (!pathset || *pathset == '\0')
		return NULL;

	/* First call to tokenization passes the string, others pass NULL */
	pathset_tmp = xstrdup(pathset);
	upsdebugx(4, "%s: Looking for lib %s in a colon-separated path set",
		__func__, base_libname);
	while (NULL != (onedir = strtok( (onedir ? NULL : pathset_tmp), ":" ))) {
		libname_path = get_libname_in_dir(base_libname, base_libname_length, onedir, (*counter)++);
		if (libname_path != NULL)
			break;
	}
	free(pathset_tmp);

#ifdef WIN32
	/* Note: with mingw, the ":" separator above might have been resolvable */
	pathset_tmp = xstrdup(pathset);
	if (!libname_path) {
		onedir = NULL; /* probably is NULL already, but better ensure this */
		upsdebugx(4, "%s: WIN32: Looking for lib %s in a semicolon-separated path set",
			__func__, base_libname);
		while (NULL != (onedir = strtok( (onedir ? NULL : pathset_tmp), ";" ))) {
			libname_path = get_libname_in_dir(base_libname, base_libname_length, onedir, (*counter)++);
			if (libname_path != NULL)
				break;
		}
	}
	free(pathset_tmp);
#endif  /* WIN32 */

	return libname_path;
}

char * get_libname(const char* base_libname)
{
	/* NOTE: Keep changes to practical search order
	 * synced to upsdebugx_report_search_paths() */
	int index = 0, counter = 0;
	char *libname_path = NULL;
	size_t base_libname_length = strlen(base_libname);
	struct stat	st;

	upsdebugx(3, "%s('%s'): Entering method...", __func__, base_libname);

	/* First, check for an exact hit by absolute/relative path
	 * if `base_libname` includes path separator character(s) */
	if (xbasename(base_libname) != base_libname) {
		upsdebugx(4, "%s: Looking for lib %s by exact hit...",
			__func__, base_libname);
#if HAVE_DECL_REALPATH
		/* allocates the buffer we free() later */
		libname_path = realpath(base_libname, NULL);
		if (libname_path != NULL) {
			if (stat(libname_path, &st) == 0) {
				if (st.st_size > 0) {
					upsdebugx(2, "Looking for lib %s, found by exact hit",
						base_libname);
					goto found;
				}
			}

			/* else: does not actually exist */
			free(libname_path);
			libname_path = NULL;
		}
#endif	/* HAVE_DECL_REALPATH */

		/* Just check if candidate name is (points to?) valid file */
		if (stat(base_libname, &st) == 0) {
			if (st.st_size > 0) {
				libname_path = xstrdup(base_libname);
				upsdebugx(2, "Looking for lib %s, found by exact hit",
					base_libname);
				goto found;
			}
		}
	}

	/* Normally these envvars should not be set, but if the user insists,
	 * we should prefer the override... */
#ifdef BUILD_64
	upsdebugx(4, "%s: Looking for lib %s by path-set LD_LIBRARY_PATH_64...",
		__func__, base_libname);
	libname_path = get_libname_in_pathset(base_libname, base_libname_length, getenv("LD_LIBRARY_PATH_64"), &counter);
	if (libname_path != NULL) {
		upsdebugx(2, "Looking for lib %s, found in LD_LIBRARY_PATH_64",
			base_libname);
		goto found;
	}
#else
	upsdebugx(4, "%s: Looking for lib %s by path-set LD_LIBRARY_PATH_32...",
		__func__, base_libname);
	libname_path = get_libname_in_pathset(base_libname, base_libname_length, getenv("LD_LIBRARY_PATH_32"), &counter);
	if (libname_path != NULL) {
		upsdebugx(2, "Looking for lib %s, found in LD_LIBRARY_PATH_32",
			base_libname);
		goto found;
	}
#endif

	upsdebugx(4, "%s: Looking for lib %s by path-set LD_LIBRARY_PATH...",
		__func__, base_libname);
	libname_path = get_libname_in_pathset(base_libname, base_libname_length, getenv("LD_LIBRARY_PATH"), &counter);
	if (libname_path != NULL) {
		upsdebugx(2, "Looking for lib %s, found in LD_LIBRARY_PATH",
			base_libname);
		goto found;
	}

	upsdebugx(4, "%s: Looking for lib %s by search_paths[]...",
		__func__, base_libname);
	for (index = 0 ; (search_paths[index] != NULL) && (libname_path == NULL) ; index++)
	{
		libname_path = get_libname_in_dir(base_libname, base_libname_length, search_paths[index], counter++);
		if (libname_path != NULL)
			break;
	}

#ifdef WIN32
	/* TODO: Need a reliable cross-platform way to get the full path
	 * of current executable -- possibly stash it when starting NUT
	 * programs... consider some way for `nut-scanner` too */
	if (!libname_path) {
		/* First check near the EXE (if executing it from another
		 * working directory) */
		upsdebugx(4, "%s: WIN32: Looking for lib %s near EXE...",
			__func__, base_libname);
		libname_path = get_libname_in_dir(base_libname, base_libname_length, getfullpath(NULL), counter++);
	}

# ifdef PATH_LIB
	if (!libname_path) {
		upsdebugx(4, "%s: WIN32: Looking for lib %s via PATH_LIB...",
			__func__, base_libname);
		libname_path = get_libname_in_dir(base_libname, base_libname_length, getfullpath(PATH_LIB), counter++);
	}
# endif

	if (!libname_path) {
		/* Resolve "lib" dir near the one with current executable ("bin" or "sbin") */
		upsdebugx(4, "%s: WIN32: Looking for lib %s in a 'lib' dir near EXE...",
			__func__, base_libname);
		libname_path = get_libname_in_dir(base_libname, base_libname_length, getfullpath("/../lib"), counter++);
	}
#endif  /* WIN32 so far */

#ifdef WIN32
	/* Windows-specific: DLLs can be provided by common "PATH" envvar,
	 * at lowest search priority though (after EXE dir, system, etc.) */
	if (!libname_path) {
		upsdebugx(4, "%s: WIN32: Looking for lib %s in PATH",
			__func__, base_libname);
		libname_path = get_libname_in_pathset(base_libname, base_libname_length, getenv("PATH"), &counter);
	}
#endif  /* WIN32 */

found:
	upsdebugx(1, "Looking for lib %s, found %s",
		base_libname, NUT_STRARG(libname_path));
	return libname_path;
}

/* TODO: Extend for TYPE_FD and WIN32 eventually? */
void set_close_on_exec(int fd) {
	/* prevent fd leaking to child processes */
#ifndef FD_CLOEXEC
	/* Find a way, if possible at all old platforms */
	NUT_UNUSED_VARIABLE(fd);
#else
# ifdef WIN32
	/* Find a way, if possible at all (WIN32: get INT fd from the HANDLE?) */
	NUT_UNUSED_VARIABLE(fd);
	NUT_WIN32_INCOMPLETE();
# else	/* !WIN32 */
	fcntl(fd, F_SETFD, FD_CLOEXEC);
# endif	/* !WIN32 */
#endif
}

/**** REGEX helper methods ****/

int strcmp_null(const char *s1, const char *s2)
{
	if (s1 == NULL && s2 == NULL) {
		return 0;
	}

	if (s1 == NULL) {
		return -1;
	}

	if (s2 == NULL) {
		return 1;
	}

	return strcmp(s1, s2);
}

#if (defined HAVE_LIBREGEX && HAVE_LIBREGEX)
int compile_regex(regex_t **compiled, const char *regex, const int cflags)
{
	int	r;
	regex_t	*preg;

	if (regex == NULL) {
		*compiled = NULL;
		return 0;
	}

	preg = malloc(sizeof(*preg));
	if (!preg) {
		return -1;
	}

	r = regcomp(preg, regex, cflags);
	if (r) {
		free(preg);
		return -2;
	}

	*compiled = preg;

	return 0;
}

int match_regex(const regex_t *preg, const char *str)
{
	int	r;
	size_t	len = 0;
	char	*string;
	regmatch_t	match;

	if (!preg) {
		return 1;
	}

	if (!str) {
		string = xstrdup("");
	} else {
		/* skip leading whitespace */
		for (len = 0; len < strlen(str); len++) {

			if (!strchr(" \t\n", str[len])) {
				break;
			}
		}

		string = xstrdup(str+len);

		/* skip trailing whitespace */
		for (len = strlen(string); len > 0; len--) {

			if (!strchr(" \t\n", string[len-1])) {
				break;
			}
		}

		string[len] = '\0';
	}

	/* test the regular expression */
	r = regexec(preg, string, 1, &match, 0);
	free(string);
	if (r) {
		return 0;
	}

	/* check that the match is the entire string */
	if ((match.rm_so != 0) || (match.rm_eo != (int)len)) {
		return 0;
	}

	return 1;
}

int match_regex_hex(const regex_t *preg, const int n)
{
	char	buf[10];

	snprintf(buf, sizeof(buf), "%04x", (unsigned int)n);

	return match_regex(preg, buf);
}
#endif	/* HAVE_LIBREGEX */<|MERGE_RESOLUTION|>--- conflicted
+++ resolved
@@ -2785,99 +2785,6 @@
 	return ret;
 }
 
-<<<<<<< HEAD
-=======
-void nut_report_config_flags(void)
-{
-	/* Roughly similar to upslogx() but without the buffer-size limits and
-	 * timestamp/debug-level prefixes. Only printed if debug (any) is on.
-	 * Depending on amount of configuration tunables involved by a particular
-	 * build of NUT, the string can be quite long (over 1KB).
-	 */
-#if 0
-	const char *acinit_ver = NULL;
-#endif
-	/* Pass these as variables to avoid warning about never reaching one
-	 * of compiled codepaths: */
-	const char *compiler_ver = CC_VERSION;
-	const char *config_flags = CONFIG_FLAGS;
-	struct timeval		now;
-
-	if (nut_debug_level < 1)
-		return;
-
-#if 0
-	/* Only report git revision if NUT_VERSION_MACRO in nut_version.h aka
-	 * UPS_VERSION here is remarkably different from PACKAGE_VERSION from
-	 * configure.ac AC_INIT() -- which may be e.g. "2.8.0.1" although some
-	 * distros, especially embedders, tend to place their product IDs here).
-	 * The macro may be that fixed version or refer to git source revision,
-	 * as decided when generating nut_version.h (and if it was re-generated
-	 * in case of rebuilds while developers are locally iterating -- this
-	 * may be disabled for faster local iterations at a cost of a little lie).
-	 */
-	if (PACKAGE_VERSION && UPS_VERSION &&
-		(strlen(UPS_VERSION) < 12 || !strstr(UPS_VERSION, PACKAGE_VERSION))
-	) {
-		/* If UPS_VERSION is too short (so likely a static string
-		 * from configure.ac AC_INIT() -- although some distros,
-		 * especially embedders, tend to place their product IDs here),
-		 * or if PACKAGE_VERSION *is NOT* a substring of it: */
-		acinit_ver = PACKAGE_VERSION;
-/*
-		// Triplet that was printed below:
-		(acinit_ver ? " (release/snapshot of " : ""),
-		(acinit_ver ? acinit_ver : ""),
-		(acinit_ver ? ")" : ""),
-*/
-	}
-#endif
-
-	/* NOTE: If changing wording here, keep in sync with configure.ac logic
-	 * looking for CONFIG_FLAGS_DEPLOYED via "configured with flags:" string!
-	 */
-
-	gettimeofday(&now, NULL);
-
-	if (upslog_start.tv_sec == 0) {
-		upslog_start = now;
-	}
-
-	if (upslog_start.tv_usec > now.tv_usec) {
-		now.tv_usec += 1000000;
-		now.tv_sec -= 1;
-	}
-
-	if (xbit_test(upslog_flags, UPSLOG_STDERR)) {
-		fprintf(stderr, "%4.0f.%06ld\t[D1] Network UPS Tools version %s%s%s%s %s%s\n",
-			difftime(now.tv_sec, upslog_start.tv_sec),
-			(long)(now.tv_usec - upslog_start.tv_usec),
-			describe_NUT_VERSION_once(),
-			(compiler_ver && *compiler_ver != '\0' ? " built with " : ""),
-			(compiler_ver && *compiler_ver != '\0' ? compiler_ver : ""),
-			(compiler_ver && *compiler_ver != '\0' ? " and" : ""),
-			(config_flags && *config_flags != '\0' ? "configured with flags: " : "configured all by default guesswork"),
-			(config_flags && *config_flags != '\0' ? config_flags : "")
-		);
-#ifdef WIN32
-		fflush(stderr);
-#endif	/* WIN32 */
-	}
-
-	/* NOTE: May be ignored or truncated by receiver if that syslog server
-	 * (and/or OS sender) does not accept messages of such length */
-	if (xbit_test(upslog_flags, UPSLOG_SYSLOG)) {
-		syslog(LOG_DEBUG, "Network UPS Tools version %s%s%s%s %s%s",
-			describe_NUT_VERSION_once(),
-			(compiler_ver && *compiler_ver != '\0' ? " built with " : ""),
-			(compiler_ver && *compiler_ver != '\0' ? compiler_ver : ""),
-			(compiler_ver && *compiler_ver != '\0' ? " and" : ""),
-			(config_flags && *config_flags != '\0' ? "configured with flags: " : "configured all by default guesswork"),
-			(config_flags && *config_flags != '\0' ? config_flags : "")
-		);
-	}
-}
-
 char * minimize_formatting_string(char *buf, size_t buflen, const char *fmt, int verbosity)
 {
 	/* Return the bare-bone formatting string contained in "fmt"
@@ -3267,7 +3174,6 @@
 	return buf;
 }
 
->>>>>>> 1ff5d467
 static void vupslog(int priority, const char *fmt, va_list va, int use_strerror)
 {
 	int	ret, errno_orig = errno;
