dnl Check for LIBUSB 1.0 or 0.1 (and, if found, fill 'nut_usb_lib' with its
dnl approximate version) and its compiler flags. On success, set
dnl nut_have_libusb="yes" and set LIBUSB_CFLAGS and LIBUSB_LIBS. On failure, set
dnl nut_have_libusb="no". This macro can be run multiple times, but will
dnl do the checking only once.
dnl By default, if both libusb 1.0 and libusb 0.1 are available and appear to be
dnl usable, libusb 1.0 takes precedence.
dnl An optional argument with value 'libusb-1.0' or 'libusb-0.1' can be used to
dnl restrict checks to a specific version.

AC_DEFUN([NUT_CHECK_LIBUSB],
[
if test -z "${nut_have_libusb_seen}"; then
	nut_have_libusb_seen=yes
	NUT_CHECK_PKGCONFIG

	dnl save CFLAGS and LIBS
	CFLAGS_ORIG="${CFLAGS}"
	LIBS_ORIG="${LIBS}"
	CFLAGS=""
	LIBS=""

<<<<<<< HEAD
	LIBUSB_CONFIG="none"
=======
	dnl Magic-format string to hold chosen libusb version and its config-source
	nut_usb_lib=""

	dnl TOTHINK: What if there are more than 0.1 and 1.0 to juggle?
	dnl TODO? Add libusb-compat (1.0 code with 0.1's API) to the mix?
>>>>>>> d70124c0
	AS_IF([test x"$have_PKG_CONFIG" = xyes],
		[AC_MSG_CHECKING([for libusb-1.0 version via pkg-config])
		 LIBUSB_1_0_VERSION="`$PKG_CONFIG --silence-errors --modversion libusb-1.0 2>/dev/null`" \
		    && test -n "${LIBUSB_1_0_VERSION}" \
		    || LIBUSB_1_0_VERSION="none"
		 AC_MSG_RESULT([${LIBUSB_1_0_VERSION} found])

		 AC_MSG_CHECKING([for libusb(-0.1) version via pkg-config])
		 LIBUSB_0_1_VERSION="`$PKG_CONFIG --silence-errors --modversion libusb 2>/dev/null`" \
		    && test -n "${LIBUSB_0_1_VERSION}" \
		    || LIBUSB_0_1_VERSION="none"
		 AC_MSG_RESULT([${LIBUSB_0_1_VERSION} found])
		],
		[LIBUSB_0_1_VERSION="none"
		 LIBUSB_1_0_VERSION="none"
		 AC_MSG_NOTICE([can not check libusb settings via pkg-config])
		]
	)

	dnl Note: it seems the script was only shipped for libusb-0.1
	dnl So we don't separate into LIBUSB_0_1_CONFIG and LIBUSB_1_0_CONFIG
	AC_PATH_PROGS([LIBUSB_CONFIG], [libusb-config], [none])

	AC_ARG_WITH(libusb-config,
		AS_HELP_STRING([@<:@--with-libusb-config=/path/to/libusb-config@:>@],
			[path to program that reports LibUSB configuration]), dnl ...for LibUSB-0.1
		[
			AS_CASE(["${withval}"],
				[""], [], dnl empty arg
				[yes|no], [
					dnl MAYBE bump preference of script over pkg-config?
					AC_MSG_ERROR([invalid option --with(out)-libusb-config - see docs/configure.txt])
				],
				[dnl default
				LIBUSB_CONFIG="${withval}"
				]
			)
		]
	)

	AS_IF([test x"${LIBUSB_CONFIG}" != xnone],
		[AC_MSG_CHECKING([via ${LIBUSB_CONFIG}])
		 LIBUSB_CONFIG_VERSION="`$LIBUSB_CONFIG --version 2>/dev/null`" \
			&& test -n "${LIBUSB_CONFIG_VERSION}" \
			|| LIBUSB_CONFIG_VERSION="none"
		 AC_MSG_RESULT([${LIBUSB_CONFIG_VERSION} found])
		], [LIBUSB_CONFIG_VERSION="none"]
	)

	dnl By default, prefer newest available, and if anything is known
	dnl to pkg-config, prefer that. Otherwise, fall back to script data:
	AS_IF([test x"${LIBUSB_1_0_VERSION}" != xnone],
		[LIBUSB_VERSION="${LIBUSB_1_0_VERSION}"
		 nut_usb_lib="(libusb-1.0)"
		],
<<<<<<< HEAD
		[AC_PATH_PROGS([LIBUSB_CONFIG], [libusb-config], [none])
		 AC_ARG_WITH(libusb-config,
			AS_HELP_STRING([@<:@--with-libusb-config=/path/to/libusb-config@:>@],
				[path to program that reports LibUSB configuration]), dnl ...for LibUSB-0.1
			[
				case "${withval}" in
				"") ;;
				yes|no)
					AC_MSG_ERROR(invalid option --with(out)-libusb-config - see docs/configure.txt)
					;;
				*)
					LIBUSB_CONFIG="${withval}"
					;;
				esac
			]
		 )

		 AS_IF([test x"$LIBUSB_CONFIG" != xnone],
			[AC_MSG_CHECKING([for libusb version via ${LIBUSB_CONFIG}])
			 LIBUSB_VERSION="`"${LIBUSB_CONFIG}" --version 2>/dev/null`"
			 if test "$?" = "0" -a -n "${LIBUSB_VERSION}"; then
				CFLAGS="`"${LIBUSB_CONFIG}" --cflags 2>/dev/null`"
				LIBS="`"${LIBUSB_CONFIG}" --libs 2>/dev/null`"
			 else
				LIBUSB_VERSION="none"
				CFLAGS=""
				LIBS="-lusb"
			 fi
			 AC_MSG_RESULT(${LIBUSB_VERSION} found)
			]
		 )
=======
		[AS_IF([test x"${LIBUSB_0_1_VERSION}" != xnone],
			[LIBUSB_VERSION="${LIBUSB_0_1_VERSION}"
			 nut_usb_lib="(libusb-0.1)"
			],
			[LIBUSB_VERSION="${LIBUSB_CONFIG_VERSION}"
			 AS_IF([test x"${LIBUSB_CONFIG_VERSION}" != xnone],
				[dnl TODO: This assumes 0.1; check for 1.0+ somehow?
				 nut_usb_lib="(libusb-0.1-config)"],
				[nut_usb_lib=""]
			)]
		)]
	)

	dnl Pick up the default or caller-provided choice here from
	dnl NUT_ARG_WITH(usb, ...) in the main configure.ac script
	AC_MSG_CHECKING([for libusb preferred version])
	AS_CASE(["${nut_with_usb}"],
		[auto], [], dnl Use preference picked above
		[yes],  [], dnl Use preference from above, fail in the end if none found
		[no],   [], dnl Try to find, report in the end if that is discarded; TODO: not waste time?
		[libusb-1.0|1.0], [
			dnl NOTE: Assuming there is no libusb-config-1.0 or similar script, never saw one
			AS_IF([test x"${LIBUSB_1_0_VERSION}" = xnone],
				[AC_MSG_ERROR([option --with-usb=${withval} was required, but this library version was not detected])
				])
			LIBUSB_VERSION="${LIBUSB_1_0_VERSION}"
			nut_usb_lib="(libusb-1.0)"
			],
		[libusb-0.1|0.1], [
			AS_IF([test x"${LIBUSB_0_1_VERSION}" = xnone \
				&& test x"${LIBUSB_CONFIG_VERSION}" = xnone],
				[AC_MSG_ERROR([option --with-usb=${withval} was required, but this library version was not detected])
				])
			AS_IF([test x"${LIBUSB_0_1_VERSION}" != xnone],
				[LIBUSB_VERSION="${LIBUSB_0_1_VERSION}"
				 nut_usb_lib="(libusb-0.1)"
				],
				[LIBUSB_VERSION="${LIBUSB_CONFIG_VERSION}"
				 nut_usb_lib="(libusb-0.1-config)"
				])
			],
		[dnl default
			AC_MSG_ERROR([invalid option value --with-usb=${withval} - see docs/configure.txt])
			]
	)
	AC_MSG_RESULT([${LIBUSB_VERSION} ${nut_usb_lib}])

	AS_IF([test x"${LIBUSB_1_0_VERSION}" != xnone && test x"${nut_usb_lib}" != x"(libusb-1.0)" ],
		[AC_MSG_NOTICE([libusb-1.0 support was detected, but another was chosen ${nut_usb_lib}])]
	)

	dnl FIXME? Detect and report all CFLAGS/LIBS that we can,
	dnl and *then* pick one set of values to use?
	AS_CASE([${nut_usb_lib}],
		["(libusb-1.0)"], [
			CFLAGS="`$PKG_CONFIG --silence-errors --cflags libusb-1.0 2>/dev/null`"
			LIBS="`$PKG_CONFIG --silence-errors --libs libusb-1.0 2>/dev/null`"
			],
		["(libusb-0.1)"], [
			CFLAGS="`$PKG_CONFIG --silence-errors --cflags libusb 2>/dev/null`"
			LIBS="`$PKG_CONFIG --silence-errors --libs libusb 2>/dev/null`"
			],
		["(libusb-0.1-config)"], [
			CFLAGS="`$LIBUSB_CONFIG --cflags 2>/dev/null`"
			LIBS="`$LIBUSB_CONFIG --libs 2>/dev/null`"
			],
		[dnl default, for other versions or "none"
			AC_MSG_WARN([Defaulting libusb configuration])
			LIBUSB_VERSION="none"
			CFLAGS=""
			LIBS="-lusb"
>>>>>>> d70124c0
		]
	)

	dnl check optional user-provided values for cflags/ldflags
	dnl and publish what we end up using
	AC_MSG_CHECKING(for libusb cflags)
	AC_ARG_WITH(usb-includes,
		AS_HELP_STRING([@<:@--with-usb-includes=CFLAGS@:>@], [include flags for the libusb library]),
	[
		AS_CASE(["${withval}"],
			[yes|no], [
				AC_MSG_ERROR(invalid option --with(out)-usb-includes - see docs/configure.txt)
			],
			[dnl default
				CFLAGS="${withval}"
			]
		)
	], [])
	AC_MSG_RESULT([${CFLAGS}])

	AC_MSG_CHECKING(for libusb ldflags)
	AC_ARG_WITH(usb-libs,
		AS_HELP_STRING([@<:@--with-usb-libs=LIBS@:>@], [linker flags for the libusb library]),
	[
		AS_CASE(["${withval}"],
			[yes|no], [
				AC_MSG_ERROR(invalid option --with(out)-usb-libs - see docs/configure.txt)
			],
			[dnl default
				LIBS="${withval}"
			]
		)
	], [])
	AC_MSG_RESULT([${LIBS}])

<<<<<<< HEAD
	dnl check if libusb is usable
	AC_CHECK_HEADERS(usb.h, [nut_have_libusb=yes], [nut_have_libusb=no], [AC_INCLUDES_DEFAULT])
	AC_CHECK_FUNCS(usb_init, [], [
		dnl Some systems may just have libusb in their standard
		dnl paths, but not the pkg-config or libusb-config data
		AS_IF([test "${nut_have_libusb}" = "yes" && test "$LIBUSB_VERSION" = "none" && test -z "$LIBS"],
			[AC_MSG_CHECKING([if libusb is just present in path])
			 LIBS="-L/usr/lib -L/usr/local/lib -lusb"
			 unset ac_cv_func_usb_init || true
			 AC_CHECK_FUNCS(usb_init, [], [nut_have_libusb=no])
			 AC_MSG_RESULT([${nut_have_libusb}])
			], [nut_have_libusb=no]
		)]
	)
=======
	dnl TODO: Consult chosen nut_usb_lib value and/or nut_with_usb argument
	dnl (with "auto" we may use a 0.1 if present and working while a 1.0 is
	dnl present but useless)
	dnl Check if libusb is usable
	AC_LANG_PUSH([C])
	if test -n "${LIBUSB_VERSION}"; then
		dnl Test specifically for libusb-1.0 via pkg-config, else fall back below
		test -n "$PKG_CONFIG" \
			&& test x"${nut_usb_lib}" = x"(libusb-1.0)" \
			&& $PKG_CONFIG --silence-errors --atleast-version=1.0 libusb-1.0 2>/dev/null
		if test "$?" = "0"; then
			dnl libusb 1.0: libusb_set_auto_detach_kernel_driver
			AC_CHECK_HEADERS(libusb.h, [nut_have_libusb=yes], [nut_have_libusb=no], [AC_INCLUDES_DEFAULT])
			AC_CHECK_FUNCS(libusb_init, [], [nut_have_libusb=no])
			AC_CHECK_FUNCS(libusb_strerror, [], [nut_have_libusb=no; nut_have_libusb_strerror=no])
			if test "${nut_have_libusb_strerror}" = "no"; then
				AC_MSG_WARN([libusb_strerror() not found; install libusbx to use libusb 1.0 API. See https://github.com/networkupstools/nut/issues/509])
			fi
			if test "${nut_have_libusb}" = "yes"; then
				dnl This function is fairly old, but check for it anyway:
				AC_CHECK_FUNCS(libusb_kernel_driver_active)
				dnl Check for libusb "force driver unbind" availability
				AC_CHECK_FUNCS(libusb_set_auto_detach_kernel_driver)
				dnl libusb 1.0: libusb_detach_kernel_driver
				dnl FreeBSD 10.1-10.3 have this, but not libusb_set_auto_detach_kernel_driver
				AC_CHECK_FUNCS(libusb_detach_kernel_driver)
				AC_CHECK_FUNCS(libusb_detach_kernel_driver_np)

				dnl From libusb-0.1 - check these to have valid config.h definitions
				dnl Note: confusingly, FreeBSD does find both as defined
				dnl (despite being spread across usb.h and libusb.h),
				dnl so our source code has to care :\
				AC_CHECK_FUNCS(usb_detach_kernel_driver_np)
			fi
		else
			dnl libusb 0.1, or missing pkg-config :
			AC_CHECK_HEADERS(usb.h, [nut_have_libusb=yes], [nut_have_libusb=no], [AC_INCLUDES_DEFAULT])
			AC_CHECK_FUNCS(usb_init, [], [
				dnl Some systems may just have libusb in their standard
				dnl paths, but not the pkg-config or libusb-config data
				AS_IF([test "${nut_have_libusb}" = "yes" && test "$LIBUSB_VERSION" = "none" && test -z "$LIBS"],
					[AC_MSG_CHECKING([if libusb is just present in path])
					 LIBS="-L/usr/lib -L/usr/local/lib -lusb"
					 unset ac_cv_func_usb_init || true
					 AC_CHECK_FUNCS(usb_init, [], [nut_have_libusb=no])
					 AC_MSG_RESULT([${nut_have_libusb}])
					], [nut_have_libusb=no]
				)]
			)
			dnl Check for libusb "force driver unbind" availability
			if test "${nut_have_libusb}" = "yes"; then
				AC_CHECK_FUNCS(usb_detach_kernel_driver_np)

				dnl From libusb-1.0 - check these to have valid config.h definitions
				AC_CHECK_FUNCS(libusb_kernel_driver_active)
				AC_CHECK_FUNCS(libusb_set_auto_detach_kernel_driver)
				AC_CHECK_FUNCS(libusb_detach_kernel_driver)
				AC_CHECK_FUNCS(libusb_detach_kernel_driver_np)
			fi
		fi
	else
		nut_have_libusb=no
	fi

	AS_IF([test "${nut_have_libusb}" = "yes"], [
		dnl ----------------------------------------------------------------------
		dnl additional USB-related checks

		dnl Solaris 10/11 USB handling (need librt and libusb runtime path)
		dnl Should we check for `uname -o == illumos` to avoid legacy here?
		dnl Or better yet, perform some active capability tests for need of
		dnl workarounds or not? e.g. OpenIndiana should include a capable
		dnl version of libusb-1.0.23+ tailored with NUT tests in mind...
		dnl HPUX, since v11, needs an explicit activation of pthreads
		dnl TODO: There are reports about FreeBSD error-code
		dnl handling in libusb-0.1 port returning "-1" always,
		dnl instead of differing codes like on other systems.
		dnl Should we check for that below?..
		dnl https://github.com/networkupstools/nut/issues/490
		AS_CASE(["${target_os}"],
			[solaris2.1*], [
				AC_MSG_CHECKING([for Solaris 10 / 11 specific configuration for usb drivers])
				AC_SEARCH_LIBS(nanosleep, rt)
				LIBS="-R/usr/sfw/lib ${LIBS}"
				dnl FIXME: Sun's libusb doesn't support timeout (so blocks notification)
				dnl and need to call libusb close upon reconnection
				dnl TODO: Somehow test for susceptible versions?
				AC_DEFINE(SUN_LIBUSB, 1, [Define to 1 for Sun version of the libusb.])
				SUN_LIBUSB=1
				AC_MSG_RESULT([${LIBS}])
				],
			[hpux11*], [
				CFLAGS="${CFLAGS} -lpthread"
				]
		)
	])
	AC_LANG_POP([C])
>>>>>>> d70124c0

	AS_IF([test "${nut_have_libusb}" = "yes"], [
		LIBUSB_CFLAGS="${CFLAGS}"
		LIBUSB_LIBS="${LIBS}"
	], [
		AS_CASE(["${nut_with_usb}"],
			[no|auto], [],
			[yes|1.0|0.1|libusb-1.0|libusb-0.1],
				[dnl Explicitly choosing a library implies 'yes' (i.e. fail if not found), not 'auto'.
				 AC_MSG_ERROR([USB drivers requested, but libusb not found.])
				]
		)
	])

	if test "${nut_with_usb}" = "no"; then
		if test -n "${nut_usb_lib}" && test "${nut_usb_lib}" != none ; then
			AC_MSG_NOTICE([libusb was detected ${nut_usb_lib}, but a build without USB drivers was requested])
		fi
		nut_usb_lib=""
	else
		nut_with_usb="${nut_have_libusb}"
	fi

	dnl AC_MSG_NOTICE([DEBUG: nut_have_libusb='${nut_have_libusb}'])
	dnl AC_MSG_NOTICE([DEBUG: nut_with_usb='${nut_with_usb}'])
	dnl AC_MSG_NOTICE([DEBUG: nut_usb_lib='${nut_usb_lib}'])

	dnl Note: AC_DEFINE specifies a verbatim "value" so we pre-calculate it!
	dnl Source code should be careful to use "#if" and not "#ifdef" when
	dnl checking these values during the build. And both must be defined
	dnl with some value.
	AS_IF([test "${nut_with_usb}" = "yes" && test "${nut_usb_lib}" = "(libusb-1.0)"],
		[AC_DEFINE([WITH_LIBUSB_1_0], [1],
			[Define to 1 for version 1.0 of the libusb (via pkg-config).])],
		[AC_DEFINE([WITH_LIBUSB_1_0], [0],
			[Define to 1 for version 1.0 of the libusb (via pkg-config).])]
	)

	AS_IF([test "${nut_with_usb}" = "yes" && test "${nut_usb_lib}" = "(libusb-0.1)" -o "${nut_usb_lib}" = "(libusb-0.1-config)"],
		[AC_DEFINE([WITH_LIBUSB_0_1], [1],
			[Define to 1 for version 0.1 of the libusb (via pkg-config or libusb-config).])],
		[AC_DEFINE([WITH_LIBUSB_0_1], [0],
			[Define to 1 for version 0.1 of the libusb (via pkg-config or libusb-config).])]
	)

	dnl restore original CFLAGS and LIBS
	CFLAGS="${CFLAGS_ORIG}"
	LIBS="${LIBS_ORIG}"
fi
])<|MERGE_RESOLUTION|>--- conflicted
+++ resolved
@@ -20,15 +20,11 @@
 	CFLAGS=""
 	LIBS=""
 
-<<<<<<< HEAD
-	LIBUSB_CONFIG="none"
-=======
 	dnl Magic-format string to hold chosen libusb version and its config-source
 	nut_usb_lib=""
 
 	dnl TOTHINK: What if there are more than 0.1 and 1.0 to juggle?
 	dnl TODO? Add libusb-compat (1.0 code with 0.1's API) to the mix?
->>>>>>> d70124c0
 	AS_IF([test x"$have_PKG_CONFIG" = xyes],
 		[AC_MSG_CHECKING([for libusb-1.0 version via pkg-config])
 		 LIBUSB_1_0_VERSION="`$PKG_CONFIG --silence-errors --modversion libusb-1.0 2>/dev/null`" \
@@ -84,39 +80,6 @@
 		[LIBUSB_VERSION="${LIBUSB_1_0_VERSION}"
 		 nut_usb_lib="(libusb-1.0)"
 		],
-<<<<<<< HEAD
-		[AC_PATH_PROGS([LIBUSB_CONFIG], [libusb-config], [none])
-		 AC_ARG_WITH(libusb-config,
-			AS_HELP_STRING([@<:@--with-libusb-config=/path/to/libusb-config@:>@],
-				[path to program that reports LibUSB configuration]), dnl ...for LibUSB-0.1
-			[
-				case "${withval}" in
-				"") ;;
-				yes|no)
-					AC_MSG_ERROR(invalid option --with(out)-libusb-config - see docs/configure.txt)
-					;;
-				*)
-					LIBUSB_CONFIG="${withval}"
-					;;
-				esac
-			]
-		 )
-
-		 AS_IF([test x"$LIBUSB_CONFIG" != xnone],
-			[AC_MSG_CHECKING([for libusb version via ${LIBUSB_CONFIG}])
-			 LIBUSB_VERSION="`"${LIBUSB_CONFIG}" --version 2>/dev/null`"
-			 if test "$?" = "0" -a -n "${LIBUSB_VERSION}"; then
-				CFLAGS="`"${LIBUSB_CONFIG}" --cflags 2>/dev/null`"
-				LIBS="`"${LIBUSB_CONFIG}" --libs 2>/dev/null`"
-			 else
-				LIBUSB_VERSION="none"
-				CFLAGS=""
-				LIBS="-lusb"
-			 fi
-			 AC_MSG_RESULT(${LIBUSB_VERSION} found)
-			]
-		 )
-=======
 		[AS_IF([test x"${LIBUSB_0_1_VERSION}" != xnone],
 			[LIBUSB_VERSION="${LIBUSB_0_1_VERSION}"
 			 nut_usb_lib="(libusb-0.1)"
@@ -188,7 +151,6 @@
 			LIBUSB_VERSION="none"
 			CFLAGS=""
 			LIBS="-lusb"
->>>>>>> d70124c0
 		]
 	)
 
@@ -224,22 +186,6 @@
 	], [])
 	AC_MSG_RESULT([${LIBS}])
 
-<<<<<<< HEAD
-	dnl check if libusb is usable
-	AC_CHECK_HEADERS(usb.h, [nut_have_libusb=yes], [nut_have_libusb=no], [AC_INCLUDES_DEFAULT])
-	AC_CHECK_FUNCS(usb_init, [], [
-		dnl Some systems may just have libusb in their standard
-		dnl paths, but not the pkg-config or libusb-config data
-		AS_IF([test "${nut_have_libusb}" = "yes" && test "$LIBUSB_VERSION" = "none" && test -z "$LIBS"],
-			[AC_MSG_CHECKING([if libusb is just present in path])
-			 LIBS="-L/usr/lib -L/usr/local/lib -lusb"
-			 unset ac_cv_func_usb_init || true
-			 AC_CHECK_FUNCS(usb_init, [], [nut_have_libusb=no])
-			 AC_MSG_RESULT([${nut_have_libusb}])
-			], [nut_have_libusb=no]
-		)]
-	)
-=======
 	dnl TODO: Consult chosen nut_usb_lib value and/or nut_with_usb argument
 	dnl (with "auto" we may use a 0.1 if present and working while a 1.0 is
 	dnl present but useless)
@@ -337,7 +283,6 @@
 		)
 	])
 	AC_LANG_POP([C])
->>>>>>> d70124c0
 
 	AS_IF([test "${nut_have_libusb}" = "yes"], [
 		LIBUSB_CFLAGS="${CFLAGS}"
