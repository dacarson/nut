dnl Check for LIBUSB 1.0 or 0.1 compiler flags. On success, set
dnl nut_have_libusb="yes" and set LIBUSB_CFLAGS and LIBUSB_LIBS. On failure, set
dnl nut_have_libusb="no". This macro can be run multiple times, but will
dnl do the checking only once.

AC_DEFUN([NUT_CHECK_LIBUSB],
[
if test -z "${nut_have_libusb_seen}"; then
	nut_have_libusb_seen=yes
	NUT_CHECK_PKGCONFIG

	dnl save CFLAGS and LIBS
	CFLAGS_ORIG="${CFLAGS}"
	LIBS_ORIG="${LIBS}"
<<<<<<< HEAD
	nut_usb_lib=""

	dnl TOTHINK: What if there are more than 0.1 and 1.0 to juggle?
=======
	CFLAGS=""
	LIBS=""

	LIBUSB_CONFIG="none"
>>>>>>> 5ab91d2d
	AS_IF([test x"$have_PKG_CONFIG" = xyes],
		[AC_MSG_CHECKING(for libusb-1.0 version via pkg-config)
		 LIBUSB_1_0_VERSION="`$PKG_CONFIG --silence-errors --modversion libusb-1.0 2>/dev/null`" \
		    && test -n "${LIBUSB_1_0_VERSION}" \
		    || LIBUSB_1_0_VERSION="none"
		 AC_MSG_RESULT(${LIBUSB_1_0_VERSION} found)

		 AC_MSG_CHECKING(for libusb(-0.1) version via pkg-config)
		 LIBUSB_0_1_VERSION="`pkg-config --silence-errors --modversion libusb 2>/dev/null`" \
		    && test -n "${LIBUSB_0_1_VERSION}" \
		    || LIBUSB_0_1_VERSION="none"
		 AC_MSG_RESULT(${LIBUSB_0_1_VERSION} found)
		],
		[LIBUSB_0_1_VERSION="none"
		 LIBUSB_1_0_VERSION="none"
		 AC_MSG_NOTICE([can not check libusb settings via pkg-config])
		]
	)

	dnl Note: it seems the script was only shipped for libusb-0.1
	AC_MSG_CHECKING([via libusb-config (if present)])
	LIBUSB_CONFIG_VERSION="`libusb-config --version 2>/dev/null`" \
	    && test -n "${LIBUSB_CONFIG_VERSION}" \
	    || LIBUSB_CONFIG_VERSION="none"
	AC_MSG_RESULT(${LIBUSB_CONFIG_VERSION} found)

	dnl By default, prefer newest available, and if anything is known
	dnl to pkg-config, prefer that. Otherwise, fall back to script data:
	AS_IF([test x"${LIBUSB_1_0_VERSION}" != xnone],
		[LIBUSB_VERSION="${LIBUSB_1_0_VERSION}"
		 nut_usb_lib="(libusb-1.0)"
		],
<<<<<<< HEAD
		[AS_IF([test x"${LIBUSB_0_1_VERSION}" != xnone],
			[LIBUSB_VERSION="${LIBUSB_0_1_VERSION}"
			 nut_usb_lib="(libusb-0.1)"
			],
			[LIBUSB_VERSION="${LIBUSB_CONFIG_VERSION}"
			 dnl TODO: This assumes 0.1; check for 1.0+ somehow?
			 nut_usb_lib="(libusb-0.1-config)"
			]
		)]
	)

	AC_MSG_CHECKING(for libusb preferred version)
	AC_ARG_WITH(libusb-version,
		AS_HELP_STRING([@<:@--with-libusb-version=(auto|0.1|1.0)@:>@], [require build with specified version of libusb library]),
	[
		case "${withval}" in
		auto) ;; dnl Use preference picked above
		1.0) dnl NOTE: Assuming there is no libusb-config-1.0 or similar script, never saw one
			if test x"${LIBUSB_1_0_VERSION}" = xnone; then
				AC_MSG_ERROR([option --with-libusb-version=${withval} was required, but this library version was not detected])
			fi
			LIBUSB_VERSION="${LIBUSB_1_0_VERSION}"
			nut_usb_lib="(libusb-1.0)"
			;;
		0.1)
			if test x"${LIBUSB_0_1_VERSION}" = xnone \
			&& test x"${LIBUSB_CONFIG_VERSION}" = xnone \
			; then
				AC_MSG_ERROR([option --with-libusb-version=${withval} was required, but this library version was not detected])
			fi
			if test x"${LIBUSB_0_1_VERSION}" != xnone ; then
				LIBUSB_VERSION="${LIBUSB_0_1_VERSION}"
				nut_usb_lib="(libusb-0.1)"
			else
				LIBUSB_VERSION="${LIBUSB_CONFIG_VERSION}"
				nut_usb_lib="(libusb-0.1-config)"
			fi
			;;
		yes|no|*)
			AC_MSG_ERROR([invalid option value --with-libusb-version=${withval} - see docs/configure.txt])
			;;
		esac
	], [])
	AC_MSG_RESULT([${LIBUSB_VERSION} ${nut_usb_lib}])

	AS_IF([test x"${LIBUSB_1_0_VERSION}" != xnone && test x"${nut_usb_lib}" != x"(libusb-1.0)" ],
		[AC_MSG_NOTICE([libusb-1.0 support was detected, but another was chosen ${nut_usb_lib}])]
	)

	AS_CASE([${nut_usb_lib}],
		["(libusb-1.0)"], [
			CFLAGS="`pkg-config --silence-errors --cflags libusb-1.0 2>/dev/null`"
			LIBS="`pkg-config --silence-errors --libs libusb-1.0 2>/dev/null`"
			AC_DEFINE(WITH_LIBUSB_1_0, 1, [Define to 1 for version 1.0 of the libusb (via pkg-config).])
			],
		["(libusb-0.1)"], [
			CFLAGS="`$PKG_CONFIG --silence-errors --cflags libusb 2>/dev/null`"
			LIBS="`$PKG_CONFIG --silence-errors --libs libusb 2>/dev/null`"
			AC_DEFINE(WITH_LIBUSB_0_1, 1, [Define to 1 for version 0.1 of the libusb (via pkg-config).])
			],
		["(libusb-0.1-config)"], [
			CFLAGS="`libusb-config --cflags 2>/dev/null`"
			LIBS="`libusb-config --libs 2>/dev/null`"
			AC_DEFINE(HAVE_LIBUSB_0_1, 1, [Define to 1 for version 0.1 of the libusb (via libusb-config).])
			],
		[dnl default, for other versions or "none"
			AC_MSG_WARN([Defaulting libusb configuration])
			LIBUSB_VERSION="none"
			CFLAGS=""
			LIBS="-lusb"
=======
		[AC_PATH_PROGS([LIBUSB_CONFIG], [libusb-config], [none])
		 AC_ARG_WITH(libusb-config,
			AS_HELP_STRING([@<:@--with-libusb-config=/path/to/libusb-config@:>@],
				[path to program that reports LibUSB configuration]), dnl ...for LibUSB-0.1
			[
				case "${withval}" in
				"") ;;
				yes|no)
					AC_MSG_ERROR(invalid option --with(out)-libusb-config - see docs/configure.txt)
					;;
				*)
					LIBUSB_CONFIG="${withval}"
					;;
				esac
			]
		 )

		 AS_IF([test x"$LIBUSB_CONFIG" != xnone],
			[AC_MSG_CHECKING([for libusb version via ${LIBUSB_CONFIG}])
			 LIBUSB_VERSION="`"${LIBUSB_CONFIG}" --version 2>/dev/null`"
			 if test "$?" = "0" -a -n "${LIBUSB_VERSION}"; then
				CFLAGS="`"${LIBUSB_CONFIG}" --cflags 2>/dev/null`"
				LIBS="`"${LIBUSB_CONFIG}" --libs 2>/dev/null`"
			 else
				LIBUSB_VERSION="none"
				CFLAGS=""
				LIBS="-lusb"
			 fi
			 AC_MSG_RESULT(${LIBUSB_VERSION} found)
			]
		 )
>>>>>>> 5ab91d2d
		]
	)

	AC_MSG_CHECKING(for libusb cflags)
	AC_ARG_WITH(usb-includes,
		AS_HELP_STRING([@<:@--with-usb-includes=CFLAGS@:>@], [include flags for the libusb library]),
	[
		case "${withval}" in
		yes|no)
			AC_MSG_ERROR(invalid option --with(out)-usb-includes - see docs/configure.txt)
			;;
		*)
			CFLAGS="${withval}"
			;;
		esac
	], [])
	AC_MSG_RESULT([${CFLAGS}])

	AC_MSG_CHECKING(for libusb ldflags)
	AC_ARG_WITH(usb-libs,
		AS_HELP_STRING([@<:@--with-usb-libs=LIBS@:>@], [linker flags for the libusb library]),
	[
		case "${withval}" in
		yes|no)
			AC_MSG_ERROR(invalid option --with(out)-usb-libs - see docs/configure.txt)
			;;
		*)
			LIBS="${withval}"
			;;
		esac
	], [])
	AC_MSG_RESULT([${LIBS}])

	dnl check if libusb is usable
<<<<<<< HEAD
	if test -n "${LIBUSB_VERSION}"; then
		dnl Test specifically for libusb-1.0 via pkg-config, else fall back below
		test -n "$PKG_CONFIG" \
			&& test x"${nut_usb_lib}" = x"(libusb-1.0)" \
			&& $PKG_CONFIG --silence-errors --atleast-version=1.0 libusb-1.0 2>/dev/null
		if test "$?" = "0"; then
			dnl libusb 1.0: libusb_set_auto_detach_kernel_driver
			AC_CHECK_HEADERS(libusb.h, [nut_have_libusb=yes], [nut_have_libusb=no], [AC_INCLUDES_DEFAULT])
			AC_CHECK_FUNCS(libusb_init, [], [nut_have_libusb=no])
			dnl Check for libusb "force driver unbind" availability
			AC_CHECK_FUNCS(libusb_set_auto_detach_kernel_driver)
			dnl libusb 1.0: libusb_detach_kernel_driver
			dnl FreeBSD 10.1-10.3 have this, but not libusb_set_auto_detach_kernel_driver
			AC_CHECK_FUNCS(libusb_detach_kernel_driver)
		else
			dnl libusb 0.1, or missing pkg-config :
			AC_CHECK_HEADERS(usb.h, [nut_have_libusb=yes], [nut_have_libusb=no], [AC_INCLUDES_DEFAULT])
			AC_CHECK_FUNCS(usb_init, [], [nut_have_libusb=no])
			dnl Check for libusb "force driver unbind" availability
			AC_CHECK_FUNCS(usb_detach_kernel_driver_np)
		fi
	else
		nut_have_libusb=no
	fi

	if test "${nut_have_libusb}" = "yes"; then
		dnl ----------------------------------------------------------------------
		dnl additional USB-related checks

		dnl Solaris 10/11 USB handling (need librt and libusb runtime path)
		dnl Should we check for `uname -o == illumos` to avoid legacy here?
		dnl Or better yet, perform some active capability tests for need of
		dnl workarounds or not? e.g. OpenIndiana should include a capable
		dnl version of libusb-1.0.23+ tailored with NUT tests in mind...
		dnl HPUX, since v11, needs an explicit activation of pthreads
		case "${target_os}" in
			solaris2.1* )
				AC_MSG_CHECKING([for Solaris 10 / 11 specific configuration for usb drivers])
				AC_SEARCH_LIBS(nanosleep, rt)
				LIBS="-R/usr/sfw/lib ${LIBS}"
				dnl FIXME: Sun's libusb doesn't support timeout (so blocks notification)
				dnl and need to call libusb close upon reconnection
				AC_DEFINE(SUN_LIBUSB, 1, [Define to 1 for Sun version of the libusb.])
				SUN_LIBUSB=1
				AC_MSG_RESULT([${LIBS}])
				;;
			hpux11*)
				CFLAGS="${CFLAGS} -lpthread"
				;;
		esac
	fi
=======
	AC_CHECK_HEADERS(usb.h, [nut_have_libusb=yes], [nut_have_libusb=no], [AC_INCLUDES_DEFAULT])
	AC_CHECK_FUNCS(usb_init, [], [
		dnl Some systems may just have libusb in their standard
		dnl paths, but not the pkg-config or libusb-config data
		AS_IF([test "${nut_have_libusb}" = "yes" && test "$LIBUSB_VERSION" = "none" && test -z "$LIBS"],
			[AC_MSG_CHECKING([if libusb is just present in path])
			 LIBS="-L/usr/lib -L/usr/local/lib -lusb"
			 unset ac_cv_func_usb_init || true
			 AC_CHECK_FUNCS(usb_init, [], [nut_have_libusb=no])
			 AC_MSG_RESULT([${nut_have_libusb}])
			], [nut_have_libusb=no]
		)]
	)
>>>>>>> 5ab91d2d

	if test "${nut_have_libusb}" = "yes"; then
		LIBUSB_CFLAGS="${CFLAGS}"
		LIBUSB_LIBS="${LIBS}"
	fi

	dnl restore original CFLAGS and LIBS
	CFLAGS="${CFLAGS_ORIG}"
	LIBS="${LIBS_ORIG}"
fi
])<|MERGE_RESOLUTION|>--- conflicted
+++ resolved
@@ -12,16 +12,11 @@
 	dnl save CFLAGS and LIBS
 	CFLAGS_ORIG="${CFLAGS}"
 	LIBS_ORIG="${LIBS}"
-<<<<<<< HEAD
-	nut_usb_lib=""
-
-	dnl TOTHINK: What if there are more than 0.1 and 1.0 to juggle?
-=======
 	CFLAGS=""
 	LIBS=""
-
-	LIBUSB_CONFIG="none"
->>>>>>> 5ab91d2d
+	nut_usb_lib=""
+
+	dnl TOTHINK: What if there are more than 0.1 and 1.0 to juggle?
 	AS_IF([test x"$have_PKG_CONFIG" = xyes],
 		[AC_MSG_CHECKING(for libusb-1.0 version via pkg-config)
 		 LIBUSB_1_0_VERSION="`$PKG_CONFIG --silence-errors --modversion libusb-1.0 2>/dev/null`" \
@@ -30,7 +25,7 @@
 		 AC_MSG_RESULT(${LIBUSB_1_0_VERSION} found)
 
 		 AC_MSG_CHECKING(for libusb(-0.1) version via pkg-config)
-		 LIBUSB_0_1_VERSION="`pkg-config --silence-errors --modversion libusb 2>/dev/null`" \
+		 LIBUSB_0_1_VERSION="`$PKG_CONFIG --silence-errors --modversion libusb 2>/dev/null`" \
 		    && test -n "${LIBUSB_0_1_VERSION}" \
 		    || LIBUSB_0_1_VERSION="none"
 		 AC_MSG_RESULT(${LIBUSB_0_1_VERSION} found)
@@ -42,11 +37,33 @@
 	)
 
 	dnl Note: it seems the script was only shipped for libusb-0.1
-	AC_MSG_CHECKING([via libusb-config (if present)])
-	LIBUSB_CONFIG_VERSION="`libusb-config --version 2>/dev/null`" \
-	    && test -n "${LIBUSB_CONFIG_VERSION}" \
-	    || LIBUSB_CONFIG_VERSION="none"
-	AC_MSG_RESULT(${LIBUSB_CONFIG_VERSION} found)
+	dnl So we don't separate into LIBUSB_0_1_CONFIG and LIBUSB_1_0_CONFIG
+	AC_PATH_PROGS([LIBUSB_CONFIG], [libusb-config], [none])
+
+	AC_ARG_WITH(libusb-config,
+		AS_HELP_STRING([@<:@--with-libusb-config=/path/to/libusb-config@:>@],
+			[path to program that reports LibUSB configuration]), dnl ...for LibUSB-0.1
+		[
+			case "${withval}" in
+			"") ;;
+			yes|no) dnl MAYBE bump preference of script over pkg-config?
+				AC_MSG_ERROR(invalid option --with(out)-libusb-config - see docs/configure.txt)
+				;;
+			*)
+				LIBUSB_CONFIG="${withval}"
+				;;
+			esac
+		]
+	)
+
+	AS_IF([test x"${LIBUSB_CONFIG}" != xnone],
+		AC_MSG_CHECKING([via ${LIBUSB_CONFIG}])
+		LIBUSB_CONFIG_VERSION="`$LIBUSB_CONFIG --version 2>/dev/null`" \
+			&& test -n "${LIBUSB_CONFIG_VERSION}" \
+			|| LIBUSB_CONFIG_VERSION="none"
+		AC_MSG_RESULT(${LIBUSB_CONFIG_VERSION} found)
+		], [LIBUSB_CONFIG_VERSION="none"]
+	])
 
 	dnl By default, prefer newest available, and if anything is known
 	dnl to pkg-config, prefer that. Otherwise, fall back to script data:
@@ -54,7 +71,6 @@
 		[LIBUSB_VERSION="${LIBUSB_1_0_VERSION}"
 		 nut_usb_lib="(libusb-1.0)"
 		],
-<<<<<<< HEAD
 		[AS_IF([test x"${LIBUSB_0_1_VERSION}" != xnone],
 			[LIBUSB_VERSION="${LIBUSB_0_1_VERSION}"
 			 nut_usb_lib="(libusb-0.1)"
@@ -106,8 +122,8 @@
 
 	AS_CASE([${nut_usb_lib}],
 		["(libusb-1.0)"], [
-			CFLAGS="`pkg-config --silence-errors --cflags libusb-1.0 2>/dev/null`"
-			LIBS="`pkg-config --silence-errors --libs libusb-1.0 2>/dev/null`"
+			CFLAGS="`$PKG_CONFIG --silence-errors --cflags libusb-1.0 2>/dev/null`"
+			LIBS="`$PKG_CONFIG --silence-errors --libs libusb-1.0 2>/dev/null`"
 			AC_DEFINE(WITH_LIBUSB_1_0, 1, [Define to 1 for version 1.0 of the libusb (via pkg-config).])
 			],
 		["(libusb-0.1)"], [
@@ -116,8 +132,8 @@
 			AC_DEFINE(WITH_LIBUSB_0_1, 1, [Define to 1 for version 0.1 of the libusb (via pkg-config).])
 			],
 		["(libusb-0.1-config)"], [
-			CFLAGS="`libusb-config --cflags 2>/dev/null`"
-			LIBS="`libusb-config --libs 2>/dev/null`"
+			CFLAGS="`$LIBUSB_CONFIG --cflags 2>/dev/null`"
+			LIBS="`$LIBUSB_CONFIG --libs 2>/dev/null`"
 			AC_DEFINE(HAVE_LIBUSB_0_1, 1, [Define to 1 for version 0.1 of the libusb (via libusb-config).])
 			],
 		[dnl default, for other versions or "none"
@@ -125,39 +141,6 @@
 			LIBUSB_VERSION="none"
 			CFLAGS=""
 			LIBS="-lusb"
-=======
-		[AC_PATH_PROGS([LIBUSB_CONFIG], [libusb-config], [none])
-		 AC_ARG_WITH(libusb-config,
-			AS_HELP_STRING([@<:@--with-libusb-config=/path/to/libusb-config@:>@],
-				[path to program that reports LibUSB configuration]), dnl ...for LibUSB-0.1
-			[
-				case "${withval}" in
-				"") ;;
-				yes|no)
-					AC_MSG_ERROR(invalid option --with(out)-libusb-config - see docs/configure.txt)
-					;;
-				*)
-					LIBUSB_CONFIG="${withval}"
-					;;
-				esac
-			]
-		 )
-
-		 AS_IF([test x"$LIBUSB_CONFIG" != xnone],
-			[AC_MSG_CHECKING([for libusb version via ${LIBUSB_CONFIG}])
-			 LIBUSB_VERSION="`"${LIBUSB_CONFIG}" --version 2>/dev/null`"
-			 if test "$?" = "0" -a -n "${LIBUSB_VERSION}"; then
-				CFLAGS="`"${LIBUSB_CONFIG}" --cflags 2>/dev/null`"
-				LIBS="`"${LIBUSB_CONFIG}" --libs 2>/dev/null`"
-			 else
-				LIBUSB_VERSION="none"
-				CFLAGS=""
-				LIBS="-lusb"
-			 fi
-			 AC_MSG_RESULT(${LIBUSB_VERSION} found)
-			]
-		 )
->>>>>>> 5ab91d2d
 		]
 	)
 
@@ -192,7 +175,6 @@
 	AC_MSG_RESULT([${LIBS}])
 
 	dnl check if libusb is usable
-<<<<<<< HEAD
 	if test -n "${LIBUSB_VERSION}"; then
 		dnl Test specifically for libusb-1.0 via pkg-config, else fall back below
 		test -n "$PKG_CONFIG" \
@@ -202,17 +184,32 @@
 			dnl libusb 1.0: libusb_set_auto_detach_kernel_driver
 			AC_CHECK_HEADERS(libusb.h, [nut_have_libusb=yes], [nut_have_libusb=no], [AC_INCLUDES_DEFAULT])
 			AC_CHECK_FUNCS(libusb_init, [], [nut_have_libusb=no])
-			dnl Check for libusb "force driver unbind" availability
-			AC_CHECK_FUNCS(libusb_set_auto_detach_kernel_driver)
-			dnl libusb 1.0: libusb_detach_kernel_driver
-			dnl FreeBSD 10.1-10.3 have this, but not libusb_set_auto_detach_kernel_driver
-			AC_CHECK_FUNCS(libusb_detach_kernel_driver)
+			if test "${nut_have_libusb}" = "yes"; then
+				dnl Check for libusb "force driver unbind" availability
+				AC_CHECK_FUNCS(libusb_set_auto_detach_kernel_driver)
+				dnl libusb 1.0: libusb_detach_kernel_driver
+				dnl FreeBSD 10.1-10.3 have this, but not libusb_set_auto_detach_kernel_driver
+				AC_CHECK_FUNCS(libusb_detach_kernel_driver)
+			fi
 		else
 			dnl libusb 0.1, or missing pkg-config :
 			AC_CHECK_HEADERS(usb.h, [nut_have_libusb=yes], [nut_have_libusb=no], [AC_INCLUDES_DEFAULT])
-			AC_CHECK_FUNCS(usb_init, [], [nut_have_libusb=no])
+			AC_CHECK_FUNCS(usb_init, [], [
+				dnl Some systems may just have libusb in their standard
+				dnl paths, but not the pkg-config or libusb-config data
+				AS_IF([test "${nut_have_libusb}" = "yes" && test "$LIBUSB_VERSION" = "none" && test -z "$LIBS"],
+					[AC_MSG_CHECKING([if libusb is just present in path])
+					 LIBS="-L/usr/lib -L/usr/local/lib -lusb"
+					 unset ac_cv_func_usb_init || true
+					 AC_CHECK_FUNCS(usb_init, [], [nut_have_libusb=no])
+					 AC_MSG_RESULT([${nut_have_libusb}])
+					], [nut_have_libusb=no]
+				)]
+			)
 			dnl Check for libusb "force driver unbind" availability
-			AC_CHECK_FUNCS(usb_detach_kernel_driver_np)
+			if test "${nut_have_libusb}" = "yes"; then
+				AC_CHECK_FUNCS(usb_detach_kernel_driver_np)
+			fi
 		fi
 	else
 		nut_have_libusb=no
@@ -228,6 +225,11 @@
 		dnl workarounds or not? e.g. OpenIndiana should include a capable
 		dnl version of libusb-1.0.23+ tailored with NUT tests in mind...
 		dnl HPUX, since v11, needs an explicit activation of pthreads
+		dnl TODO: There are reports about FreeBSD error-code
+		dnl handling in libusb-0.1 port returning "-1" always,
+		dnl instead of differing codes like on other systems.
+		dnl Should we check for that below?..
+		dnl https://github.com/networkupstools/nut/issues/490
 		case "${target_os}" in
 			solaris2.1* )
 				AC_MSG_CHECKING([for Solaris 10 / 11 specific configuration for usb drivers])
@@ -235,6 +237,7 @@
 				LIBS="-R/usr/sfw/lib ${LIBS}"
 				dnl FIXME: Sun's libusb doesn't support timeout (so blocks notification)
 				dnl and need to call libusb close upon reconnection
+				dnl TODO: Somehow test for susceptible versions?
 				AC_DEFINE(SUN_LIBUSB, 1, [Define to 1 for Sun version of the libusb.])
 				SUN_LIBUSB=1
 				AC_MSG_RESULT([${LIBS}])
@@ -244,21 +247,6 @@
 				;;
 		esac
 	fi
-=======
-	AC_CHECK_HEADERS(usb.h, [nut_have_libusb=yes], [nut_have_libusb=no], [AC_INCLUDES_DEFAULT])
-	AC_CHECK_FUNCS(usb_init, [], [
-		dnl Some systems may just have libusb in their standard
-		dnl paths, but not the pkg-config or libusb-config data
-		AS_IF([test "${nut_have_libusb}" = "yes" && test "$LIBUSB_VERSION" = "none" && test -z "$LIBS"],
-			[AC_MSG_CHECKING([if libusb is just present in path])
-			 LIBS="-L/usr/lib -L/usr/local/lib -lusb"
-			 unset ac_cv_func_usb_init || true
-			 AC_CHECK_FUNCS(usb_init, [], [nut_have_libusb=no])
-			 AC_MSG_RESULT([${nut_have_libusb}])
-			], [nut_have_libusb=no]
-		)]
-	)
->>>>>>> 5ab91d2d
 
 	if test "${nut_have_libusb}" = "yes"; then
 		LIBUSB_CFLAGS="${CFLAGS}"
