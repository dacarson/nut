dnl Check for LIBNETSNMP compiler flags. On success, set
dnl nut_have_libnetsnmp="yes" and set LIBNETSNMP_CFLAGS and
dnl LIBNETSNMP_LIBS. On failure, set nut_have_libnetsnmp="no".
dnl This macro can be run multiple times, but will do the
dnl checking only once.

AC_DEFUN([NUT_CHECK_LIBNETSNMP],
[
if test -z "${nut_have_libnetsnmp_seen}"; then
	nut_have_libnetsnmp_seen=yes
	NUT_CHECK_PKGCONFIG
	AC_LANG_PUSH([C])

	dnl save CFLAGS and LIBS
	CFLAGS_ORIG="${CFLAGS}"
	LIBS_ORIG="${LIBS}"

	dnl We prefer to get info from pkg-config (for suitable arch/bitness as
	dnl specified in args for that mechanism), unless (legacy) a particular
	dnl --with-net-snmp-config=... was requested. If there is no pkg-config
	dnl info, we fall back to detecting and running a NET_SNMP_CONFIG as well.

	dnl By default seek in PATH, but which variant (if several are provided)?
	AC_CHECK_SIZEOF([void *])
	NET_SNMP_CONFIG="none"
	AS_CASE(["${ac_cv_sizeof_void_p}"],
		[4],[AC_PATH_PROGS([NET_SNMP_CONFIG], [net-snmp-config-32 net-snmp-config], [none])],
		[8],[AC_PATH_PROGS([NET_SNMP_CONFIG], [net-snmp-config-64 net-snmp-config], [none])],
		    [AC_PATH_PROGS([NET_SNMP_CONFIG], [net-snmp-config], [none])]
	)

	prefer_NET_SNMP_CONFIG=false
	AC_ARG_WITH(net-snmp-config,
		AS_HELP_STRING([@<:@--with-net-snmp-config=/path/to/net-snmp-config@:>@],
			[path to program that reports Net-SNMP configuration]),
	[
		case "${withval}" in
		""|yes) prefer_NET_SNMP_CONFIG=true ;;
		no)
			dnl AC_MSG_ERROR(invalid option --with(out)-net-snmp-config - see docs/configure.txt)
			prefer_NET_SNMP_CONFIG=false
			;;
		*)
			NET_SNMP_CONFIG="${withval}"
			prefer_NET_SNMP_CONFIG=true
			;;
		esac
	])

	if test x"$have_PKG_CONFIG" = xyes && ! "${prefer_NET_SNMP_CONFIG}" ; then
		AC_MSG_CHECKING(for Net-SNMP version via pkg-config)
		dnl TODO? Loop over possible/historic pkg names, like
		dnl netsnmp, net-snmp, ucd-snmp, libsnmp, snmp...
		SNMP_VERSION="`$PKG_CONFIG --silence-errors --modversion netsnmp 2>/dev/null`"
		if test "$?" = "0" -a -n "${SNMP_VERSION}" ; then
			AC_MSG_RESULT(${SNMP_VERSION} found)
		else
			AC_MSG_RESULT(none found)
			prefer_NET_SNMP_CONFIG=true
		fi
	fi

	if test "$NET_SNMP_CONFIG" = none ; then
		prefer_NET_SNMP_CONFIG=false
	fi

	if "${prefer_NET_SNMP_CONFIG}" ; then
		dnl See which version of the Net-SNMP library (if any) is installed
		AC_MSG_CHECKING(for Net-SNMP version via ${NET_SNMP_CONFIG})
		SNMP_VERSION="`${NET_SNMP_CONFIG} --version 2>/dev/null`"
		if test "$?" != "0" -o -z "${SNMP_VERSION}"; then
			SNMP_VERSION="none"
			prefer_NET_SNMP_CONFIG=false
		fi
		AC_MSG_RESULT(${SNMP_VERSION} found)
	fi

	if test x"$have_PKG_CONFIG" != xyes && ! "${prefer_NET_SNMP_CONFIG}" ; then
		AC_MSG_WARN([did not find either net-snmp-config or pkg-config for net-snmp])
	fi

	AC_MSG_CHECKING(for Net-SNMP cflags)
	AC_ARG_WITH(snmp-includes,
		AS_HELP_STRING([@<:@--with-snmp-includes=CFLAGS@:>@], [include flags for the Net-SNMP library]),
	[
		case "${withval}" in
		yes|no)
			AC_MSG_ERROR(invalid option --with(out)-snmp-includes - see docs/configure.txt)
			;;
		*)
			CFLAGS="${withval}"
			;;
		esac
	], [AS_IF(["${prefer_NET_SNMP_CONFIG}"],
		[CFLAGS="`${NET_SNMP_CONFIG} --base-cflags 2>/dev/null`"],
		[AS_IF([test x"$have_PKG_CONFIG" = xyes],
			[CFLAGS="`$PKG_CONFIG --silence-errors --cflags netsnmp 2>/dev/null`"]
			)]
		)]
	)
	AC_MSG_RESULT([${CFLAGS}])

	AC_MSG_CHECKING(for Net-SNMP libs)
	AC_ARG_WITH(snmp-libs,
		AS_HELP_STRING([@<:@--with-snmp-libs=LIBS@:>@], [linker flags for the Net-SNMP library]),
	[
		case "${withval}" in
		yes|no)
			AC_MSG_ERROR(invalid option --with(out)-snmp-libs - see docs/configure.txt)
			;;
		*)
			LIBS="${withval}"
			;;
		esac
	], [AS_IF(["${prefer_NET_SNMP_CONFIG}"],
		[LIBS="`${NET_SNMP_CONFIG} --libs 2>/dev/null`"],
		[AS_IF([test x"$have_PKG_CONFIG" = xyes],
			[LIBS="`$PKG_CONFIG --silence-errors --libs netsnmp 2>/dev/null`"],
			[LIBS="-lnetsnmp"])]
		)]
	)
	AC_MSG_RESULT([${LIBS}])

	dnl Check if the Net-SNMP library is usable
	AC_CHECK_HEADERS(net-snmp/net-snmp-config.h, [nut_have_libnetsnmp=yes], [nut_have_libnetsnmp=no], [AC_INCLUDES_DEFAULT])
	AC_CHECK_FUNCS(init_snmp, [], [nut_have_libnetsnmp=no])

	AS_IF([test "${nut_have_libnetsnmp}" = "yes"], [
		LIBNETSNMP_CFLAGS="${CFLAGS}"
		LIBNETSNMP_LIBS="${LIBS}"

		AC_MSG_CHECKING([for defined usmAESPrivProtocol])
		AC_COMPILE_IFELSE([AC_LANG_PROGRAM([
#include <net-snmp/net-snmp-config.h>
#include <net-snmp/net-snmp-includes.h>
oid * pProto = usmAESPrivProtocol;
],
[]
			)],
			[AC_MSG_RESULT([yes])
			 AC_DEFINE_UNQUOTED(NUT_HAVE_LIBNETSNMP_usmAESPrivProtocol, 1, [Variable or macro by this name is resolvable])
			],
			[AC_MSG_RESULT([no])
			 AC_DEFINE_UNQUOTED(NUT_HAVE_LIBNETSNMP_usmAESPrivProtocol, 0, [Variable or macro by this name is not resolvable])
			])

		AC_MSG_CHECKING([for defined usmAES128PrivProtocol])
		AC_COMPILE_IFELSE([AC_LANG_PROGRAM([
#include <net-snmp/net-snmp-config.h>
#include <net-snmp/net-snmp-includes.h>
oid * pProto = usmAES128PrivProtocol;
],
[]
			)],
			[AC_MSG_RESULT([yes])
			 AC_DEFINE_UNQUOTED(NUT_HAVE_LIBNETSNMP_usmAES128PrivProtocol, 1, [Variable or macro by this name is resolvable])
			],
			[AC_MSG_RESULT([no])
			 AC_DEFINE_UNQUOTED(NUT_HAVE_LIBNETSNMP_usmAES128PrivProtocol, 0, [Variable or macro by this name is not resolvable])
			])

		AC_MSG_CHECKING([for defined usmDESPrivProtocol])
		AC_COMPILE_IFELSE([AC_LANG_PROGRAM([
#include <net-snmp/net-snmp-config.h>
#include <net-snmp/net-snmp-includes.h>
oid * pProto = usmDESPrivProtocol;
],
[]
			)],
			[AC_MSG_RESULT([yes])
			 AC_DEFINE_UNQUOTED(NUT_HAVE_LIBNETSNMP_usmDESPrivProtocol, 1, [Variable or macro by this name is resolvable])
			],
			[AC_MSG_RESULT([no])
			 AC_DEFINE_UNQUOTED(NUT_HAVE_LIBNETSNMP_usmDESPrivProtocol, 0, [Variable or macro by this name is not resolvable])
			])

		AC_MSG_CHECKING([for defined usmHMAC256SHA384AuthProtocol])
		AC_COMPILE_IFELSE([AC_LANG_PROGRAM([
#include <net-snmp/net-snmp-config.h>
#include <net-snmp/net-snmp-includes.h>
oid * pProto = usmHMAC256SHA384AuthProtocol;
],
[]
			)],
			[AC_MSG_RESULT([yes])
			 AC_DEFINE_UNQUOTED(NUT_HAVE_LIBNETSNMP_usmHMAC256SHA384AuthProtocol, 1, [Variable or macro by this name is resolvable])
			],
			[AC_MSG_RESULT([no])
			 AC_DEFINE_UNQUOTED(NUT_HAVE_LIBNETSNMP_usmHMAC256SHA384AuthProtocol, 0, [Variable or macro by this name is not resolvable])
			])

		AC_MSG_CHECKING([for defined usmHMAC384SHA512AuthProtocol])
		AC_COMPILE_IFELSE([AC_LANG_PROGRAM([
#include <net-snmp/net-snmp-config.h>
#include <net-snmp/net-snmp-includes.h>
oid * pProto = usmHMAC384SHA512AuthProtocol;
],
[]
			)],
			[AC_MSG_RESULT([yes])
			 AC_DEFINE_UNQUOTED(NUT_HAVE_LIBNETSNMP_usmHMAC384SHA512AuthProtocol, 1, [Variable or macro by this name is resolvable])
			],
			[AC_MSG_RESULT([no])
			 AC_DEFINE_UNQUOTED(NUT_HAVE_LIBNETSNMP_usmHMAC384SHA512AuthProtocol, 0, [Variable or macro by this name is not resolvable])
			])

		AC_MSG_CHECKING([for defined usmHMAC192SHA256AuthProtocol])
		AC_COMPILE_IFELSE([AC_LANG_PROGRAM([
#include <net-snmp/net-snmp-config.h>
#include <net-snmp/net-snmp-includes.h>
oid * pProto = usmHMAC192SHA256AuthProtocol;
],
[]
			)],
			[AC_MSG_RESULT([yes])
			 AC_DEFINE_UNQUOTED(NUT_HAVE_LIBNETSNMP_usmHMAC192SHA256AuthProtocol, 1, [Variable or macro by this name is resolvable])
			],
			[AC_MSG_RESULT([no])
			 AC_DEFINE_UNQUOTED(NUT_HAVE_LIBNETSNMP_usmHMAC192SHA256AuthProtocol, 0, [Variable or macro by this name is not resolvable])
			])

		AC_MSG_CHECKING([for defined usmAES192PrivProtocol])
		AC_COMPILE_IFELSE([AC_LANG_PROGRAM([
#include <net-snmp/net-snmp-config.h>
#include <net-snmp/net-snmp-includes.h>
oid * pProto = usmAES192PrivProtocol;
],
[]
			)],
			[AC_MSG_RESULT([yes])
			 AC_DEFINE_UNQUOTED(NUT_HAVE_LIBNETSNMP_usmAES192PrivProtocol, 1, [Variable or macro by this name is resolvable])
			],
			[AC_MSG_RESULT([no])
			 AC_DEFINE_UNQUOTED(NUT_HAVE_LIBNETSNMP_usmAES192PrivProtocol, 0, [Variable or macro by this name is not resolvable])
			])

		AC_MSG_CHECKING([for defined usmAES256PrivProtocol])
		AC_COMPILE_IFELSE([AC_LANG_PROGRAM([
#include <net-snmp/net-snmp-config.h>
#include <net-snmp/net-snmp-includes.h>
oid * pProto = usmAES256PrivProtocol;
],
[]
			)],
			[AC_MSG_RESULT([yes])
			 AC_DEFINE_UNQUOTED(NUT_HAVE_LIBNETSNMP_usmAES256PrivProtocol, 1, [Variable or macro by this name is resolvable])
			],
			[AC_MSG_RESULT([no])
			 AC_DEFINE_UNQUOTED(NUT_HAVE_LIBNETSNMP_usmAES256PrivProtocol, 0, [Variable or macro by this name is not resolvable])
			])

		AC_MSG_CHECKING([for defined usmHMACMD5AuthProtocol])
		AC_COMPILE_IFELSE([AC_LANG_PROGRAM([
#include <net-snmp/net-snmp-config.h>
#include <net-snmp/net-snmp-includes.h>
oid * pProto = usmHMACMD5AuthProtocol;
],
[]
			)],
			[AC_MSG_RESULT([yes])
			 AC_DEFINE_UNQUOTED(NUT_HAVE_LIBNETSNMP_usmHMACMD5AuthProtocol, 1, [Variable or macro by this name is resolvable])
			],
			[AC_MSG_RESULT([no])
			 AC_DEFINE_UNQUOTED(NUT_HAVE_LIBNETSNMP_usmHMACMD5AuthProtocol, 0, [Variable or macro by this name is not resolvable])
			])

		AC_MSG_CHECKING([for defined usmHMACSHA1AuthProtocol])
		AC_COMPILE_IFELSE([AC_LANG_PROGRAM([
#include <net-snmp/net-snmp-config.h>
#include <net-snmp/net-snmp-includes.h>
oid * pProto = usmHMACSHA1AuthProtocol;
],
[]
			)],
			[AC_MSG_RESULT([yes])
			 AC_DEFINE_UNQUOTED(NUT_HAVE_LIBNETSNMP_usmHMACSHA1AuthProtocol, 1, [Variable or macro by this name is resolvable])
			],
			[AC_MSG_RESULT([no])
			 AC_DEFINE_UNQUOTED(NUT_HAVE_LIBNETSNMP_usmHMACSHA1AuthProtocol, 0, [Variable or macro by this name is not resolvable])
			])

		AC_MSG_CHECKING([for defined NETSNMP_DRAFT_BLUMENTHAL_AES_04])
		AC_COMPILE_IFELSE([AC_LANG_PROGRAM([
#include <net-snmp/net-snmp-config.h>
#include <net-snmp/net-snmp-includes.h>
int num = NETSNMP_DRAFT_BLUMENTHAL_AES_04 + 1; /* if defined, NETSNMP_DRAFT_BLUMENTHAL_AES_04 is 1 */
],
[]
			)],
			[AC_MSG_RESULT([yes])
			 AC_DEFINE_UNQUOTED(NUT_HAVE_LIBNETSNMP_DRAFT_BLUMENTHAL_AES_04, 1, [Variable or macro by this name is resolvable])
			],
			[AC_MSG_RESULT([no])
			 AC_DEFINE_UNQUOTED(NUT_HAVE_LIBNETSNMP_DRAFT_BLUMENTHAL_AES_04, 0, [Variable or macro by this name is not resolvable])
			])

<<<<<<< HEAD
	fi
=======
	])
>>>>>>> d70124c0
	AC_LANG_POP([C])

	dnl restore original CFLAGS and LIBS
	CFLAGS="${CFLAGS_ORIG}"
	LIBS="${LIBS_ORIG}"
fi
])<|MERGE_RESOLUTION|>--- conflicted
+++ resolved
@@ -294,11 +294,7 @@
 			 AC_DEFINE_UNQUOTED(NUT_HAVE_LIBNETSNMP_DRAFT_BLUMENTHAL_AES_04, 0, [Variable or macro by this name is not resolvable])
 			])
 
-<<<<<<< HEAD
-	fi
-=======
 	])
->>>>>>> d70124c0
 	AC_LANG_POP([C])
 
 	dnl restore original CFLAGS and LIBS
