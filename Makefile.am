--- conflicted
+++ resolved
@@ -19,9 +19,16 @@
 libtool: $(LIBTOOL_DEPS)
 	$(SHELL) ./config.status libtool
 
-# COPYING is included automatically.
-<<<<<<< HEAD
-EXTRA_DIST = INSTALL.nut.adoc LICENSE-GPL2 LICENSE-GPL3 MAINTAINERS UPGRADING.adoc TODO.adoc NEWS.adoc
+# COPYING and other autotools-standard files are included automatically
+# by automake. Note that the INSTALL file is (re-)imposed by autotools
+# runs and is essentially a manual on configure script general usage, so
+# NUT's actual installation notes have had to use a different filename.
+EXTRA_DIST = LICENSE-GPL2 LICENSE-GPL3 MAINTAINERS
+
+# Since the renaming of documentation to `*.adoc` extension to help IDE
+# and GitHub UIs to render the source files in a pretty fashion, we need
+# to list them:
+EXTRA_DIST += INSTALL.nut.adoc UPGRADING.adoc TODO.adoc NEWS.adoc README.adoc
 
 # Tarballs created by `make dist` include the `configure.ac` and `m4/*` sources
 # but lack NUT magic logic to recreate the `configure` script if someone would
@@ -31,10 +38,6 @@
 if KEEP_NUT_REPORT
 nodist_data_DATA = config.nut_report_feature.log
 endif
-=======
-EXTRA_DIST = INSTALL.nut LICENSE-GPL2 LICENSE-GPL3 MAINTAINERS README.adoc \
-	UPGRADING
->>>>>>> 8e88bf0e
 
 # ----------------------------------------------------------------------
 # flags to pass to ./configure when calling "make distcheck" and "make
