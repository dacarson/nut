<!-- upsstats template file -->

<!--
	This is upsstats-single.html, a template for monitoring a single
	host.  This mode is selected by adding "host=<host>" to the
	upsstats.cgi URL.

	Such URLs are generated automatically when using the HOSTLINK
	command.

	See upsstats.html(5) for more information on template files.
-->

<!-- change this to TEMPF if you don't like Celsius. -->

@TEMPC@
@UPSSTATSPATH upsstats.cgi@
@UPSIMAGEPATH upsimage.cgi@

<!DOCTYPE HTML PUBLIC "-//W3C//DTD HTML 4.01//EN"
            "http://www.w3.org/TR/html4/strict.dtd">
<html>

<head>
<meta http-equiv="Content-Type" content="text/html; charset=utf-8">
@REFRESH@
<title>@HOSTDESC@ : @VAR ups.model@ on @HOST@</title>
<!-- LINK REL="stylesheet" TYPE="text/css" HREF="http://localhost/nut/nut.css" / -->
<style type="text/css">
body{color:#00fc00; background:#808080; font-family:"Times New Roman", Times, serif;}
a:link{color:#00e;}
a:visited{color:#551a8b;}
table{background:#000;}
</style>
</head>
<body>

<table style="margin:auto" BORDER="1" CELLSPACING="0" CELLPADDING="10">

<tr>
<th COLSPAN="20">Network UPS Tools upsstats @VERSION@ - @HOSTDESC@ - @VAR ups.model@ on @HOST@</th>
</tr>

<tr>
<th>@DATE %a %b %d %X %Z %Y@</th>
@IFSUPP ambient.temperature@
<th>Ambient</th>
@ELSE@
@IFSUPP ambient.humidity@
<th>Ambient</th>
@ENDIF@
<th>Battery</th>
<th>Input</th>
<th>Output</th>
<th>Load</th>
</tr>

<tr>

<td VALIGN="TOP">

<table BORDER="0">	<!-- table 2 -->

<tr>
<th ALIGN="RIGHT">UPS Model:</th>
<td>@VAR ups.model@</td>
</tr>

<tr>
<th ALIGN="RIGHT">Status:</th>
<td>@STATUS@</td>
</tr>

@IFSUPP battery.runtime@
<tr>
<th ALIGN="RIGHT">Runtime:</th>
<td>@RUNTIME@</td>
</tr>
@ENDIF@

@IFSUPP ups.temperature@
<tr>
<th ALIGN="RIGHT">UPS temp:</th>
<td>@UPSTEMP@ @DEGREES@</td>
</tr>
@ENDIF@

@IFSUPP battery.voltage@
<tr>
<th ALIGN="RIGHT">Battery: </th>
<td>@VAR battery.voltage@ V@IFSUPP battery.current@, @VAR battery.current@ A</td>
@ENDIF@

<tr>
<th VALIGN="TOP" ALIGN="RIGHT">Input: </th>

<td>

@IFSUPP input.L2-L3.voltage@
@VAR input.L1-L2.voltage@ V<br>
@VAR input.L2-L3.voltage@ V<br>
@VAR input.L3-L1.voltage@ V<br>
</td>
</tr>
@ELSE@
@IFSUPP input.L2-N.voltage@
@VAR input.L1-N.voltage@ V<br>
@VAR input.L2-N.voltage@ V<br>
@VAR input.L3-N.voltage@ V<br>
</td>
</tr>
@ELSE@
@IFSUPP input.voltage@
@VAR input.voltage@ V<br>
</td>
</tr>
@ENDIF@

@IFSUPP input.L2.current@
<tr>
<th>
<td>
@VAR input.L1.current@ A<br>
@VAR input.L2.current@ A<br>
@VAR input.L3.current@ A<br>
</td>
</tr>
@ELSE@
@IFSUPP input.current@
<tr>
<th>
<td>
@VAR input.current@ A
</td>
</tr>
@ENDIF@

@IFSUPP input.frequency@
<tr>
<th>
<td>
@VAR input.frequency@ Hz
</td>
</tr>
@ENDIF@

<tr>
<th VALIGN="TOP" ALIGN="RIGHT">Output: </th>
<td>

@IFSUPP output.L2-L3.voltage@
@VAR output.L1-L2.voltage@ V<br>
@VAR output.L2-L3.voltage@ V<br>
@VAR output.L3-L1.voltage@ V<br>
</td>
</tr>
@ELSE@
@IFSUPP output.L2-N.voltage@
@VAR output.L1-N.voltage@ V<br>
@VAR output.L2-N.voltage@ V<br>
@VAR output.L3-N.voltage@ V<br>
</td>
</tr>
@ELSE@
@IFSUPP output.voltage@
@VAR output.voltage@  V
</td>
</tr>
@ENDIF@

@IFSUPP output.L2.current@
<tr>
<th>
<td>
@VAR output.L1.current@ A<br>
@VAR output.L2.current@ A<br>
@VAR output.L3.current@ A<br>
</td>
</tr>
@ELSE@
@IFSUPP output.current@
<tr>
<th>
<td>
@VAR output.current@ A
</td>
</tr>
@ENDIF@

@IFSUPP output.frequency@
<tr>
<th>
<td>
@VAR output.frequency@ Hz
</td>
</tr>
@ENDIF@

</table>		<!-- table 2 -->
</td>

@IFSUPP ambient.temperature@
@IFSUPP ambient.humidity@
<td ALIGN="CENTER" VALIGN="TOP">
<table BORDER="0"><tr>
<td ALIGN="CENTER">Temperature<br>@IMG ambient.temperature tempmin=0 tempmax=50 width=90@</td>
<td ALIGN="CENTER">Humidity<br>@IMG ambient.humidity width=90@</td>
</tr></table>
</td>
@ELSE@
@IFSUPP ambient.temperature@
<td ALIGN="CENTER" VALIGN="TOP">
<table BORDER="0"><tr>
<td ALIGN="CENTER">Temperature<br>@IMG ambient.temperature tempmin=0 tempmax=50@</td>
</tr></table>
</td>
@ELSE@
@IFSUPP ambient.humidity@
<td ALIGN="CENTER" VALIGN="TOP">
<table BORDER="0"><tr>
<td ALIGN="CENTER">Humidity<br>@IMG ambient.humidity@</td>
</tr></table>
</td>
@ENDIF@

<td ALIGN="CENTER" VALIGN="TOP">
<table BORDER="0"><tr>
@IFSUPP battery.charge@
@IFSUPP battery.voltage@
<td ALIGN="CENTER">Charge<br>@IMG battery.charge width=90@</td>
<td ALIGN="CENTER">Voltage<br>@IMG battery.voltage width=90@</td>
@ELSE@
@IFSUPP battery.charge@
<td ALIGN="CENTER">Charge<br>@IMG battery.charge@</td>
@ELSE@
<td ALIGN="CENTER">Voltage<br>@IMG battery.voltage@</td>
@ENDIF@
</tr></table>
</td>

<td ALIGN="CENTER" VALIGN="TOP">
<table BORDER="0"><tr>
@IFSUPP input.L2-L3.voltage@
<td ALIGN="CENTER">L1-L2<br>@IMG input.L1-L2.voltage width=68@</td>
<td ALIGN="CENTER">L2-L3<br>@IMG input.L2-L3.voltage width=68@</td>
<td ALIGN="CENTER">L3-L1<br>@IMG input.L3-L1.voltage width=68@</td>
@ELSE@
@IFSUPP input.L2-N.voltage@
<td ALIGN="CENTER">L1-N<br>@IMG input.L1-N.voltage width=68@</td>
<td ALIGN="CENTER">L2-N<br>@IMG input.L2-N.voltage width=68@</td>
<td ALIGN="CENTER">L3-N<br>@IMG input.L3-N.voltage width=68@</td>
@ELSE@
<td ALIGN="CENTER"><br>@IMG input.voltage@</td>
@ENDIF@
</tr></table>
</td>

<td ALIGN="CENTER" VALIGN="TOP">
<table BORDER="0"><tr>
@IFSUPP output.L2-L3.voltage@
<td ALIGN="CENTER">L1-L2<br>@IMG output.L1-L2.voltage width=68@</td>
<td ALIGN="CENTER">L2-L3<br>@IMG output.L2-L3.voltage width=68@</td>
<td ALIGN="CENTER">L3-L1<br>@IMG output.L3-L1.voltage width=68@</td>
@ELSE@
@IFSUPP output.L2-N.voltage@
<td ALIGN="CENTER">L1-N<br>@IMG output.L1-N.voltage width=68@</td>
<td ALIGN="CENTER">L2-N<br>@IMG output.L2-N.voltage width=68@</td>
<td ALIGN="CENTER">L3-N<br>@IMG output.L3-N.voltage width=68@</td>
@ELSE@
<td ALIGN="CENTER"><br>@IMG output.voltage@</td>
@ENDIF@
</tr></table>
</td>

<td ALIGN="CENTER" VALIGN="TOP">
<table BORDER="0"><tr>
@IFSUPP output.L2.power.percent@
<td ALIGN="CENTER">L1<br>@IMG output.L1.power.percent width=68@</td>
<td ALIGN="CENTER">L2<br>@IMG output.L2.power.percent width=68@</td>
<td ALIGN="CENTER">L3<br>@IMG output.L3.power.percent width=68@</td>
@ELSE@
@IFSUPP output.L2.realpower.percent@
<td ALIGN="CENTER">L1<br>@IMG output.L1.realpower.percent width=68@</td>
<td ALIGN="CENTER">L2<br>@IMG output.L2.realpower.percent width=68@</td>
<td ALIGN="CENTER">L3<br>@IMG output.L3.realpower.percent width=68@</td>
@ELSE@
<td ALIGN="CENTER"><br>@IMG ups.load@</td>
@ENDIF@
</tr></table>
</td>

</tr>

</table>
<<<<<<< HEAD

=======
<div><a href="https://jigsaw.w3.org/css-validator/check/referer"><img
      style="float:right" src="https://jigsaw.w3.org/css-validator/images/vcss"
      alt="Valid CSS" title="Valid CSS" height="31" width="88"></a>
<a href="https://validator.w3.org/check?uri=referer"><img
      style="float:right" src="https://www.w3.org/Icons/valid-html401"
      alt="Valid HTML 4.01 Strict" title="Valid HTML 4.01 Strict"
      height="31" width="88"></a></div>
>>>>>>> 5d1717e7
</body>
</html><|MERGE_RESOLUTION|>--- conflicted
+++ resolved
@@ -292,9 +292,6 @@
 </tr>
 
 </table>
-<<<<<<< HEAD
-
-=======
 <div><a href="https://jigsaw.w3.org/css-validator/check/referer"><img
       style="float:right" src="https://jigsaw.w3.org/css-validator/images/vcss"
       alt="Valid CSS" title="Valid CSS" height="31" width="88"></a>
@@ -302,6 +299,5 @@
       style="float:right" src="https://www.w3.org/Icons/valid-html401"
       alt="Valid HTML 4.01 Strict" title="Valid HTML 4.01 Strict"
       height="31" width="88"></a></div>
->>>>>>> 5d1717e7
 </body>
 </html>