# Network UPS Tools: example nut.conf
#
##############################################################################
# General section
##############################################################################
# The MODE determines which part of the NUT is to be started, and which
# configuration files must be modified.
#
# This file attempts to standardize the various files being found
# in different installations, like /etc/default/nut on Debian based
# systems and /etc/sysconfig/ups on RedHat based systems.
#
# Distribution's init script should source this file in order to
# determine which components have to be started.
#
# The values of MODE can be:
<<<<<<< HEAD
# - none: NUT is not configured, or use the Integrated Power Management, or use
#   some external system to startup NUT components. So nothing is to be started.
# - standalone: This mode address a local only configuration, with 1 UPS 
#   protecting the local system. This implies to start the 3 NUT layers (driver,
#   upsd and upsmon) and the matching configuration files. This mode can also
#   address UPS redundancy.
# - netserver: same as for the standalone configuration, but also need
#   some more network access controls (firewall, tcp-wrappers) and possibly a
#   specific LISTEN directive in upsd.conf.
#   Since this MODE is opened to the network, a special care should be applied
#   to security concerns.
# - netclient: this mode only requires upsmon.
=======
# - none: Indicates that NUT should not get started automatically,
#   possibly because it is not configured or that an Integrated Power
#   Management or some external system, is used to startup the NUT
#   components.
#
# - standalone: Addresses a local only configuration, with 1 UPS
#   protecting the local system.  This implies to start the 3 NUT
#   layers (driver, upsd and upsmon), with the related configuration
#   files.  This mode can also address UPS redundancy.
#
# - netserver: Like the standalone configuration, but also possibly
#   need one or more specific LISTEN directive(s) in upsd.conf.
#   Since this MODE is open to the network, a special care should be
#   applied to security concerns.
#
# - netclient: When only upsmon is required, possibly because
#   there are other hosts that are more closely attached to the UPS,
#   the MODE should be set to netclient.
>>>>>>> 7ac6ad31
#
# IMPORTANT NOTE:
#  This file is intended to be sourced by shell scripts.
#  You MUST NOT use spaces around the equal sign!

MODE=none<|MERGE_RESOLUTION|>--- conflicted
+++ resolved
@@ -14,20 +14,6 @@
 # determine which components have to be started.
 #
 # The values of MODE can be:
-<<<<<<< HEAD
-# - none: NUT is not configured, or use the Integrated Power Management, or use
-#   some external system to startup NUT components. So nothing is to be started.
-# - standalone: This mode address a local only configuration, with 1 UPS 
-#   protecting the local system. This implies to start the 3 NUT layers (driver,
-#   upsd and upsmon) and the matching configuration files. This mode can also
-#   address UPS redundancy.
-# - netserver: same as for the standalone configuration, but also need
-#   some more network access controls (firewall, tcp-wrappers) and possibly a
-#   specific LISTEN directive in upsd.conf.
-#   Since this MODE is opened to the network, a special care should be applied
-#   to security concerns.
-# - netclient: this mode only requires upsmon.
-=======
 # - none: Indicates that NUT should not get started automatically,
 #   possibly because it is not configured or that an Integrated Power
 #   Management or some external system, is used to startup the NUT
@@ -46,7 +32,6 @@
 # - netclient: When only upsmon is required, possibly because
 #   there are other hosts that are more closely attached to the UPS,
 #   the MODE should be set to netclient.
->>>>>>> 7ac6ad31
 #
 # IMPORTANT NOTE:
 #  This file is intended to be sourced by shell scripts.
