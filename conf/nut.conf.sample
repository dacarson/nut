# Network UPS Tools: example nut.conf
#
##############################################################################
# General section
##############################################################################
# The MODE determines which part of the NUT is to be started, and which
# configuration files must be modified.
#
# This file try to standardize the various files being found in the field, like
# /etc/default/nut on Debian based systems, /etc/sysconfig/ups on RedHat based
# systems, ... Distribution's init script should source this file to see which
# component(s) has to be started.
#
# The values of MODE can be:
# - none: NUT is not configured, or use the Integrated Power Management, or use
#   some external system to startup NUT components. So nothing is to be started.
# - standalone: This mode address a local only configuration, with 1 UPS
#   protecting the local system. This implies to start the 3 NUT layers (driver,
#   upsd and upsmon) and the matching configuration files. This mode can also
#   address UPS redundancy.
# - netserver: same as for the standalone configuration, but also need
#   some more network access controls (firewall, tcp-wrappers) and possibly a
#   specific LISTEN directive in upsd.conf.
#   Since this MODE is opened to the network, a special care should be applied
#   to security concerns.
# - netclient: this mode only requires upsmon.
#
# IMPORTANT NOTE:
#  This file is intended to be sourced by standard POSIX shell scripts (so
#  there is no guaranteed `export VAR=VAL` syntax) and by systemd on Linux.
#  You MUST NOT use spaces around the equal sign!

MODE=none

# Uncomment this to allow starting the service even if ups.conf has no device
# sections at the moment. This environment variable overrides the built-in
# "false" and an optional same-named default flag that can be set in upsd.conf:
<<<<<<< HEAD
ALLOW_NO_DEVICE=true; export ALLOW_NO_DEVICE
=======
#ALLOW_NO_DEVICE=true
#export ALLOW_NO_DEVICE
>>>>>>> 8d2e761d
<|MERGE_RESOLUTION|>--- conflicted
+++ resolved
@@ -35,9 +35,5 @@
 # Uncomment this to allow starting the service even if ups.conf has no device
 # sections at the moment. This environment variable overrides the built-in
 # "false" and an optional same-named default flag that can be set in upsd.conf:
-<<<<<<< HEAD
-ALLOW_NO_DEVICE=true; export ALLOW_NO_DEVICE
-=======
-#ALLOW_NO_DEVICE=true
-#export ALLOW_NO_DEVICE
->>>>>>> 8d2e761d
+ALLOW_NO_DEVICE=true
+export ALLOW_NO_DEVICE