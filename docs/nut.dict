<<<<<<< HEAD
personal_ws-1.1 en 2918 utf-8
=======
personal_ws-1.1 en 3439 utf-8
AAC
>>>>>>> 746cb861
AAS
ABI
ACFAIL
ACFREQ
ACK
ACM
ACPI
ACPresent
ACrms
ADDR
ADDRCONFIG
ADDRINFO
ADELSYSTEM
ADK
ADKK
AEC
AEF
AEG
AES
AFE
AGM
AIX
ALTROOT
AMETEK
APC's
API
APIs
APM
AQ
ARB
ARG
ARS
ATEK
ATR
ATT
ATTRS
ATX
ATs
AUTOCOMMIT
AUTOPUSH
AVL
AVR
AVRLCD
AWG
Ablerex
AcceptEnv
ActivePower
AdMiN
Affero
Agrain
AlarmStatus
AlarmsHelp
Albanese
Alcatel
Alexey
AllowOverride
Alm
AlmCPol
AlmEnbl
Amplon
Ampère
Andreas
Andreassen
Andrzej
Angelone
Antonino
Apodaca
AppData
AppVeyor
Arjen
Arkadiusz
Armin
Arnaud
Arnaud's
Aros
AsciiDoc
Asium
Ates
AudibleAlarmControl
AuthConfig
AutoFrq
AutoMsg
AutoRst
Autobook
Autoconfigure
Autostartup
Avocent
Axel
Axxium
BATGNn
BATNn
BATTDATE
BATTTEMP
BATTV
BATTVOLT
BBBB
BBHyst
BCD
BCHARGE
BCM
BD
BMC
BNT
BOH
BP
BQ
BRD
BTEST
BTIntervl
BTS
BTTime
BTV
BUFRD
BUZ
BYP
BZ
BZOFF
BZON
BackPro
BackUPS
BadPW
Bads
Baggesen
Bakos
Balker
Bartek
BattTstFail
BatteryA
BatteryB
BaudRt
Baulé
BayTech
BeepTone
Belkin's
Benedikt
Berge
Berzonis
BestPort
BiWeekly
Bieringer
BigServers
BlaXwan
BlackOut
BladeUPS
BlueOcean
Bo
Bohe
Borns
Borri
Bouissou
Bourne
Boutell's
Brabec
Breiland
Brownell
Bs
BuildBot
Buildbot
Bxx
ByPass
CA's
CABAC
CAs
CBI
CBLimit
CCC
CCCC
CDC
CDS
CELLPADDING
CELLSPACING
CERTHOST
CERTIDENT
CERTREQUEST
CERTVERIF
CEST
CHOST
CHRG
CL
CLANGVER
CLI
CLOCAL
CMDDESC
CMDSCRIPT
CN
COMLI
COMMBAD
COMMFAULT
COMMOK
CONFILE
CONTEXTs
CPAN
CPE
CPM
CPP
CPPDBG
CPPFLAGS
CPUs
CRC
CREAD
CROSSTALK
CSN
CSS
CSUM
CTB
CUDA
CVE
CXR
CXX
CXXCPP
CXXFLAGS
Casar
CentOS
Centralion
ChangeLog
ChargdV
Chatziathanassiou
CheckUPS
CheckUPSAvailable
Checksum
Chiou
Chu
Cichowski
CircleCI
Claesson
CodingStyle
Collver
Colombier
Comfo
ConITm
ConVTm
ConfigVoltage
ConnectUPS
Corbelli
Corbolante
Coutadeur
CrestF
Ctrl
Cuvellard
Cyber
CyberPower
CyberShield
CygWin
Cygwin
DATACABLE
DATAPATH
DCE
DCF
DCO
DDD
DDDDD
DDDDDD
DDF
DDThh
DEADTIME
DEBUGOUT
DELCMD
DELENUM
DELINFO
DELPHYS
DELRANGE
DES
DESTDIR
DEVNAME
DF
DHEA
DIGYS
DISCHRG
DLDIR
DLLs
DMF
DMFs
DN
DNS
DOCTYPE
DOMAINs
DPC
DPURIFY
DRIVERLIST
DS
DSA
DSHUTD
DSL
DTE
DTrace
DUMPALL
DUMPDONE
DWAKE
DWITH
DX
Daniele
Dashjr
DataRoom
Dbnc
Ddtrace
DeepTstFail
Defensor
DeltaUPSv
DesktopFileName
DeviceID
DeviceKit
DeviceLogin
DeviceLogout
Dgtk
Dharm
DiSplay
Diehl
Dietze
DigitalOcean
Digitus
Digys
Dimitris
Dinstalled
Disassembly
Dlibelf
Dly
Dman
Dmitry
DocBook
DocumentRoot
Doxygen
DriverInstaller
Dsystemtap
Dynamix
Dynex
EAGAIN
EE
EEPROM
EG
EL
ELCD
EMI
<<<<<<< HEAD
EMPDT
=======
EMP
>>>>>>> 746cb861
ENDFOR
ENV
EOC
EOF
EOLed
EPEL
EPERM
EPFCLCD
EPO
EPS
ESC
ESV
ESXi
ETIME
EUROCASE
EXtreme
Economou
EditorConfig
Edlman
Edmundsson
Edscott
Effekta
Egys
Ekkehard
Electrys
Elio
Elizarov
Eltek
Emilien
EmmmmDnnnnn
Energia
EnergySaving
EpbrashcDoegfl
Eqls
EqlzInvl
EqlzTm
Erikson
Eriksson
Evgeny
Exar
ExecCGI
ExecStartPre
FD
FEMEA
FFF
FH
FHS
FILEPATH
FINALDELAY
FIPS
FIXME
FMRI
FO
FOREACHUPS
FOSS
FPT
FREEADDRINFO
FREHn
FRELn
FRU
FSP
FTS
FTTx
FTUPS
FV
FWIW
Faber
Fabio
Fabrice
Fairstone
FaltSens
Farkas
Feldman
Ferrups
Fideltronic
Fideltronik
Filipozzi
Fiskars
FlossMetrics
Forza
Fosshost
Frama
FreeBSD
FreeDesktop
FreeIPMI
FreqSens
Frolov
FullLoad
Fuß
GC
GCCVER
GES
GETADDRINFO
GID
GKrellM
GND
GNUmakefile
GObject
GPIO
GPIOCHIP
GPL
GPSER
GRs
GTK
GUESSTIMATION
GUID
GUIs
GWD
GXE
GXT
Gabeler
Gabor
Gammons
Gandi
Gaspar
Gathman
Gembe
GenTestFail
Gert
GetRWVars
GetUPSCommands
GetUPSList
GetUPSNames
GetUPSVars
Ghali
Giese
Gilles
GitHub
GitHub's
Gnd
Gnomovision
GnuTLS
Goebl
Golang
Gomes
Goncalves
Gordeev
Gough
Grafana
Grafenthal
Gtec
GuardEnd
GuardSt
GuideBook
Guillen
HB
HC
HDD
HEADs
HEHn
HELn
HFILE
HIDIOCINITREPORT
HIDRDD
HITRANS
HL
HMAC
HNX
HOMEBREW
HOSTLINK
HOSTSYNC
HOWTO
HPE
HPS
HPUX
HREF
HUPCL
HV
HVT
HW
Hajduch
Hanno
Harnhammar
Havard
Heavner
Hessenflow
HiBox
HiFreq
HighBatt
Hirschler
Hlavinka
Holger
HomeKit
Homebrew
Homebridge
Hoogervorst
Hough
Hrusecky
Hunnox
Hurd
Håvard
IANA
IC
ID's
IDE
IDEN
IDEs
IDentifiers
IFBETWEEN
IFF
IFSUPP
IGN
IMG
INADDR
INFOSIZE
INIGO
INNO
INSTCMDDESC
INTERNETOFFICE
INTERR
INTL
INV
INVOLT
IPAR
IPBX
IPC
<<<<<<< HEAD
IPP
IPSS
=======
IPM
>>>>>>> 746cb861
IPs
IPv
IRC
IRIX
ITEMP
ITy
IVT
IZ
ImageFiles
Infosec
Innova
Integrators
IntelCC
IntelliJ
InvCDly
InvCPol
InvMin
Invensys
InverterV
Invter
IoT
Ioannou
JAWAN
JBUS
JBus
JK
JKL
JRE
JSON
JVM
JW
Jageson
Jarosch
Jasuny
JavaScript
Javadoc
Javascript
Jenkinsfile
JoinControllers
Jong
Joon
Jumpered
KNutClient
KNutSetting
KOLFF
KRT
KRTS
KTTS
Kain
Kaminski
Kanji
Kazancev
Kazutoshi
Kebo
Keor
Kersey
KeyClic
Kia
Kierdelewicz
Kirill
Kjell
Klimov
Kolodziej
Korensky's
Korte
Kralewski
Kroll
Krpec
Kubernetes
Kx
LASTXFER
LBT
LCDRM
LCDRT
LCDRTXL
LDADD
LDFLAGS
LDLC
LDRIVER
LDSHARED
LDSHAREDLIBC
LEDs
LGTM
LH
LIBGD
LIBNEON
LIBNETSNMP
LIBOPENSSL
LIBPOWERMAN
LIBSSL
LIBUPSCLI
LINEFREQ
LINEINT
LINEV
LISTINSTCMD
LISTRW
LISTVARS
LLDB
LLNC
LOADPCT
LOCKFN
LOCKNAME
LOTRANS
LUA
LVM
LVT
LYONN
Lacerda
Lallement
LanSafe
Lansafecable
Laventhol
Legrand
Lepple
Levente
<<<<<<< HEAD
LibLTDL
LibNEON
=======
LibGD
LibLTDL
LibUSB
>>>>>>> 746cb861
LineA
LineB
LineSens
Lintian
ListClients
Lite's
LogMax
LogMin
LowBatt
LowFreq
LowRntm
LowRuntime
Loyer
Ltr
Lua
Luca
Lucent
Lygre
Lynge
MANPATH
MAXAGE
MAXCONN
MAXLINEV
MAXPARMAKES
MBATTCHG
MCOL
MCU
MDigest
MEC
MEGATAEC
MH
MIBs
MIMode
MINLINEV
MINSUPPLIES
MINTIMEL
MKDIRPROG
MLH
MMM
MMMMMMMMMMMMMMM
MNU
MONITORed
MOXA
MPSU
MQ
MQTT
MSI
MSII
MSIII
MSVCRT
MSYS
MX
MacKenzie's
MacOS
Maccelari
Magalhaes
MagalhÃ
Magalhães
Maint
Makefile
Makefiles
Malkiewicz
Mandriva
Marcio
Marek
MariaDB
Martinezgarza
Martín
Marzouk
Massimo
Matthijs
MaxACVI
MaxACVO
MaxDCV
MaxLinear
McKinnon
Megaline
MemClientStub
Metheringham
Michal
Michalkiewicz
MicroDowell
MicroFerrups
Microline
Micropower
Microsol
Mikiewicz
Milkov
MinACVI
MinACVO
MinDCV
MinGW
MiniCOL
MiniGuard
Minislot
Moar
Modbus
ModemManager
Modris
MonAMI
MonUPS
Monett
Morioka
Morozov
Moskovitch
Moxa
Mozilla
Msg
MultiLink
Multiplug
Munin
MyCompany
MyPasSw
MySQL
MyState
NAK
NAS
NBF
NConfigs
NDE
NETVER
NETVERSION
NFS
NHS
NMC
NMCs
NMS
NNNNN
NNNNNNN
NNNNNNNN
NNNNNNNNNN
NNNNNNNNNNNNNNNNNNN
NOAUTH
NOBROADCAST
NOCOMM
NOCOMMWARNTIME
NOCONF
NOGET
NOMBATTV
NOMINV
NOMOUTV
NOMPOWER
NONBLOCK
NONUT
NOP
NOPARENT
NOTBYPASS
NOTCAL
NOTIFYCMD
NOTIFYFLAG
NOTIFYFLAGS
NOTIFYMSG
NOTOFF
NQA
NTP
NUT's
<<<<<<< HEAD
NUTCONF
=======
NUTClient
>>>>>>> 746cb861
NUTSRC
NUTServer
NVA
NX
Nadav
Nagios
Nash
NaturalDocs
Necedah
NetBSD
NetBeans
NetInvent
NetPro
NetServer
NetUps
Netman
NetworkUPSTools
Neus
Niels
Niklas
Niro
Nobreaks
NodeJS
Nom
NomDCV
NomVIn
NomVOut
NotePad
Novell
NrLoBatt
NuGet
NutException
Nxx
OAH
OBSOLETION
OC
ODH
OEM
OEM'ed
OFFDURATION
OID
OIDs
OLHVT
OMNIVS
OMNIVSINT
ONF
ONV
OOM
OSABI
OSC
OSF
OSs
OUTDIR
OUTPUTV
OUTVOLT
OV
Oden
OffTime
OffTmDays
Ohloh
Oldworld
Olli
Omni
OmniGuard
OmniOS
OmniSmart
OnLine
OnTime
OnTmDays
OneAC
OpenBSD
OpenIndiana
OpenPGP
OpenSSL
OpenSolaris
OpenSource
OpenUPS
Opengear
Opengear's
Opensource
Opti
OptiUPS
Orsiris
Orvaldi
Orzechowski
OutletSystem
OutputOverload
OvrLds
PBT
PBTn
PBTnn
PC
PC's
PCI
PDC
PDUs
PDX
PEX
PFCLCD
PGFn
PGP
PGRn
PHP
PHVn
PINGs
PINN
PIPEFN
PLD
PLL
PLVn
POLLFAIL
POLLFREQALERT
POMode
POSIX
POWERDOWNFLAG
POWEREX
POWERLINE
PPA
PPD
PPDn
PPDnnn
PPP
PPPPPPPPPP
PR
PR'ed
PROGRA
PROGS
PROTVER
PRs
PSA
PSD
PSFn
PSGPSER
PSKxn
PSSENTR
PSUs
PSW
PSX
PThreads
PULS
PV
PWLv
PWR
PXG
PYTHONPATH
PaaS
Pac
PackageRequired
Parisi
Patrik
Pavel
Pawe
PbAc
Perriault
Petri
Petter
Pezzini
Phasak
PhaseWin
PhoenixContact
PhoenixTec
Phoenixtec
Pi
PiJuice
Plesser
PnP
Pohle
PointBre
Pos
Potrans
Poush
PowerAlert
PowerCOM
PowerChute
PowerCom
PowerES
PowerKinetics
PowerMIB
PowerMac
PowerMan
PowerManagerII
PowerMust
PowerNet
PowerOff
PowerPC
PowerPS
PowerPal
PowerPanel
PowerShare
PowerShield
PowerSure
PowerTech
PowerTrust
PowerVS
PowerVault
PowerWalker
PowerWare
Powerchute
Powercool
Powervar
Powerwell
Prachi
Prereqs
PresentStatus
Priv
Procomm
ProductID
Progra
Proxmox
Prynych
Pulizzi
PwrOut
PyDOC
PyGTK
PyNUT
PyNUTClient
PyNUTError
PyPI
PyQt
QBDR
QBT
QBV
QBYF
QBYV
QE
QFLAG
QFRE
QGR
QGS
QHE
QID
QLDL
QMD
QMF
QMOD
QP
QPAR
QPD
QQ
QQQ
QRI
QSKTn
QSKn
QVFW
QWS
QinHeng
Quette
RAIDiator
RBWARNTIME
RDLCK
RDNT
RDWR
README
REDi
REFREPO
REPLBATT
REQSSL
RESPIN
RETPCT
REXX
RK
RMCARD
RMCPplus
RMXL
RNF
RNG
ROF
RPC
RPMdrake
RPT
RRR
RSA
RSM
RST
RTU
RTXL
RUPS
RWD
Rackmount
Radek
RatedVA
RatedWatts
ReadyNAS
RealSmart
RedHat
Redhat
RefNom
Regados
Reinholdtsen
Remi
Remoting
Rene
René
Repotec's
Repoteck
RequireAny
Richthof
Rickard
Ridgway
Riihikallio
Rik
RntmK
Rocketfish
Rodrigues
Rodríguez
Rouben
Rozman
Rucelf
RunUPSCommand
RuntimeWarning
RxD
RxHs
Ryabov
SAI
<<<<<<< HEAD
SCHEMADIR
=======
SASU
>>>>>>> 746cb861
SCM
SCO
SCR
SDA
SDE
SDR
SDRnnnnn
SDT
SELFTEST
SELinux
SENTR
SER
SERIALNO
SERVER's
SETFL
SETINFOs
SETLK
SFE
SFTWTMS
SG
SGI
SHA
SHUTDOWNCMD
SHUTDOWNEXIT
SIG
SIGHUP
SIGINT
SIGKILL
SIGPIPE
SIGPWR
SIGTERM
SIGURG
SIGUSR
SIGWINCH
SKOFFn
SKONn
SKP
SKU
SL
SMALLBUF
SMBUS
SMF
SMK
SMT
SMTP
SMX
SNMPv
SNR
SOCK
SOCKADDR
SOCKLEN
SOFF
SOLA
SOLA's
SOMECO
SOURCEMODE
SOV
SPARC
SPC
SPECs
SPLY
SPS
SRC
SSSS
STARTTLS
STB
STDCALL
STESTI
STI
STIME
STO
STP
SUNWlibusbugen
SUNWugen
SUNWusb
SURTD
SUSE
SVR
SX
SXI
SXL
SYMLINKDIR
SafeNet
Salicru
Salvia
Santinoli
Savia
Sawatzky
Schmier
Schoch
Schonefeld
Schroder
ScriptAlias
Sekury
Selinger
SendEnv
Senoidal
Sep
Sequentializing
SerialNumber
Serv
Serveur
SetRWVar
Shara
ShareAlike
Shaul
ShdnDbnc
ShdnDly
ShdnPol
ShutDown
Shutdn
Sibbald
Sicon
Sidorov
SigLevel
Signetic
Silvino
Sinline
Sistem
Sistemas
SlackPack
Slackware
SmartBoost
SmartCell
SmartOnline
SmartPro
SmartSlot
SmartTrim
SmartUPS
Smelkov
SnR
SnRm
Socomec
Sola
Solaris
Soltec
Soltys
SomeVendor
Sotirov's
SourceForge
Soyntec
Spanier
Spiros
Sporbeck
SquareOne
Stanislav
StatePath
Stefano
Stimits
SuSE
Suatoni
Sublicensing
SunOS
SuperPower
Sweex
Sy
Sycon
Symmetra
Symmetras
Synology
SysHrs
Sysgration
SyslogIdentifier
SystemIO
Systeme
Syu
Szady
TBD
TBR
TCIFLUSH
TCIOFLUSH
TCSANOW
TEMPC
TEMPF
<<<<<<< HEAD
TESTEDFILE
TESTEDINDEX
=======
TGS
>>>>>>> 746cb861
TIMELEFT
TIOCM
TIOCMBIC
TIOCMBIS
TLS
TLSv
TODO
TRACKINGDELAY
TREELINK
TRYSSL
TSR
TST
TT
TTT
TXF
TXG
TXV
TXVxx
TapSwDly
TapSwPh
Tchakhmakhtchian
TcpClient
Technic
Technorama
Tecnoware
Tefft
TeleCom
Telecom
Televideo
TeraStation
Teurlings
Thanos
Thecus
Theodor
Thierry
Tigra
Tnn
ToddGreenfield
Tomek
Toolset
TopGuard
Toth
Traceback
TrackingID
TrackingResult
Tripp
TrippLite
Tru
Tx
TxD
TxHS
UB
UBD
UBR
UCRT
UDP
UHV
UI
UID
UIDA
UINT
UNKCOMMAND
UNSTASH
UNV
UPGUARDS
UPM
UPOII
UPP
UPS's
UPSCONN
UPSDESC
UPSHOST
UPSIMAGEPATH
UPSLC
UPSNOTIFY
UPSName
UPSOutletSystemOutletDelayBeforeReboot
UPSOutletSystemOutletDelayBeforeShutdown
UPSOutletSystemOutletDelayBeforeStartup
UPSOutletSystemOutletSwitchable
UPSSTATSPATH
UPSTEMP
UPScode
UPSes
UPSilon
UPSmart
UPSmon
UPSonic
UPSs
UPStation
UPower
URI
USBDEVFS
USBDevice
USERADDed
USV
USVs
UTC
UTalk
UUU
UUUU
UX
Ubuntu
Ulf
Uncomment
Unices
Unitek
Upsonic
Ut
V'ger
VALIGN
VARDESC
VARTYPE
VAout
VER
VERFW
VFI
VIB
VM
VMIN
VMM
VMware
VNC
VPATH
VSCode
VSN
VTIME
VV
VVV
Vaclav
Valderen
Vdc
Velloso
VendorID
Viewpower
Viewsonic
Viktor
VirCIO
Vout
<<<<<<< HEAD
Vyskocil
=======
Vultech
>>>>>>> 746cb861
Václav
WALKMODE
WARNFATAL
WARNOPT
WCH
WELI
WHAD
WIP
WIPO
WMNut
WS
WSDIR
WSE
WSL
WTU
Waldie
WantedBy
WatchdogSec
WebFreak
Werror
Weverything
Wextra
WhizBang
WiX
Wikipedia
WinMerge
WinNUT
WinPower
Wireshark
Wl
WordFmt
Wrede
XAU
XC
XCP
XLA
XOFF
XON
XOPEN
XP
XPG
XPPC
XSL
XT
XUPS
XXXX
XXXXXXXXXXXX
XYZ
Xfer
XferDly
XfmrRes
Xlinker
Xpert
Xups
Xymon
YQ
YV
YY
YYYY
YYYYMMDD
YZ
Ygor
Yifeng
Yoyodyne
Yukai
Yunto
ZFS
ZProject
ZZZZZZZZ
Zaika
Zampieri
Zawadzki
ZeroMQ
abandonware
abcd
ablerex
abuild
acVoltsIn
acVoltsout
acampsiOut
acampsiout
accessmode
acl
acm
acpi
acquisited
acvoltsin
acvoltsout
acx
adb
addcmd
addenum
addinfo
additionalSOLibSearchPath
addr
addrange
addvars
adelsystem
adkorte
adm
admin's
adminbox
adoc
advorder
ae
aec
af
aggregator
ai
al
ala
alarmcenables
alarmconpolarity
alarmlog
alarmshelp
alarmstatus
alarmtest
alertset
alioth
alist
alldrv
alloc
allowfrom
altinterface
altpidpath
altroot
altroots
amd
anded
antivirus
aod
aon
ap
apc
apcc
apcd
apcevilhack
apcsmart
apctest
apcupsd
aphel
apinames
appveyor
ar
architecting
archlinux
arduino
arg
argc
<<<<<<< HEAD
argparse
=======
argp
>>>>>>> 746cb861
args
argv
armac
armel
armhf
asapm
ascii
asciidoc
asciidocs
asciidoctor
asem
aspell
ast
async
atcl
ats
aug
augeas
augparse
augtest
augtool
auth
authNoPriv
authPassword
authPriv
authProtocol
authType
autoadjust
autoboot
autoconf
autodetect
autodetected
autodetection
autofrequency
autogen
automagically
automake
automessage
autopoint
autoreconf
autorestart
autosaving
autoscan
autostart
autotools
autowidth
auxdata
avPHK
avahi
avr
awd
awk
b'some
b'string
bAlternateSetting
bUps
backend
backends
backgrounding
backport
backported
backports
backupspro
badpassword
bart
baseurl
bashrc
batchable
batt
battcap
batteryPercentage
battext
battlow
battnumb
battpacks
batttestinterval
batttesttime
battvoltmult
battvolts
baudrate
baytech
baz
bbh
bcdDevice
bcmxcp
bd
beepertone
belkin
belkinunv
bestfcom
bestferrups
bestfort
bestfortress
bestuferrups
bestups
bfe
bg
bigbox
bigone
bigserver
bigups
bindir
binfmt
binutils
bitmapped
bitmask
bitness
bitnesses
bitwise
bn
boolean
boostvoolts
bootable
bp
br
brazil
brotli
bsd
bsv
bt
bti
btn
btnG
btt
buckboosthyst
buckvolts
buf
buflen
bugfix
bugfixes
buildbots
builddir
buildtype
bullseye
busport
busybox
bv
bypassvolts
byv
cStandard
cablepower
calloc
cb
<<<<<<< HEAD
cbe
=======
cbi
>>>>>>> 746cb861
cbl
cblimit
ccache
cd
cdc
<<<<<<< HEAD
cef
=======
cdf
cee
>>>>>>> 746cb861
centos
cerr
certfile
certname
certpasswd
certpath
certutil
certverify
cfacaod
cfacaon
cfacvid
cfacvin
cfacvod
cfacvon
cfdcvd
cfdcvn
cfg
cfgadm
cflag
cflags
cgdisk
cgi
cgipath
cgroup
cgroupsv
chargedvbattery
chargermode
chargetime
charset
checksum
checksums
chgrp
chipset
chkconfig
chmod
chown
chr
christoph
chroot
chrooted
chrooting
chroots
chunked
chunking
chv
ci
cidr
cis
clav
clearalarms
clearhistory
clearlogs
clearpassword
clepple
clicky
cls
clueful
cmake
cmd
cmdline
cmdname
cmdparam
cmds
cmdvartab
codebase
codepath
coldstarts
collectd
colspan
command's
commandlen
commentsMap
committer
compat
compilerPath
conf
config
configparser
configs
configurationProvider
configureaz
configureaza
confpath
consolecontrol
const
constantitime
constantvtime
constatus
contdisplay
contrib
contstatus
copyrightable
coreutils
cout
coverity
cp
cpp
cppStandard
cppcheck
cppdbg
cppnit
cppunit
cpqpower
cpsups
cr
crestfactor
crlf
cron
crontab
crossbuild
crt
crw
csh
cshdelay
css
cstdint
ctime
ctrl
cts
ctypes
cua
cuaa
customizations
cvt
cwd
cx
cyberpower
d'un
da
daemonization
daemonize
daemonized
daisychain
daisychained
databits
datacenter
datadir
datagrams
dataok
datasheet
datastale
dayofweek
dblatex
dcd
dcn
ddk
ddl
de
deUNV
debian
debootstrap
debouncing
deci
decrement
decrypt
dedb
dedup
deduplication
defs
defun
dep
dephasing
deps
dereference
desc
deschis
descr
desde
dev
devctl
devd
devel
<<<<<<< HEAD
deviceamperes
devicelua
deviceluaOutlet
=======
deviceGetClients
devicename
>>>>>>> 746cb861
devscan
dfl
dhcp
dialout
difftool
diffutils
dipsw
dir
<<<<<<< HEAD
dirpath
=======
disassembly
discardable
>>>>>>> 746cb861
disp
distcheck
distclean
distro
distros
dl
dll
dlopen
dmake
dmesg
dmf
dmfdir
dmffile
dmfify
dmfnutscan
dmfpath
dmfsnmp
dnf
dnl
dnsmasq
docbook
dockapp
docs
dod
domxml
dotnet
downloadable
dpkg
dq
driverexec
drivername
driverpath
drivertool
drv
drvctl
drvpath
drwxr
drwxrwx
ds
dsr
dsssl
dstate
dt
dtds
dtksh
dtr
du
dumbterm
dummycons
dummypass
dummyups
dumpxml
dv
dynamatrix
ePDU
ePDUs
eaton
ec
echoback
eco
edb
editorconfig
edl
ef
egrep
ei
el
emacs
emptor
emptyDir
endchar
enddate
endian
endianness
endif
endl
energizerups
energysave
english
enum
env
envvar
envvars
ep
epdu
epodebounce
epodelay
epop
epopolarity
eq
equalizeinterval
equalizetime
equalizevolts
errno
esac
esupssmart
et
etapro
eth
ev
eval
everups
everyone's
everything's
evilhack
exe
executables
executeCommand
execve
extendedhistory
extern
externalConsole
extradata
fabula
facto
fallthrough
fatalx
faultsensitivity
fc
fcb
fcntl
fd
fds
fe
featureReport
fenton
fentonups
fffdddxxx
ffff
fi
fieldset
fightwarn
figlineint
figoffline
figonline
filename
filenames
filesystem
filesystems
firewalling
firmwares
flts
fmt
fno
fontconfig
footnoteref
forceshutdown
forcessl
formatconfig
formatparam
formatstring
fp
freebsd
freeipmi
freetype
freqsensitivity
frob
frontends
fs
fsd
fsr
fstab
ftdi
fuji
fullload
func
functionset
gamatronic
gandi
gcc
gcpp
gd
gd's
gdb
gdbinit
gdlib
gdwarf
ge
gedit
genericsups
genericups
genesisII
gentoo
gestion
getClients
getDescription
getDevice
getDevicesVariableValues
getTrackingResult
getValue
getVariable
getconf
getent
getenv
getopt
gettext
gettextize
getvar
gitcache
github
gitignore
gitk
gitlab
gmail
gmake
gnuplot
gnutls
google
goto
gotos
gperf
gpg
gpgsign
gpio
gpiochip
graphviz
groupadd
groupname
gtk
guardpend
guardpstart
guesstimate
guesstimation
guez
gufw
gui
gz
gzip
hal
hardcoded
hasFeature
hb
hcd
hcl
hg
hh
hibernate's
hiddev
hidparser
hidraw
hidtypes
hidups
highbattery
highfrequency
homebrew
hoster
hostname
hostnames
hostsfile
hotplug
hotplugging
hovercharge
hpe
href
htaccess
html
htmlpath
http
httpd
https
huawei
hunnox
hwdb
hypervisor
hypervisors
iBox
iDowell
iManufacturer
iSerial
iUSB
ib
ibattery
icd
iconv
icp
icu
idProduct
idVendor
ident
identifymessage
idleload
idm
ie
ietf
ifdef
ifeval
ifndef
ignoreFailures
ignorelb
ignoreoff
ignoresab
ignset
illumos
im
imagesdir
img
imv
includePath
includedir
inductor
infos
infoval
inh
init
init's
initctl
initializer
initializers
initinfo
initscripts
initups
inline
inlined
innotech
inode
inplace
installable
installcheck
installpkg
installurl
instcmd
instcmds
integrations
intel
intelliSenseMode
intercharacter
internet
interoperability
interoperate
interoperating
interprocess
interruptonly
interruptsize
intltool
invcontdelay
invcontpolarity
inverter
inverterlog
inverterminutes
invertervolts
io
ioLogik
ioLogikE
ioLogikR
iocage
iostream
ip
ipE
ipF
ipmi
ipmidetectd
ipmimonitoring
ipmipsu
ippon
ipv
ipxe
isDefault
isbmex
ish
iso
isolator
ivtscd
jNUT
jNut
jNutWebAPI
jbus
jdk
jenkins
jessie
jimklimov
journalctl
jpeg
jpg
jpgraph
jre
json
<<<<<<< HEAD
jsonify
=======
jumboinfo
jumbotron
>>>>>>> 746cb861
kVA
kadets
kaminski
kde
keychain
keyclick
keygen
keyout
keyring
keyrings
keyserver
killall
killpower
kludgy
kr
krauler
ksh
ktrace
kvm
labcd
lan
langid
largp
lasaine
ld
ldd
le
len
lf
libarchive
libaugeas
libavahi
libc
libcommon
libcppunit
libcrypto
libcurl
libdir
libdummy
libexec
libexecdir
libfreeipmi
libgd
libgpgme
libgpiod
libhid
libhidups
libi
libiconv
libintl
libipmimonitoring
libltdl
liblzma
libmodbus
libneon
libnetsnmp
libnss
libnut
libnutclient
libnutclientstub
libnutclientsub
libnutconfig
libnutscan
libpcre
libpng
libpowerman
libre
libregex
libs
libsnmp
libssl
libsystemd
libtool
libupsclient
libusb
libusb's
libusbugen
libusbx
libvirt
libwdi
libwrap
libxml
libxslt
libxxx
libz
licensor
licensors
liebert
liebertgxt
lifecycle
linesensitivity
linevoltage
linkdoc
linksingledoc
linux
linuxdoc
lipo
listDeviceClients
listdef
littleguy
lk
<<<<<<< HEAD
lkp
=======
lldb
llvm
>>>>>>> 746cb861
lm
ln
lnetsnmp
loadPercentage
localhost
localtime
lockf
lockwashers
logfacility
logfile
login
logins
logout
logrotate
longterm
lookup
loopback
lowbatt
lowbattery
lowfrequency
lowruntime
lowvoltsout
lposix
lr
lregex
lsd
lsusb
lt
ltdl
lu
lua
luaOutlet
lv
lvo
lws
lxc
lxcbr
lxccontainer
lxcfs
lxml
lxyz
lz
mA
mDNS
mS
macaddr
macosx
mailx
mainFrame
maintainer's
maintainership
maj
makefile
makevartable
mandir
manpage
manpages
masterguard
matcher
maxacvi
maxacvo
maxd
maxdcv
maxlength
maxreport
maxretry
maxstartdelay
maxva
maxvalue
maxvi
maxvo
mc
mcedit
md
mdadm
mecer
megatec
memset
merchantability
mergetool
metadata
metasys
methodOfFlowControl
mge
mgeups
mgexml
mgmt
miDebuggerPath
mib
mibs
microcontroller
microdowell
microlink
microsol
middleware
minacvi
minacvo
mincharge
mindcv
mingw
minicol
minruntime
mins
minutalk
minva
minvalue
minvi
minvo
mips
mirrorlist
mis
misconfigured
mkdir
mmZ
mmap
mmddyyyy
mn
mockdrv
modbus
modelname
modprobe
monmaster
monofasico
monpasswd
monslave
monuser
morbo
mortem
mozilla
mqtt
msec
msg
msgfmt
msi
msvcrt
msys
multi
multicommands
multilib
multilink
multimeter
multimon
mustek
mv
myOrg
myauthenticationpassphrase
mybox
mydev
mydevice
mydomain
mydriver
myhostname
mypass
mypassword
myprivatepassphrase
mysecurityname
myups
myupsname
nLogic
nabcd
nameserver
namespace
nano
nanosleep
nashkaminski
natively
nb
nbr
nbsp
nd
ndcv
nds
nearlowbattery
netcat
netclient
netserver
netsnmp
netvision
networkupstools
netxml
newapc
newhidups
newmge
newvictronups
nf
ng
nhnl
nielchiano
nitram
nl
nlb
nlogic
nls
nm
nn
nnn
noAuthNoPriv
nobody's
nobt
nodev
nodownload
nodtk
noexec
noflag
nogroup
nohang
noimp
noinst
nolock
nomacvoltsin
nomacvoltsout
nombattvolt
nomdcvolts
nomfrequency
noncommercially
noout
norating
noro
noscanlangid
nosuid
notAfter
notifyflags
notifyme
notifymsg
notifytype
notransferoids
novendor
nowait
nowarn
np
nss
ntUPSd
nuget
num
numOfBytesFromUPS
numa
numlogins
numq
nutclient
nutclientmem
nutconf
nutdev
nutdevN
nutdrv
nutmon
nutscan
nutsrv
nutupsdrv
nutvalue
nvi
nvo
nwfilter
odette
odt
offdelay
offsite
offt
offtimedays
oftd
oid
oids
ok
okhlybov
oksh
ol
oldmac
oldmge
oldnut
omnios
onbatt
onbattery
onbattwarn
onclick
ondelay
oneac
online
onlinedischarge
ont
ontd
ontimedays
ontiniedays
ooce
openSUSE
opencollective
openipmi
openjdk
openlog
openmp
opensolaris
openssh
openssl
optimizations
optiups
oq
os
ostream
otherprotocols
otheruser
outliers
ovmf
pF
pacman
pacstrap
parallelized
param
paramkeywords
parsability
parsable
parseconf
passname
passphrase
passthrough
passwd
passwordlevel
pathname
pathnames
pbzip
pc
pconf
pcre
pcs
pdf
pdu
pe
peasy
peername
pem
perl
pfSense
pfexec
pfy
ph
phasewindow
phoenixcontact
phoenixtec
picocom
pid
pidpath
pigz
pijuice
pinout
pinouts
pipename
pixmaps
pkg
pkgconf
pkgconfig
pkgin
plaintext
plugin
plugnplay
pluma
pmset
pmu
png
pnp
pollable
pollfreq
pollinterval
pollonly
popa
portname
porttype
posix
powercom
powerdev
powerdown
powerdownflag
powerfactor
powerman
powermand
powermust
powernet
poweroff
powerofftime
poweronmode
powerontime
powerouts
powerpal
powerpanel
powerup
powervalue
powerware
ppc
pprint
ppro
pragma
pragmas
pre
preLaunchTask
prepend
prepended
preprocess
preprocessing
preprocessor
prerelease
prereqs
pretentiousVariableNamingSchemes
prgshut
printf
priv
privPassword
privProtocol
problemMatcher
probu
proc
productid
prog
prtconf
ps
psu
pthread
pthreads
pts
pty
pulizzi
pw
pwl
pwmib
pwro
px
pxW
pxg
pxgx
py
pycparser
pydoc
pygments
pynut
qDEB
qa
qemu
qfs
qgs
qpi
qs
queequeg
quiesce
qx
qx's
qxflags
rD
rackmount
raquo
raritan
ratedva
ratedwatts
rb
rcctl
readline
readonly
realpower
realups
rebase
rebased
rebasing
rebootdelay
rebranded
receivexhs
reconnection
recv
redistributors
reentrancy
refactored
refactoring
referencenominal
regex
regtype
<<<<<<< HEAD
reindex
=======
relatime
releasekeyring
>>>>>>> 746cb861
relicensing
remoting
renderer
renderers
repo
reportId
reposurgeon
repotec
req
resetter
resistive
resolv
resync
ret
retrydelay
revdate
revnumber
rex
rexx
rf
rfc
rh
richcomm
riello
rio
rj
rk
rkm
rktoy
rms
rn
ro
roadmap
rootca
rootfs
rootfs'es
rq
rqt
rsa
rsync
rts
ru
rubygem
runlevel
runtime
runtimecal
runtimek
runtimes
rva
rw
réseau
safenet
salicru
sbin
sbindir
scanopts
scd
<<<<<<< HEAD
schemas
=======
sched
scm
>>>>>>> 746cb861
screenshot
screenshots
scriptname
sd
sdb
sddelay
sdk
sdl
sdorder
sdtime
sdtype
se
searchable
secLevel
secName
secretpass
securityLevel
securityName
sed
selftest
sendback
sendline
sendmail
sequentialized
ser
seria
serialno
serialnumber
servicebypass
setFeature
setaux
setflags
setgid
setinfo
setpci
setpoint
setq
setuid
setupCommands
setvar
setvar's
sfr
sgml
sgs
sha
shm
shutdownArguments
shutdowncmd
shutdowndebounce
shutdowndelay
shutdownpolarity
shutdowntime
shutup
si
siemens
sig
sigaction
sigmask
signedness
simplejson
simu
sio
sitesearch
sitop
sizeof
ske
skel
slackpkg
slaveid
slavesync
slewrate
slibtool
sm
smartups
smbus
sms
sn
snailmail
snmp
snmpagent
snmpv
snmpwalk
snprintf
snprintfcat
snr
socat
sockdebug
socketname
socomec
solaris
solibs
solis
somename
somepass
something's
sp
spanish
sparc
spectype
spellcheck
splitaddr
splitname
sr
src
srcdir
srv
srw
ss
sshd
ssize
ssl
sstate
stan
startIP
startdelay
startup
statefilepath
statepath
stayoff
stderr
stdlib
stdout
stdupsv
stopAtConnect
stopAtEntry
stopIP
stopbits
str
strUps
strace
strarr
strcasecmp
strcat
strchr
strcpy
strdup
strerror
strftime
strlen
strnlen
strptime
struct
structs
sts
stst
stylesheet
stylesheets
su
subcommand
subdir
subdirectories
subdirectory
subdriver
subdriver's
subdrivers
subdrv
sublicense
sublicenses
submodule
submodules
subtree
sudo
suid
superset
suseconds
sv
svc
svcadm
svcs
svn
sw
symlink
symlinked
symlinking
symlinks
symmetrathreephase
sys
sysDescr
sysOID
sysObjectID
sysV
syscalls
sysconfdir
sysconfig
syslog
syslogd
systemctl
systemd
systemdshutdowndir
systemdsystemunitdir
systemdtmpfilesdir
systemhours
systemmode
systemtest
sysutils
sysvinit
tabledef
tagname
tapswitchdelay
tapswitchphase
targetArchitecture
tbody
tcflush
tcgetattr
tcl
tcp
tcpdump
tcsetattr
tcsh
td
tdriver
teknologist
tempmax
tempmin
terminal's
termios
testime
testtime
testuser
textproc
tgcware
tgz
th
timeframe
timehead
timeline
timername
timestamp
timeticks
tiocm
tios
tmp
tmpfiles
<<<<<<< HEAD
tonumber
=======
tmpfs
tmpring
>>>>>>> 746cb861
toolchain
toolkits
toolset
topFrame
topbot
tport
transmitxhs
tripplite
tripplitesu
troff
tsd
tty
ttyACM
ttyS
ttySx
ttyU
ttyUPS
ttyUSB
ttya
ttyb
ttyc
ttymode
ttyp
tuple
turnon
tv
tw
tx
txg
txt
txz
typedef
uA
uD
uM
ua
uart
ubuntu
uc
ucb
ucd
ucrt
udev
udevadm
ufw
ugen
ui
uid
uint
ukUNV
ul
un
uname
uncomment
unconfigure
unconfigured
undefine
undervoltage
unescaped
unicast
unicode
uninstall
uninterruptible
uniq
unistd
unitidentify
unix
unmapped
unmounts
unpowered
unshutup
unstash
updateinfo
upexia
upower
upsBypassCurrent
upsBypassPower
upsBypassVoltage
upsIdent
upsIdentModel
upsMIB
upsObjects
upsadmin
upsc
upscli
upsclient
upscmd
upscode
upscommon
upsct
upsd
upsd's
upsdebug
upsdebugx
upsdev
upsdrv
upsdrvctl
upsdrvsvcctl
upserror
upsfetch
upsgone
upsh
upshandler
upsid
upsidentmodel
upsimage
upsload
upslog
upslogx
upsmon
upsmon's
upsmonuser
upsname
upsonbatt
upspass
upspasswd
upsrw
upssched
upssched's
upsset
upsstats
upstype
upsuser
upswired
uptime
urb
url
urpmi
usb
usbconfig
usbfs
usbhid
usbif
usbinfo
usbmisc
usbscan
usbups
usbus
usd
usec
useconds
useradd
userid
userland
usermap
username
usernames
userspace
usleep
usr
utalk
utf
utils
uu
uucp
vCPU
va
valgrind
validationSequence
valuelen
vaout
var's
varargs
varhigh
variable's
variadic
varlow
varname
varvalue
vbatt
vc
vectronic
vendorid
ver
verifySourceSig
versa
versioned
versioning
victron
victronups
vid
vin
virsh
<<<<<<< HEAD
virtualenv
=======
virt
virtinst
>>>>>>> 746cb861
virtualization
vivo
vo
vod
voltronic
von
vscode
wDescriptorLength
waitbeforereconnect
wakeup
<<<<<<< HEAD
wastePower
=======
wc
>>>>>>> 746cb861
wchar
wdi
webNUT
webnut
webserver
websitelayout
wf
wget
whitespace
wiki
wildcards
wininit
winnutclient
winpthreads
wix
wmNUT
wmnut
wordformat
workflow
workspace
workspaceFolder
workspaces
writability
writeinfo
writeups
ws
xAAAA
xCC
xD
xFF
xXXXX
xYYYY
xZZZZ
xa
xaabbcc
xcalloc
xcode
xd
xe
xferdelay
xff
xfff
xffff
xfmrresistance
xh
xhci
xhtml
xjf
xmalloc
xml
xmlify
xmllint
<<<<<<< HEAD
xmlns
=======
xmlto
xpg
xpm
>>>>>>> 746cb861
xr
xrealloc
xsd
xsl
xsl's
xsltproc
xstrdup
xu
xxxAP
xxxx
xxxxAP
xz
xzf
yaml
yml
youruid
yyy
zaac
zakx
zfs
zinto
zlib
zsh
zw
zwfa
zzz
Åstrand
Ørpetveit<|MERGE_RESOLUTION|>--- conflicted
+++ resolved
@@ -1,9 +1,5 @@
-<<<<<<< HEAD
-personal_ws-1.1 en 2918 utf-8
-=======
-personal_ws-1.1 en 3439 utf-8
+personal_ws-1.1 en 3489 utf-8
 AAC
->>>>>>> 746cb861
 AAS
 ABI
 ACFAIL
@@ -336,11 +332,8 @@
 EL
 ELCD
 EMI
-<<<<<<< HEAD
+EMP
 EMPDT
-=======
-EMP
->>>>>>> 746cb861
 ENDFOR
 ENV
 EOC
@@ -557,12 +550,9 @@
 IPAR
 IPBX
 IPC
-<<<<<<< HEAD
+IPM
 IPP
 IPSS
-=======
-IPM
->>>>>>> 746cb861
 IPs
 IPv
 IRC
@@ -678,14 +668,10 @@
 Legrand
 Lepple
 Levente
-<<<<<<< HEAD
+LibGD
 LibLTDL
 LibNEON
-=======
-LibGD
-LibLTDL
 LibUSB
->>>>>>> 746cb861
 LineA
 LineB
 LineSens
@@ -842,11 +828,8 @@
 NQA
 NTP
 NUT's
-<<<<<<< HEAD
+NUTClient
 NUTCONF
-=======
-NUTClient
->>>>>>> 746cb861
 NUTSRC
 NUTServer
 NVA
@@ -1161,11 +1144,8 @@
 RxHs
 Ryabov
 SAI
-<<<<<<< HEAD
+SASU
 SCHEMADIR
-=======
-SASU
->>>>>>> 746cb861
 SCM
 SCO
 SCR
@@ -1340,12 +1320,9 @@
 TCSANOW
 TEMPC
 TEMPF
-<<<<<<< HEAD
 TESTEDFILE
 TESTEDINDEX
-=======
 TGS
->>>>>>> 746cb861
 TIMELEFT
 TIOCM
 TIOCMBIC
@@ -1485,11 +1462,8 @@
 Viktor
 VirCIO
 Vout
-<<<<<<< HEAD
+Vultech
 Vyskocil
-=======
-Vultech
->>>>>>> 746cb861
 Václav
 WALKMODE
 WARNFATAL
@@ -1639,11 +1613,8 @@
 arduino
 arg
 argc
-<<<<<<< HEAD
+argp
 argparse
-=======
-argp
->>>>>>> 746cb861
 args
 argv
 armac
@@ -1787,22 +1758,16 @@
 cablepower
 calloc
 cb
-<<<<<<< HEAD
 cbe
-=======
 cbi
->>>>>>> 746cb861
 cbl
 cblimit
 ccache
 cd
 cdc
-<<<<<<< HEAD
+cdf
 cef
-=======
-cdf
 cee
->>>>>>> 746cb861
 centos
 cerr
 certfile
@@ -1975,14 +1940,11 @@
 devctl
 devd
 devel
-<<<<<<< HEAD
+deviceGetClients
 deviceamperes
 devicelua
 deviceluaOutlet
-=======
-deviceGetClients
 devicename
->>>>>>> 746cb861
 devscan
 dfl
 dhcp
@@ -1991,12 +1953,9 @@
 diffutils
 dipsw
 dir
-<<<<<<< HEAD
 dirpath
-=======
 disassembly
 discardable
->>>>>>> 746cb861
 disp
 distcheck
 distclean
@@ -2373,12 +2332,9 @@
 jpgraph
 jre
 json
-<<<<<<< HEAD
 jsonify
-=======
 jumboinfo
 jumbotron
->>>>>>> 746cb861
 kVA
 kadets
 kaminski
@@ -2480,12 +2436,9 @@
 listdef
 littleguy
 lk
-<<<<<<< HEAD
 lkp
-=======
 lldb
 llvm
->>>>>>> 746cb861
 lm
 ln
 lnetsnmp
@@ -2954,12 +2907,9 @@
 referencenominal
 regex
 regtype
-<<<<<<< HEAD
 reindex
-=======
 relatime
 releasekeyring
->>>>>>> 746cb861
 relicensing
 remoting
 renderer
@@ -3017,12 +2967,9 @@
 sbindir
 scanopts
 scd
-<<<<<<< HEAD
-schemas
-=======
 sched
 scm
->>>>>>> 746cb861
+schemas
 screenshot
 screenshots
 scriptname
@@ -3256,12 +3203,9 @@
 tios
 tmp
 tmpfiles
-<<<<<<< HEAD
-tonumber
-=======
 tmpfs
 tmpring
->>>>>>> 746cb861
+tonumber
 toolchain
 toolkits
 toolset
@@ -3445,12 +3389,9 @@
 vid
 vin
 virsh
-<<<<<<< HEAD
-virtualenv
-=======
 virt
 virtinst
->>>>>>> 746cb861
+virtualenv
 virtualization
 vivo
 vo
@@ -3461,11 +3402,8 @@
 wDescriptorLength
 waitbeforereconnect
 wakeup
-<<<<<<< HEAD
 wastePower
-=======
 wc
->>>>>>> 746cb861
 wchar
 wdi
 webNUT
@@ -3518,13 +3456,10 @@
 xml
 xmlify
 xmllint
-<<<<<<< HEAD
 xmlns
-=======
 xmlto
 xpg
 xpm
->>>>>>> 746cb861
 xr
 xrealloc
 xsd
