<<<<<<< HEAD
personal_ws-1.1 en 2492 utf-8
=======
personal_ws-1.1 en 2515 utf-8
>>>>>>> 26c89948
AAS
ACFAIL
ACFREQ
ACK
ACPI
ACPresent
ACrms
ADDR
ADDRCONFIG
ADDRINFO
ADK
ADKK
AEC
AEG
AES
AGM
AIX
APC's
API
APIs
APM
AQ
ARB
ARG
ARS
ATEK
ATR
ATT
ATTRS
ATX
ATs
AVL
AVR
AVRLCD
AWG
Ablerex
ActivePower
AdMiN
Agrain
AlarmStatus
AlarmsHelp
Albanese
Alcatel
Alexey
AllowOverride
Alm
AlmCPol
AlmEnbl
Ampère
Andreas
Andreassen
Andrzej
Angelone
Antonino
Apodaca
AppData
Arjen
Arkadiusz
Armin
Arnaud
Arnaud's
Aros
AsciiDoc
Asium
Ates
AudibleAlarmControl
AutoFrq
AutoMsg
AutoRst
Autobook
Autoconfigure
Autostartup
Axxium
BATGNn
BATNn
BATTDATE
BATTTEMP
BATTV
BATTVOLT
BBBB
BBHyst
BCD
BCHARGE
BCM
BD
BNT
BOH
BP
BQ
BRD
BTEST
BTIntervl
BTS
BTTime
BTV
BUFRD
BUZ
BYP
BZ
BZOFF
BZON
BackPro
BackUPS
BadPW
Bads
Baggesen
Bakos
Bartek
BattTstFail
BatteryA
BatteryB
BaudRt
BayTech
BeepTone
Belkin's
Benedikt
Berge
BestPort
BiWeekly
Bieringer
BigServers
BlaXwan
BlackOut
BladeUPS
Bo
Bohe
Borns
Borri
Bouissou
Bourne
Boutell's
Brabec
Breiland
Brownell
Bs
Buildbot
Bxx
ByPass
CA's
CABAC
CAs
CBLimit
CCC
CCCC
CELLPADDING
CELLSPACING
CERTHOST
CERTIDENT
CERTREQUEST
CERTVERIF
CEST
CHRG
CLI
CLOCAL
CMDDESC
CMDSCRIPT
CN
COMLI
COMMBAD
COMMFAULT
COMMOK
CONTEXTs
CPAN
CPM
CPUs
CRC
CREAD
CROSSTALK
CSS
CSUM
CTB
CUDA
CVE
CXR
Casar
CentOS
Centralion
ChangeLog
ChargdV
Chatziathanassiou
CheckUPS
Checksum
Chiou
Chu
Cichowski
Claesson
CodingStyle
Colombier
Comfo
ConITm
ConVTm
ConfigVoltage
ConnectUPS
Corbelli
Corbolante
Coutadeur
CrestF
Ctrl
Cuvellard
Cyber
CyberPower
Cygwin
DATACABLE
DATAPATH
DCE
DDD
DDDDD
DDF
DEADTIME
DEBUGOUT
DELCMD
DELENUM
DELINFO
DELRANGE
DES
DESTDIR
DISCHRG
DN
DOCTYPE
DOMAINs
DPC
DRIVERLIST
DS
DSA
DSHUTD
DSL
DTE
DUMPALL
DUMPDONE
DWAKE
DWITH
DX
Daniele
DataRoom
Dbnc
DeepTstFail
Defensor
DeltaUPSv
DeviceID
DeviceKit
Dharm
DiSplay
Diehl
Dietze
Digitus
Dly
Dmitry
DocBook
Doxygen
Dynamix
Dynex
EAGAIN
EE
EEPROM
EG
EL
ELCD
ENDFOR
ENV
EOF
EPERM
EPO
EPS
ESC
ESV
ESXi
ETIME
EUROCASE
EXtreme
Edlman
Edmundsson
Edscott
Effekta
Egys
Ekkehard
Electrys
Elio
Elizarov
Eltek
Emilien
EmmmmDnnnnn
Energia
EnergySaving
EpbrashcDoegfl
Eqls
EqlzInvl
EqlzTm
Erikson
Eriksson
FEMEA
FFF
FH
FHS
FINALDELAY
FIPS
FIXME
FO
FOREACHUPS
FPT
FREEADDRINFO
FREHn
FRELn
FRU
FTS
FTUPS
FV
Faber
Fabio
Fabrice
Fairstone
FaltSens
Farkas
Feldman
Ferrups
Fideltronic
Fideltronik
Fiskars
FlossMetrics
Forza
Frama
FreeBSD
FreeDesktop
FreeIPMI
FreqSens
Frolov
FullLoad
GES
GETADDRINFO
GKrellM
GND
GPL
GPSER
GTK
GUIs
GWD
GXE
GXT
Gabor
Gammons
Gandi
Gaspar
Gathman
GenTestFail
Gert
GetUPSVars
Ghali
Giese
Gilles
GitHub
GitHub's
Gnd
Goebl
Golang
Gomes
Goncalves
Gordeev
Gough
Grafenthal
Gtec
GuardEnd
GuardSt
GuideBook
Guillen
HB
HC
HEADs
HEHn
HELn
HFILE
HIDIOCINITREPORT
HITRANS
HMAC
HOSTLINK
HOSTSYNC
HOWTO
HPS
HPUX
HREF
HUPCL
HV
HVT
HW
Hajduch
Hanno
Harnhammar
Havard
Heavner
Hessenflow
HiBox
HiFreq
HighBatt
Hlavinka
Holger
Hoogervorst
Hough
Hurd
Håvard
IANA
ID's
IDEN
IDentifiers
IFBETWEEN
IFSUPP
IGN
IMG
INADDR
INFOSIZE
INIGO
INNO
INSTCMDDESC
INTERNETOFFICE
INTERR
INTL
INV
INVOLT
IPAR
IPBX
IPs
IPv
IRIX
ITEMP
IVT
IZ
Infosec
Innova
Integrators
InvCDly
InvCPol
InvMin
Invensys
InverterV
Invter
Ioannou
JAWAN
JBus
JKL
JSON
JW
Jageson
Jarosch
Jasuny
JavaScript
Javadoc
Javascript
Joon
Jumpered
KNutClient
KNutSetting
KOLFF
KRT
Kain
Kaminski
Kanji
Kazutoshi
Kebo
Keor
Kersey
KeyClic
Kia
Kierdelewicz
Kirill
Kjell
Klimov
Kolodziej
Korensky's
Korte
Kralewski
Kroll
Krpec
Kx
LASTXFER
LBT
LCDRM
LCDRTXL
LDADD
LDFLAGS
LDLC
LDRIVER
LEDs
LH
LIBGD
LIBNEON
LIBNETSNMP
LIBOPENSSL
LIBPOWERMAN
LIBSSL
LIBUPSCLI
LINEFREQ
LINEINT
LINEV
LISTINSTCMD
LISTRW
LISTVARS
LOADPCT
LOCKFN
LOTRANS
LUA
LVT
LYONN
Lacerda
Lallement
LanSafe
Lansafecable
Laventhol
Legrand
Lepple
Levente
LineA
LineB
LineSens
Lintian
Lite's
LowBatt
LowFreq
LowRntm
LowRuntime
Loyer
Ltr
Lucent
Lygre
Lynge
MANPATH
MAXAGE
MAXCONN
MAXLINEV
MBATTCHG
MCOL
MCU
MEGATAEC
MH
MIBs
MINLINEV
MINSUPPLIES
MINTIMEL
MLH
MMM
MMMMMMMMMMMMMMM
MNU
MONITORed
MPSU
MQ
MSI
MacKenzie's
MacOS
Magalhaes
MagalhÃ
Magalhães
Maint
Makefile
Makefiles
Malkiewicz
Mandriva
Marcio
Marek
MariaDB
Martinezgarza
Martín
Marzouk
Massimo
Matthijs
MaxACVI
MaxACVO
MaxDCV
McKinnon
Megaline
Metheringham
Michal
Michalkiewicz
MicroDowell
Microline
Micropower
Microsol
Mikiewicz
Milkov
MinACVI
MinACVO
MinDCV
MiniCOL
MiniGuard
Minislot
Moar
Modbus
MonAMI
MonUPS
Monett
Morioka
Morozov
Moskovitch
Mozilla
Msg
Multiplug
MyCompany
MyPasSw
MySQL
MyState
NAK
NAS
NBF
NConfigs
NETVER
NETVERSION
NFS
NHS
NMC
NMCs
NMS
NNNNN
NNNNNNN
NNNNNNNN
NNNNNNNNNN
NNNNNNNNNNNNNNNNNNN
NOAUTH
NOCOMM
NOCOMMWARNTIME
NOCONF
NOMBATTV
NOMINV
NOMOUTV
NOMPOWER
NONBLOCK
NONUT
NOP
NOPARENT
NOTIFYCMD
NOTIFYFLAG
NOTIFYFLAGS
NOTIFYMSG
NQA
NTP
NUT's
NUTSRC
NVA
NX
Nadav
Nagios
Nash
NaturalDocs
Necedah
NetBSD
NetPro
NetServer
NetUps
Netman
Neus
Niels
Niklas
Niro
Nobreaks
Nom
NomDCV
NomVIn
NomVOut
Novell
NrLoBatt
NutException
Nxx
OAH
OC
ODH
OEM
OEM'ed
OID
OIDs
OLHVT
OMNIVS
OMNIVSINT
ONF
ONV
OSs
OUTPUTV
OUTVOLT
OV
Oden
OffTime
OffTmDays
Ohloh
Oldworld
Olli
Omni
OmniGuard
OmniOS
OmniSmart
OnLine
OnTime
OnTmDays
OneAC
OpenBSD
OpenIndiana
OpenSSL
OpenSolaris
OpenSource
OpenUPS
Opengear
Opengear's
Opensource
Opti
OptiUPS
Orvaldi
Orzechowski
OutputOverload
OvrLds
PBT
PBTn
PBTnn
PC
PC's
PDC
PDUs
PDX
PEX
PFCLCD
PGFn
PGP
PGRn
PHP
PHVn
PINGs
PINN
PIPEFN
PLD
PLL
PLVn
POLLFREQALERT
POMode
POSIX
POWERDOWNFLAG
POWEREX
POWERLINE
PPD
PPDn
PPDnnn
PPP
PPPPPPPPPP
PSA
PSD
PSFn
PSGPSER
PSKxn
PSSENTR
PSUs
PSX
PV
PWLv
PWR
PaaS
Pac
Parisi
Patrik
Pavel
Pawe
PbAc
Perriault
Petri
Petter
Pezzini
Phasak
PhaseWin
PhoenixContact
PhoenixTec
Phoenixtec
Pi
PiJuice
Plesser
PnP
Pohle
PointBre
Pos
Potrans
Poush
PowerAlert
PowerCOM
PowerChute
PowerCom
PowerES
PowerKinetics
PowerMIB
PowerMac
PowerMan
PowerMust
PowerNet
PowerOff
PowerPC
PowerPS
PowerPal
PowerPanel
PowerShare
PowerShield
PowerSure
PowerTech
PowerTrust
PowerVS
PowerVault
PowerWalker
PowerWare
Powerchute
Powerwell
Prachi
PresentStatus
Procomm
ProductID
Prynych
PwrOut
PyGTK
PyNUT
PyNUTClient
QBDR
QBT
QBV
QBYF
QBYV
QE
QFLAG
QFRE
QGR
QGS
QHE
QID
QLDL
QMD
QMF
QMOD
QP
QPAR
QPD
QQ
QQQ
QRI
QSKTn
QSKn
QVFW
QWS
Quette
RAIDiator
RBWARNTIME
RDLCK
RDNT
RDWR
README
REDi
REPLBATT
REQSSL
RETPCT
RK
RMCARD
RMXL
RNF
RNG
ROF
RPC
RPMdrake
RPT
RRR
RSA
RSM
RST
RTXL
RUPS
RWD
Rackmount
Radek
RatedVA
RatedWatts
ReadyNAS
RealSmart
RedHat
Redhat
RefNom
Reinholdtsen
Remi
Rene
René
Repoteck
Richthof
Rickard
Riihikallio
Rik
RntmK
Rocketfish
Rodrigues
Rodríguez
Rucelf
RxD
RxHs
SAI
SCM
SCO
SCR
SDA
SDE
SDR
SDRnnnnn
SDT
SELFTEST
SENTR
SERIALNO
SERVER's
SETFL
SETINFOs
SETLK
SFTWTMS
SG
SGI
SHA
SHUTDOWNCMD
SIG
SIGHUP
SIGINT
SIGPIPE
SIGPWR
SIGTERM
SIGUSR
SKOFFn
SKONn
SKP
SKU
SL
SMALLBUF
SMBUS
SMF
SMK
SMT
SMTP
SMX
SNMPv
SOCKADDR
SOCKLEN
SOFF
SOLA
SOLA's
SOV
SPECs
SPLY
SPS
SRC
SSSS
STARTTLS
STB
STESTI
STI
STO
STP
SUNWlibusbugen
SUNWugen
SUNWusb
SURTD
SUSE
SX
SXI
SXL
SafeNet
Salvia
Sawatzky
Schoch
Schonefeld
Schroder
Sekury
Selinger
Senoidal
Sep
Serv
Shara
Shaul
ShdnDbnc
ShdnDly
ShdnPol
Shutdn
Sibbald
Sicon
Sidorov
Signetic
Silvino
Sinline
Sistem
Sistemas
Slackware
SmartBoost
SmartCell
SmartOnline
SmartPro
SmartSlot
SmartTrim
SmartUPS
Smelkov
SnR
SnRm
Socomec
Sola
Solaris
Soltec
Soltys
SomeVendor
Soyntec
Spanier
Spiros
Sporbeck
SquareOne
Stanislav
StatePath
Stefano
Stimits
Suatoni
SuperPower
Sweex
Symmetra
Symmetras
Synology
SysHrs
Sysgration
SystemIO
Systeme
Szady
TBR
TCIFLUSH
TCIOFLUSH
TCSANOW
TEMPC
TEMPF
TIMELEFT
TIOCM
TIOCMBIC
TIOCMBIS
TLS
TODO
TRACKINGDELAY
TREELINK
TRYSSL
TSR
TST
TT
TTT
TXF
TXV
TXVxx
TapSwDly
TapSwPh
TcpClient
Technic
Tecnoware
Tefft
TeleCom
Telecom
Televideo
TeraStation
Teurlings
Thanos
Thecus
Theodor
Thierry
Tigra
Tnn
Tomek
TopGuard
Toth
TrackingID
TrackingResult
Tripp
TrippLite
Tru
Tx
TxD
TxHS
UBD
UBR
UDP
UID
UIDA
UINT
UNKCOMMAND
UNV
UPGUARDS
UPOII
UPS's
UPSCONN
UPSDESC
UPSHOST
UPSIMAGEPATH
UPSLC
UPSSTATSPATH
UPSTEMP
UPScode
UPSes
UPSilon
UPSonic
UPSs
UPStation
UPower
USBDEVFS
USV
USVs
UTC
UTalk
UUU
UX
Ulf
Uncomment
Unices
Unitek
Upsonic
Ut
V'ger
VALIGN
VARDESC
VARTYPE
VAout
VER
VERFW
VFI
VIB
VMIN
VMware
VNC
VSN
VTIME
VV
VVV
Vaclav
Valderen
Vdc
VendorID
Viewpower
Viewsonic
Viktor
Vout
Václav
WALKMODE
WELI
WMNut
WS
WSE
WTU
Waldie
WhizBang
Wikipedia
WinNUT
WinPower
Wireshark
WordFmt
Wrede
XAU
XC
XCP
XLA
XOFF
XON
XP
XPPC
XSL
XT
XUPS
XXXX
XYZ
Xfer
XferDly
XfmrRes
Xpert
Xups
Xymon
YQ
YV
YY
YYYYMMDD
YZ
Yukai
Yunto
ZZZZZZZZ
Zaika
Zampieri
Zawadzki
abcd
acVoltsIn
acVoltsout
acampsiOut
acampsiout
acl
acpi
acquisited
acvoltsin
acvoltsout
adb
addcmd
addenum
addinfo
addrange
adkorte
adm
admin's
adminbox
advorder
ae
aec
af
aggregator
ai
al
ala
alarmcenables
alarmconpolarity
alarmlog
alarmshelp
alarmstatus
alarmtest
alertset
alioth
alist
alloc
allowfrom
altinterface
altpidpath
anded
aod
aon
ap
apc
apcc
apcd
apcevilhack
apcsmart
apctest
apcupsd
aphel
ar
arg
argc
args
argv
asapm
ascii
asciidoc
asem
async
atcl
ats
aug
augeas
augparse
augtest
augtool
auth
authNoPriv
authPassword
authPriv
authProtocol
authType
autoadjust
autoboot
autoconf
autodetect
autodetected
autodetection
autofrequency
automagically
automake
automessage
autoreconf
autorestart
autosaving
autostart
autowidth
auxdata
avahi
avr
awd
bAlternateSetting
backend
backgrounding
backport
backported
backupspro
badpassword
batchable
batt
battcap
batteryPercentage
battext
battlow
battnumb
battpacks
batttestinterval
batttesttime
battvoltmult
battvolts
baudrate
baytech
baz
bbh
bcmxcp
bd
beepertone
belkin
belkinunv
bestfcom
bestfort
bestfortress
bestuferrups
bestups
bigbox
bigone
bigserver
bigups
bindir
bitmapped
bitwise
bn
boolean
boostvoolts
bootable
bp
br
bsv
bt
bti
btnG
btt
buckboosthyst
buckvolts
buf
buflen
bugfix
bugfixes
buildbots
bv
bypassvolts
byv
cablepower
calloc
cb
cbl
cblimit
cd
cerr
certfile
certname
certpasswd
certpath
certutil
certverify
cfacaod
cfacaon
cfacvid
cfacvin
cfacvod
cfacvon
cfdcvd
cfdcvn
cfg
cfgadm
cflag
cflags
cgi
cgipath
chargedvbattery
chargermode
chargetime
charset
checksum
chgrp
chipset
chmod
chown
chr
christoph
chroot
chrooted
chrooting
chroots
chunked
chunking
chv
ci
cidr
clav
clearalarms
clearhistory
clearlogs
clearpassword
clepple
clicky
clueful
cmd
cmdline
cmdname
cmdparam
cmds
cmdvartab
codebase
codepath
coldstarts
collectd
colspan
command's
commandlen
compat
conf
config
configs
configureaz
configureaza
confpath
consolecontrol
const
constantitime
constantvtime
constatus
contdisplay
contstatus
coreutils
cout
coverity
cp
cpqpower
cpsups
cr
crestfactor
crlf
cron
crt
crw
cshdelay
css
cts
ctypes
cua
cuaa
customizations
cvt
cx
cyberpower
d'un
da
daisychain
daisychained
datacenter
datadir
datagrams
dataok
datasheet
datastale
dayofweek
dblatex
dcd
dcn
ddl
de
deUNV
debian
debouncing
deci
decrement
decrypt
dedb
defun
dep
dephasing
deps
desc
deschis
descr
desde
dev
devd
devel
devscan
dfl
dialout
dipsw
dir
disp
distcheck
distro
distros
dl
dll
dlopen
dmesg
dnl
dockapp
docs
dod
dpkg
dq
driverexec
drivername
driverpath
drv
drvctl
drvpath
drwxr
drwxrwx
ds
dsr
dstate
dt
dtr
dumbterm
dummycons
dummypass
dummyups
dv
ePDU
ePDUs
eaton
ec
echoback
eco
edb
edl
ei
emacs
endchar
enddate
endian
endif
endl
energizerups
energysave
english
enum
ep
epdu
epodebounce
epodelay
epop
epopolarity
eq
equalizeinterval
equalizetime
equalizevolts
errno
esac
esupssmart
et
etapro
ev
everups
everyone's
everything's
evilhack
executables
executeCommand
execve
extendedhistory
extradata
fabula
facto
fallthrough
fatalx
faultsensitivity
fc
fcntl
fd
fds
fe
fenton
fentonups
ffff
fi
fieldset
figlineint
figoffline
figonline
filename
filenames
filesystem
filesystems
firewalling
firmwares
flts
fmt
footnoteref
forcessl
formatconfig
formatparam
fp
freeipmi
freqsensitivity
frob
frontends
fs
fsd
ftdi
fuji
fullload
gamatronic
gcc
gd
gd's
gdlib
ge
genericsups
genericups
genesisII
gentoo
gestion
getDescription
getDevice
getTrackingResult
getValue
getVariable
getenv
getopt
getvar
gitignore
gitk
gmail
gmake
gnuplot
google
goto
gotos
gpg
groupname
guardpend
guardpstart
guestimate
guez
gufw
gui
gz
gzip
hal
hardcoded
hasFeature
hb
hcl
hg
hh
hibernate's
hiddev
hidparser
hidups
highbattery
highfrequency
hostname
hostnames
hotplug
hotplugging
href
htaccess
html
htmlpath
http
httpd
https
huawei
iBox
iDowell
iManufacturer
iSerial
iUSB
ib
ibattery
icd
icp
idProduct
idVendor
ident
identifymessage
idleload
idm
ie
ietf
ifdef
ifndef
ignorelb
ignoreoff
ignoresab
ignset
illumos
im
img
imv
includedir
inductor
infos
infoval
inh
init
init's
initctl
initinfo
initscripts
initups
inline
instcmd
instcmds
intercharacter
internet
interoperability
interoperate
interoperating
interprocess
interruptonly
interruptsize
invcontdelay
invcontpolarity
inverter
inverterlog
inverterminutes
invertervolts
io
iostream
ip
ipE
ipF
ipmi
ipmipsu
ippon
ipv
isbmex
iso
ivtscd
jNUT
jNut
jNutWebAPI
journalctl
jpg
jpgraph
json
kVA
kadets
kaminski
kde
keyclick
keyout
killall
killpower
kludgy
kr
krauler
ktrace
labcd
lan
langid
lasaine
ld
len
lf
libaugeas
libc
libcommon
libdir
libexec
libhid
libhidups
libi
libltdl
libmodbus
libnss
libnut
libnutclient
libnutconfig
libnutscan
libpng
libre
libs
libsnmp
libtool
libupsclient
libusb
libwrap
libxxx
liebert
liebertgxt
linesensitivity
linevoltage
linkdoc
linux
listdef
littleguy
lk
lm
ln
loadPercentage
localhost
localtime
lockf
lockwashers
logfacility
logfile
login
logins
logout
logrotate
longterm
lookup
loopback
lowbatt
lowbattery
lowfrequency
lowruntime
lowvoltsout
lr
lsusb
lu
lv
lvo
lxml
lxyz
mA
mDNS
mS
macaddr
macosx
mailx
maintainer's
maj
makevartable
mandir
manpage
manpages
masterguard
maxacvi
maxacvo
maxd
maxdcv
maxlength
maxreport
maxretry
maxstartdelay
maxva
maxvalue
maxvi
maxvo
md
mdadm
mecer
megatec
memset
merchantability
metadata
metasys
methodOfFlowControl
mge
mgeups
mgexml
mgmt
mib
mibs
microcontroller
microdowell
microlink
middleware
minacvi
minacvo
mincharge
mindcv
minicol
minruntime
mins
minutalk
minva
minvalue
minvi
minvo
misconfigured
mkdir
mmap
mmddyyyy
mn
modbus
modelname
modprobe
monmaster
monpasswd
monslave
monuser
morbo
msec
multi
multilink
multimeter
multimon
mustek
mv
myauthenticationpassphrase
mybox
mydev
mydevice
mydomain
mydriver
myhostname
mypass
mypassword
myprivatepassphrase
mysecurityname
myups
myupsname
nabcd
namespace
nanosleep
nashkaminski
natively
nb
nbr
nd
ndcv
nearlowbattery
netcat
netclient
netserver
netvision
networkupstools
netxml
newapc
newhidups
newmge
newvictronups
nf
ng
nhnl
nielchiano
nitram
nl
nlb
nn
nnn
noAuthNoPriv
nobody's
noflag
nohang
noimp
noinst
nolock
nomacvoltsin
nomacvoltsout
nombattvolt
nomdcvolts
nomfrequency
noout
norating
notAfter
notifyme
notifytype
notransferoids
novendor
nowait
nowarn
np
nss
ntUPSd
num
numOfBytesFromUPS
numa
numlogins
numq
nutclient
nutdev
nutdrv
nutmon
nutscan
nutsrv
nutupsdrv
nutvalue
nvi
nvo
odette
odt
offdelay
offsite
offt
offtimedays
oftd
oids
ok
ol
oldmac
oldmge
oldnut
onbatt
onbattwarn
onclick
ondelay
oneac
online
ont
ontd
ontimedays
ontiniedays
openSUSE
openlog
opensolaris
openssl
optiups
oq
otherprotocols
pF
paramkeywords
parsable
parseconf
passname
passwd
passwordlevel
pathname
pathnames
pc
pconf
pcs
pdf
pdu
pe
peername
pem
perl
pfexec
pfy
ph
phasewindow
phoenixcontact
picocom
pid
pidpath
pijuice
pinout
pinouts
pkg
pkgconfig
plaintext
plugin
plugnplay
pmset
pmu
png
pnp
pollable
pollfreq
pollinterval
pollonly
popa
portname
powercom
powerdev
powerdown
powerfactor
powerman
powermand
powermust
powernet
poweroff
powerofftime
poweronmode
powerontime
powerouts
powerpal
powerpanel
powerup
powervalue
powerware
pprint
ppro
pre
prepended
preprocess
preprocessing
preprocessor
prerelease
pretentiousVariableNamingSchemes
prgshut
printf
privPassword
privProtocol
probu
proc
productid
prog
prtconf
psu
pw
pwl
pwro
px
pxgx
py
pydoc
pynut
qa
qfs
qgs
qpi
qs
queequeg
qx
qx's
qxflags
rD
rackmount
raritan
ratedva
ratedwatts
rb
readline
readonly
realpower
realups
rebase
rebased
rebasing
rebootdelay
rebranded
receivexhs
reconnection
reentrancy
refactoring
referencenominal
regex
reposurgeon
repotec
req
resistive
resync
ret
retrydelay
revdate
revnumber
rfc
rh
richcomm
riello
rj
rk
rkm
rktoy
rms
rn
ro
roadmap
rootca
rq
rqt
rsync
rts
runlevel
runtime
runtimecal
runtimek
runtimes
rva
rw
réseau
safenet
sbin
sbindir
scd
screenshot
screenshots
scriptname
sd
sdb
sddelay
sdl
sdorder
sdtime
sdtype
se
searchable
secLevel
secName
secretpass
securityLevel
securityName
sed
selftest
sendback
sendline
sendmail
ser
seria
serialno
serialnumber
servicebypass
setFeature
setaux
setflags
setgid
setinfo
setpci
setpoint
setq
setuid
setvar
setvar's
sgs
shutdownArguments
shutdowndebounce
shutdowndelay
shutdownpolarity
shutdowntime
shutup
si
siemens
sigaction
sigmask
simplejson
simu
sio
sitesearch
sitop
sizeof
skel
slavesync
slewrate
sm
smartups
sms
sn
snmp
snmpagent
snmpv
snmpwalk
snprintf
snprintfcat
sockdebug
solaris
solis
somepass
something's
sp
spanish
spectype
spellcheck
splitaddr
splitname
sr
src
srw
ss
ssl
stan
startIP
startdelay
startup
statepath
stayoff
stderr
stdlib
stdout
stdupsv
stopIP
str
strace
strarr
strcasecmp
strcat
strchr
strcpy
strdup
strerror
strftime
strlen
struct
structs
sts
stst
stylesheet
stylesheets
su
subcommand
subdirectories
subdirectory
subdriver
subdriver's
subdrivers
subdrv
submodule
submodules
subtree
sudo
suid
superset
sv
svc
svn
sw
symlink
symlinking
symlinks
symmetrathreephase
sys
sysDescr
sysOID
sysObjectID
sysV
syscalls
sysconfdir
sysconfig
syslog
systemctl
systemd
systemdsystemunitdir
systemhours
systemmode
systemtest
sysutils
sysvinit
tabledef
tagname
tapswitchdelay
tapswitchphase
tbody
tcflush
tcgetattr
tcp
tcpdump
tcsetattr
td
tdriver
tempmax
tempmin
terminal's
termios
testime
testtime
testuser
th
timehead
timeline
timername
tiocm
tios
tmp
toolchain
topbot
tport
transmitxhs
tripplite
tripplitesu
troff
tsd
tty
ttyS
ttySx
ttyUPS
ttyUSB
ttya
ttyb
ttyc
ttymode
ttyp
tuple
turnon
tw
tx
txt
typedef
uA
uD
uM
ua
uc
udev
udevadm
ufw
ugen
ukUNV
ul
un
uncomment
unconfigured
undefine
undervoltage
unescaped
uninstall
uninterruptible
unistd
unitidentify
unmapped
unmounts
unpowered
unshutup
updateinfo
upexia
upsBypassCurrent
upsBypassPower
upsBypassVoltage
upsIdent
upsIdentModel
upsMIB
upsObjects
upsc
upscli
upsclient
upscmd
upscode
upscommon
upsct
upsd
upsd's
upsdebug
upsdebugx
upsdev
upsdrv
upsdrvctl
upsdrvsvcctl
upserror
upsfetch
upsgone
upsh
upshandler
upsidentmodel
upsimage
upsload
upslog
upslogx
upsmon
upsmon's
upsmonuser
upsname
upsonbatt
upspasswd
upsrw
upssched
upssched's
upsset
upsstats
upstype
upsuser
uptime
urpmi
usb
usbconfig
usbfs
usbhid
usbif
usbmisc
usbups
usbus
usd
usec
userid
usermap
username
usernames
userspace
usleep
usr
utalk
utf
uu
uucp
va
valgrind
validationSequence
valuelen
vaout
var's
varargs
varhigh
variable's
varlow
varname
varvalue
vbatt
vc
vendorid
verifySourceSig
versa
victron
victronups
vid
vin
virtualization
vo
vod
voltronic
von
wDescriptorLength
wakeup
webserver
wf
whitespace
wiki
wmnut
wordformat
workflow
workspace
writability
writeinfo
writeups
xAAAA
xCC
xD
xFF
xXXXX
xYYYY
xZZZZ
xa
xaabbcc
xcalloc
xd
xferdelay
xff
xfff
xffff
xfmrresistance
xh
xhtml
xmalloc
xml
xmllint
xr
xrealloc
xsltproc
xstrdup
xu
xxxAP
xxxx
xxxxAP
youruid
yyy
zaac
zinto
zlib
zw
zwfa
zzz
Åstrand
Ørpetveit<|MERGE_RESOLUTION|>--- conflicted
+++ resolved
@@ -1,8 +1,4 @@
-<<<<<<< HEAD
-personal_ws-1.1 en 2492 utf-8
-=======
-personal_ws-1.1 en 2515 utf-8
->>>>>>> 26c89948
+personal_ws-1.1 en 2516 utf-8
 AAS
 ACFAIL
 ACFREQ
