<<<<<<< HEAD
personal_ws-1.1 en 3180 utf-8
=======
personal_ws-1.1 en 3179 utf-8
>>>>>>> 644bb3a4
AAC
AAS
ABI
ACFAIL
ACFREQ
ACK
ACM
ACPI
ACPresent
ADDR
ADDRCONFIG
ADDRINFO
ADDRLEN
ADELSYSTEM
ADK
ADKK
AEC
AEF
AEG
AES
AFE
AGM
AIX
ALTROOT
AMETEK
APC's
API
APIs
APM
AQ
ARB
ARG
ARS
ATEK
ATR
ATT
ATTRS
ATX
ATs
AVL
AVR
AVRLCD
AWG
Ablerex
AcceptEnv
ActivePower
AdMiN
Affero
Agrain
Albanese
Alexey
AllowOverride
Alm
Amplon
Andreas
Andreassen
Andrzej
Angelone
Antonino
Apodaca
AppData
AppVeyor
ArgumentList
Arjen
Arkadiusz
Armin
Arnaud
Arnaud's
Aros
AsciiDoc
Asium
Ates
AudibleAlarmControl
AuthConfig
Autobook
Autoconfigure
Avocent
Axel
Axxium
BATGNn
BATNn
BATTDATE
BATTTEMP
BATTV
BATTVOLT
BBBB
BCD
BCHARGE
BCM
BD
BMC
BNT
BOH
BP
BQ
BRD
BTEST
BTS
BTV
BUFRD
BUZ
BYP
BZ
BZOFF
BZON
BackPro
BackUPS
Bads
Baggesen
Bakos
Balker
Bartek
BatteryA
BatteryB
Baulé
BayTech
Belkin's
Benedikt
Berge
Berzonis
Bieringer
BigServers
BlaXwan
BlackOut
BladeUPS
BlueOcean
Bo
Bohe
Borns
Borri
Bouissou
Bourne
Boutell's
Brabec
Breiland
Brownell
Bs
BuildBot
Buildbot
Bxx
ByPass
CA's
CABAC
CAs
CBI
CCC
CCCC
CDC
CDS
CELLPADDING
CELLSPACING
CERTHOST
CERTIDENT
CERTREQUEST
CERTVERIF
CEST
CHECKPROCNAME
CHOST
CHRG
CL
CLANGVER
CLI
CLOCAL
CMDDESC
CMDSCRIPT
CN
COLSPAN
COMLI
COMMBAD
COMMFAULT
COMMOK
CONFILE
CONTEXTs
CPAN
CPE
CPM
CPP
CPPDBG
CPPFLAGS
CPUs
CRC
CREAD
CSN
CSS
CTB
CUDA
CVE
CXR
CXX
CXXCPP
CXXFLAGS
Casar
CentOS
Centralion
ChangeLog
Chatziathanassiou
CheckUPS
CheckUPSAvailable
Checksum
Christoph
Chu
Cichowski
CircleCI
Claesson
CodingStyle
Collver
Colombier
Comfo
ConfigVoltage
ConnectUPS
Corbelli
Corbolante
Coutadeur
Ctrl
Cuvellard
Cyber
CyberPower
CyberShield
CygWin
Cygwin
DATACABLE
DATAPATH
DCE
DCF
DCO
DDD
DDDDD
DDDDDD
DDF
DDThh
DEADTIME
DEBUGOUT
DELCMD
DELENUM
DELINFO
DELPHYS
DELRANGE
DES
DESTDIR
DEVNAME
DF
DHEA
DIGYS
DISCHRG
DLDIR
DLLs
DMF
DN
DNS
DOCTYPE
DOMAINs
DPC
DPURIFY
DRIVERLIST
DS
DSA
DSHUTD
DSL
DTE
DTrace
DUMPALL
DUMPDONE
DWAKE
DWITH
DX
Daniele
Dashjr
DataRoom
Ddtrace
Defensor
DeltaUPSv
DesktopFileName
DeviceID
DeviceKit
DeviceLogin
DeviceLogout
Dgtk
Dharm
Diehl
Dietze
DigitalOcean
Digitus
Digys
Dimitris
Dinstalled
Disassembly
Dlibelf
Dly
Dman
Dmitry
DocBook
DocumentRoot
Doxygen
DriverInstaller
Dsystemtap
Dynamix
Dynex
EAGAIN
EE
EEPROM
EG
EL
ELCD
EMI
EMP
ENDFOR
ENV
EOC
EOF
EOLed
EPEL
EPERM
EPFCLCD
EPO
EPS
ESC
ESV
ESXi
ETIME
EUROCASE
EXtreme
Economou
EditorConfig
Edlman
Edmundsson
Edscott
Effekta
Egys
Ekkehard
Electrys
Elio
Elizarov
Eltek
Emilien
Energia
EnergySaving
Erikson
Eriksson
Evgeny
Exar
ExecCGI
ExecStartPre
FD
FEMEA
FFF
FH
FHS
FILEPATH
FINALDELAY
FIPS
FIXME
FMRI
FO
FOREACHUPS
FOSS
FPT
FREEADDRINFO
FREHn
FRELn
FRU
FSP
FTTx
FTUPS
FV
FWIW
Faber
Fabio
Fabrice
Fairstone
Farkas
Feldman
Ferrups
Fideltronic
Fideltronik
Filipozzi
Fiskars
FlossMetrics
Fontana
Forza
Fosshost
Frama
FreeBSD
FreeDesktop
FreeIPMI
Frolov
FullLoad
Fuß
GC
GCCVER
GES
GETADDRINFO
GID
GND
GNUmakefile
GObject
GPIO
GPL
GPSER
GRs
GTK
GUESSTIMATION
GUID
GUIs
GXE
GXT
Gabeler
Gabor
Gammons
Gandi
Gaspar
Gathman
Gembe
Gert
GetRWVars
GetUPSCommands
GetUPSList
GetUPSNames
GetUPSVars
Ghali
Giese
GitHub
GitHub's
Gnomovision
GnuTLS
Goebl
Gomes
Goncalves
Gordeev
Gough
Grafenthal
Gtec
GuideBook
Guillen
HB
HC
HDD
HEADs
HEHn
HELn
HFILE
HIDIOCINITREPORT
HIDRDD
HITRANS
HL
HMAC
HNX
HOMEBREW
HOSTLINK
HOSTSYNC
HOWTO
HPE
HPUX
HREF
HUPCL
HV
HVT
HW
HWMON
Hajduch
Hanno
Harnhammar
Havard
Heavner
Hessenflow
HiBox
Hirschler
Hlavinka
Holger
Homebrew
Hoogervorst
Hough
Hrusecky
Hunnox
Hurd
Håvard
IANA
IC
IDE
IDEN
IDEs
IDentifiers
IFBETWEEN
IFF
IFSUPP
IGN
IMG
INADDR
INFOSIZE
INIGO
INNO
INSTCMDDESC
INTERNETOFFICE
INTERR
INTL
INV
INVOLT
IPAR
IPC
IPM
IPP
IPSS
IPs
IPv
IRC
IRIX
ITEMP
ITy
IVT
IZ
ImageFiles
Infosec
Innova
Integrators
IntelCC
IntelliJ
Invensys
IoT
Ioannou
JAWAN
JBUS
JBus
JK
JKL
JRE
JSON
JVM
JW
Jageson
Jarosch
Jasuny
Javadoc
Javascript
Jenkinsfile
JoinControllers
Jong
Joon
Jumpered
KNutClient
KOLFF
KRT
KRTL
KRTS
KTTS
Kain
Kaminski
Kanji
Kazancev
Kazutoshi
Kebo
Keor
Kersey
Kia
Kierdelewicz
Kirill
Kjell
Klimov
Kolodziej
Korensky's
Korte
Kralewski
Kroll
Krpec
Kubernetes
Kx
LASTXFER
LCDRM
LCDRT
LCDRTXL
LDADD
LDFLAGS
LDLC
LDRIVER
LDSHARED
LDSHAREDLIBC
LEDs
LGTM
LH
LIBGD
LIBNEON
LIBNETSNMP
LIBOPENSSL
LIBPOWERMAN
LIBSSL
LIBUPSCLI
LINEFREQ
LINEINT
LINEV
LISTINSTCMD
LISTRW
LISTVARS
LLDB
LLNC
LOADPCT
LOCKFN
LOCKNAME
LOTRANS
LUA
LVM
LYONN
Lacerda
Lallement
LanSafe
Lansafecable
Laventhol
Legrand
Lepple
Levente
LibGD
LibLTDL
LibUSB
LineA
LineB
Lintian
ListClients
Lite's
LocalIP
LogMax
LogMin
LowBatt
Loyer
Luca
Lygre
Lynge
MANPATH
MAXAGE
MAXCONN
MAXLINEV
MAXPARMAKES
MBATTCHG
MCU
MDigest
MEC
MEGATAEC
MERCHANTABILITY
MH
MIBs
MIMode
MINLINEV
MINSUPPLIES
MINTIMEL
MKDIRPROG
MLH
MMM
MNU
MONITORed
MOXA
MPSU
MQ
MSI
MSII
MSIII
MSVCRT
MSYS
MX
MacKenzie's
MacOS
Maccelari
Magalhaes
MagalhÃ
Magalhães
Maint
Makefile
Makefiles
Malkiewicz
Mandriva
Marcio
Marek
Martinezgarza
Martín
Marzouk
Massimo
Matthijs
MaxLinear
McKinnon
Megaline
MemClientStub
Metheringham
Michal
Michalkiewicz
MicroDowell
MicroFerrups
Microline
Micropower
Microsol
Mikiewicz
Milkov
MinGW
MiniCOL
MiniGuard
Minislot
Moar
Modbus
ModemManager
Modris
Monett
Morioka
Morozov
Moskovitch
Moxa
Mozilla
Msg
MultiLink
Multiplug
MyCompany
MyPasSw
MyState
NAK
NAS
NBF
NConfigs
NDE
NETVER
NETVERSION
NFS
NHS
NMC
NMCs
NMS
NOAUTH
NOBROADCAST
NOCOMM
NOCOMMWARNTIME
NOGET
NOMBATTV
NOMINV
NOMOUTV
NOMPOWER
NONBLOCK
NONUT
NOP
NOPARENT
NOTBYPASS
NOTCAL
NOTIFYCMD
NOTIFYFLAG
NOTIFYFLAGS
NOTIFYMSG
NOTOFF
NQA
NTP
NUT's
NUTCONF
NUTClient
NVA
NX
Nadav
Nagios
Nash
NaturalDocs
Necedah
NetBSD
NetBeans
NetInvent
NetPro
NetServer
NetUps
NetXML
Netman
NetworkUPSTools
Neus
Niels
Niklas
Niro
Nobreaks
Nom
NotePad
Novell
NuGet
NutException
Nxx
OAH
OBLBDURATION
OBSOLETION
OC
OEM
OEM'ed
OFFDURATION
OID
OIDs
OLHVT
OMNIVS
OMNIVSINT
ONF
ONV
OOM
OSABI
OSs
OUTDIR
OUTPUTV
OUTVOLT
OV
Oden
OffTime
Ohloh
Oldworld
Olli
Omni
OmniGuard
OmniOS
OmniSmart
OnLine
OnTime
OneAC
OpenBSD
OpenIndiana
OpenPGP
OpenSSL
OpenSolaris
OpenSource
OpenUPS
Opengear
Opensource
Opti
OptiUPS
Orsiris
Orvaldi
Orzechowski
OutletSystem
OutputOverload
PBT
PBTn
PBTnn
PC
PC's
PCI
PDC
PDUs
PDX
PEX
PFCLCD
PGFn
PGP
PHP
PHVn
PINGs
PIPEFN
PLD
PLL
PLVn
POLLFAIL
POLLFREQALERT
POSIX
POWERDOWNFLAG
POWEREX
POWERLINE
POWERSTATE
PPA
PPD
PPDn
PPDnnn
PPP
PR
PR'ed
PROGRA
PROGS
PROTVER
PRs
PSA
PSD
PSF
PSFn
PSGPSER
PSSENTR
PSUs
PSW
PSX
PSZ
PThreads
PULS
PV
PWR
PXG
PYTHONPATH
PaaS
Pac
PackageRequired
Parisi
Patrik
Pavel
Pawe
PbAc
Perriault
Petri
Petter
Pezzini
Phasak
PhoenixContact
PhoenixTec
Phoenixtec
Pi
PiJuice
Plesser
PnP
Pohle
PointBre
Pos
Potrans
Poush
PowerAlert
PowerCOM
PowerCom
PowerES
PowerKinetics
PowerMac
PowerMan
PowerManagerII
PowerMust
PowerNet
PowerOff
PowerPC
PowerPS
PowerPal
PowerPanel
PowerShare
PowerShell
PowerShield
PowerSure
PowerTech
PowerTrust
PowerVS
PowerWalker
PowerWare
Powerchute
Powercool
Powervar
Powerwell
Prachi
Prereqs
PresentStatus
Priv
ProductID
Progra
ProgramFiles
Proxmox
Prynych
Pulizzi
PyDOC
PyNUT
PyNUTClient
PyNUTError
PyPI
PyQt
QBDR
QBT
QBV
QBYF
QBYV
QE
QFLAG
QFRE
QGR
QGS
QHE
QID
QLDL
QMD
QMF
QMOD
QP
QPAR
QPD
QQ
QQQ
QRI
QVFW
QWS
QinHeng
Quette
RBWARNTIME
RDLCK
RDNT
RDWR
README
REALPATH
REDi
REFREPO
REPLBATT
REQSSL
RETPCT
REXX
RK
RMCARD
RMCPplus
RMXL
RNF
RNG
ROF
RPC
RPMdrake
RPT
RRR
RSA
RSM
RST
RTU
RTXL
RUPS
RWD
Rackmount
Radek
RatedVA
RealSmart
RedHat
Redhat
Regados
Reinholdtsen
Remi
RemoteIP
Remoting
Rene
René
Repotec's
Repoteck
RequireAny
Richthof
Rickard
Ridgway
Riihikallio
Rik
Rocketfish
Rodrigues
Rodríguez
Rouben
Rozman
Rucelf
RunAs
RunUPSCommand
RxD
Ryabov
SAI
SASU
SCM
SCO
SCR
SDA
SDE
SDFLAG
SDR
SDT
SELFTEST
SELinux
SENTR
SER
SERIALNO
SERVER's
SETFL
SETINFOs
SETLK
SFE
SG
SGI
SHA
SHUTDOWNCMD
SHUTDOWNEXIT
SHUTDOWNSCRIPT
SIG
SIGHUP
SIGINT
SIGKILL
SIGPIPE
SIGPWR
SIGTERM
SIGURG
SIGUSR
SIGWINCH
SKP
SKU
SL
SMALLBUF
SMBUS
SMF
SMK
SMT
SMTP
SMX
SNMPv
SNR
SOCK
SOCKADDR
SOCKLEN
SOFF
SOLA
SOMECO
SOURCEMODE
SOV
SPARC
SPC
SPECs
SPLY
SPS
SRC
SSSS
STARTTLS
STB
STDCALL
STESTI
STI
STIME
STO
STP
SUNWlibusbugen
SUNWugen
SUNWusb
SURTD
SUSE
SVR
SX
SXI
SXL
SYMLINKDIR
SafeNet
Salicru
Salvia
Santinoli
Savia
Sawatzky
Schmier
Schoch
Schonefeld
Schroder
ScriptAlias
Sekury
Selinger
SendEnv
Senoidal
Sep
Sequentializing
SerialNumber
Serv
Serveur
SetRWVar
Shara
ShareAlike
Shaul
ShutDown
Sibbald
Sicon
Sidorov
SigLevel
Silvino
Sinline
Sistem
Sistemas
SlackPack
Slackware
SmartBoost
SmartNUT
SmartOnline
SmartPro
SmartSlot
SmartTrim
SmartUPS
Smelkov
SnR
SnRm
Socomec
Sola
Solaris
Soltec
Soltys
SomeVendor
Sotirov's
SourceForge
Soyntec
Spanier
Spiros
Sporbeck
SquareOne
Stanislav
StatePath
Stefano
Stimits
SuSE
Suatoni
Sublicensing
SunOS
SuperPower
Sweex
Sy
Sycon
Symmetra
Symmetras
SyntaxWarning
Sysgration
SyslogIdentifier
SystemIO
Systeme
Syu
Szady
TBD
TBR
TCIFLUSH
TCIOFLUSH
TCSANOW
TEMPC
TEMPF
TGS
TIMELEFT
TIOCM
TIOCMBIC
TIOCMBIS
TLS
TLSv
TODO
TRACKINGDELAY
TREELINK
TRYSSL
TSR
TST
TT
TTT
TXF
TXG
TXV
Tchakhmakhtchian
TcpClient
Technic
Technorama
Tecnoware
Tefft
Telecom
Teurlings
Thanos
Thecus
Theodor
Thierry
Tigra
Tnn
Tomek
Toolset
TopGuard
Toth
TrackingID
TrackingResult
Tripp
TrippLite
Tru
Tx
TxD
UB
UBD
UBR
UCRT
UDP
UHV
UI
UID
UIDA
UINT
UNKCOMMAND
UNSTASH
UNV
UPGUARDS
UPM
UPOII
UPP
UPS's
UPSCONN
UPSDESC
UPSHOST
UPSIC
UPSIMAGEPATH
UPSLC
UPSNOTIFY
UPSName
UPSOutletSystemOutletDelayBeforeReboot
UPSOutletSystemOutletDelayBeforeShutdown
UPSOutletSystemOutletDelayBeforeStartup
UPSOutletSystemOutletSwitchable
UPSSTATSPATH
UPSTEMP
UPScode
UPSes
UPSilon
UPSmart
UPSonic
UPSs
UPStation
UPower
URI
USBDEVFS
USBDevice
USERADDed
USV
UTC
UTalk
UUU
UUUU
UX
Ubuntu
Ulf
Uncomment
Unices
Unitek
Upsonic
Ut
V'ger
VALIGN
VARDESC
VARTYPE
VER
VERFW
VFI
VIB
VM
VMIN
VMM
VMware
VNC
VPATH
VSCode
VSN
VTIME
VV
VVV
Vaclav
Valderen
Vdc
Velloso
VendorID
Viewpower
Viewsonic
Viktor
VirCIO
Visench
Vout
Vultech
Václav
WALKMODE
WARNFATAL
WARNOPT
WCH
WELI
WHAD
WIP
WIPO
WMNut
WS
WSDIR
WSE
WSL
WTU
Waldie
WantedBy
WatchdogSec
Waveshare
WebFreak
Werror
Weverything
Wextra
WhizBang
WiX
Wikipedia
WinMerge
WinNUT
WinPower
Wireshark
Wl
Wrede
XAU
XC
XCP
XLA
XOFF
XON
XOPEN
XP
XPG
XPPC
XSL
XT
XUPS
XXXX
XXXXXXXXXXXX
XYZ
Xfer
Xlinker
Xpert
Xups
YQ
YV
YY
YYYY
YZ
Ygor
Yifeng
Yoyodyne
Yukai
Yunto
ZFS
ZProject
Zaika
Zampieri
Zawadzki
ZeroMQ
abandonware
abcd
ablerex
abuild
accessmode
acl
acm
acpi
acx
adb
addcmd
addenum
addinfo
additionalSOLibSearchPath
addr
addrange
addvars
adelsystem
adkorte
adm
admin's
adminbox
adoc
advfirewall
advorder
ae
aec
af
aggregator
ai
aix
al
ala
alertset
alioth
alist
alldrv
alloc
allowfrom
altinterface
altpidpath
altroot
altroots
amd
anded
antivirus
aon
ap
apc
apcc
apcd
apcevilhack
apcsmart
apctest
apcupsd
aphel
apinames
appveyor
ar
architecting
archlinux
arduino
arg
argc
argp
args
argv
armac
armel
armhf
asapm
ascii
asciidoc
asciidocs
asciidoctor
asem
aspell
ast
async
atcl
ats
aug
augeas
augparse
augtest
augtool
auth
authNoPriv
authPassword
authPriv
authProtocol
authType
autoboot
autoconf
autodetect
autodetected
autodetection
autogen
automagically
automake
autopoint
autoreconf
autorestart
autoscan
autostart
autotools
autowidth
auxdata
avPHK
avahi
avr
awd
awk
b'some
b'string
bAlternateSetting
bUps
backend
backends
backgrounding
backport
backported
backports
backupspro
bart
baseurl
bashrc
batchable
batt
battcap
batteryPercentage
battext
battlow
battnumb
battpacks
battvoltmult
battvolts
baudrate
baytech
baz
bcdDevice
bcm
bcmxcp
bd
belkin
belkinunv
bestfcom
bestferrups
bestfort
bestfortress
bestuferrups
bestups
bfe
bg
bigbox
bigone
bigserver
bigups
bindir
binfmt
binutils
bitmapped
bitmask
bitness
bitnesses
bn
boolean
bootable
bp
br
brazil
brcm
brotli
bsd
bt
bti
btn
btnG
btt
buf
buflen
bugfix
bugfixes
buildbots
builddir
buildtype
bullseye
busport
busybox
bv
cStandard
cablepower
calloc
cb
cbi
cbl
ccache
cd
cdc
cdf
cee
centos
cerr
certfile
certname
certpasswd
certpath
certutil
certverify
cfg
cfgadm
cflag
cflags
cgdisk
cgi
cgipath
cgroup
cgroupsv
chargetime
charset
checksum
checksums
chgrp
chipset
chkconfig
chmod
chown
chr
chroot
chrooted
chrooting
chroots
chunked
chunking
chv
ci
cidr
cis
clav
clepple
clicky
cls
clueful
clusterware
cmake
cmd
cmdline
cmdname
cmdparam
cmds
cmdvartab
codebase
codepath
coldstarts
collectd
command's
commandlen
committer
compat
compilerPath
conf
config
configparser
configs
configurationProvider
configureaz
configureaza
confpath
const
contrib
copyrightable
coreutils
cout
coverity
cp
cpp
cppStandard
cppcheck
cppdbg
cppnit
cppunit
cpqpower
cpsups
cr
crestfactor
criticality
crlf
cron
crontab
crossbuild
crt
crw
crypto
csh
cshdelay
csi
css
cstdint
ctime
ctrl
cts
ctypes
cua
cuaa
customizations
cvt
cwd
cx
cyberpower
d'un
da
daemonization
daemonize
daemonized
daisychain
daisychained
databits
datacenter
datadir
datagrams
dataok
datasheet
datastale
dblatex
dcd
dcn
ddk
ddl
de
deUNV
debian
debootstrap
debouncing
debuginfo
deci
decrement
decrypt
dedb
dedup
deduplication
defs
defun
dep
dephasing
deps
dereference
desc
deschis
descr
desde
dev
devctl
devd
devel
deviceGetClients
devicename
devscan
dfl
dhcp
dialout
diffutils
dir
disassembly
discardable
disp
distcheck
distclean
distro
distros
dl
dll
dlopen
dmake
dmesg
dnf
dnl
dnsmasq
docbook
docdir
docs
dod
domxml
dotnet
downloadable
dpkg
dq
driverexec
drivername
driverpath
drivertool
drv
drvctl
drvpath
drwxr
drwxrwx
ds
dsi
dsr
dsssl
dstate
dt
dtb
dtbo
dtc
dtds
dtksh
dtoverlay
dtparam
dtr
dts
du
dumbterm
dummycons
dummypass
dummyups
dumpxml
dv
dynamatrix
ePDU
ePDUs
eaton
ec
eco
edb
editorconfig
edl
ef
egrep
ei
el
emacs
emptor
emptyDir
endchar
enddate
endian
endianness
endif
endl
energizerups
energysave
english
enum
env
envvar
envvars
ep
epdu
eq
errno
esac
esupssmart
et
etapro
eth
ev
eval
everups
everyone's
everything's
evilhack
exe
executables
executeCommand
execve
extern
externalConsole
extradata
fabula
facto
fallthrough
fatalx
fc
fcb
fcntl
fd
fdX
fds
fe
featureReport
fenton
fentonups
fffdddxxx
ffff
fi
fightwarn
filename
filenames
filesystem
filesystems
firewalling
firmwares
fmt
fno
fontconfig
fopen
forceshutdown
forcessl
formatconfig
formatstring
fosshost
fp
freebsd
freeipmi
freetype
frob
frontends
fs
fsd
fsr
fstab
ftdi
fuji
func
gamatronic
gandi
gcc
gcpp
gd
gd's
gdb
gdbinit
gdlib
gdwarf
ge
gedit
genericsups
genericups
genesisII
gentoo
gestion
getClients
getDescription
getDevice
getDevicesVariableValues
getTrackingResult
getValue
getVariable
getconf
getent
getenv
getopt
gettext
gettextize
getvar
gitcache
github
gitignore
gitk
gitlab
gmail
gmake
gnuplot
gnutls
google
goto
gotos
gperf
gpg
gpgsign
gpio
gpiochip
graphviz
groupadd
groupname
gtk
guesstimate
guesstimation
guez
gufw
gui
gz
gzip
hal
hardcoded
hasFeature
hb
hcd
hcl
hexnum
hg
hh
hibernate's
hiddev
hidparser
hidraw
hidtypes
hidups
homebrew
hoster
hostname
hostnames
hostsfile
hotplug
hotplugging
hovercharge
hpe
hpux
href
htaccess
html
htmlpath
http
httpd
https
huawei
hunnox
hwdb
hwmon
hwmonX
hypervisor
hypervisors
iBox
iDialog
iDowell
iManufacturer
iPlug
iSerial
iUSB
ib
icd
iconv
icp
icu
idProduct
idVendor
ident
idleload
ie
ietf
ifdef
ifndef
ignoreFailures
ignorelb
ignoreoff
ignoresab
ignset
illumos
im
imagesdir
img
imv
ina
includePath
includedir
inductor
infos
infoval
inh
init
init's
initctl
initializer
initializers
initinfo
initscripts
initups
inline
inlined
innotech
inode
inplace
installable
installpkg
installurl
instcmd
instcmds
integrations
intel
intelliSenseMode
intercharacter
internet
interoperability
interoperate
interoperating
interprocess
interruptonly
interruptsize
intltool
inverter
io
ioLogik
ioLogikE
ioLogikR
iocage
iostream
ip
ipE
ipF
ipmi
ipmidetectd
ipmimonitoring
ipmipsu
ipp
ippon
ipv
ipxe
irl
isDefault
isbmex
ish
iso
isolator
ivtscd
jNUT
jNut
jNutWebAPI
jbus
jdk
jenkins
jessie
jimklimov
journalctl
jpeg
jpg
jre
json
kVA
kadets
kaminski
kde
keychain
keygen
keyout
keyring
keyrings
keyserver
killall
killpower
kludgy
kr
krauler
ksh
ktrace
kvm
labcd
lan
langid
lasaine
ld
ldd
le
len
lf
libarchive
libaugeas
libavahi
libc
libcommon
libcommonclient
libcommonstr
libcppunit
libcrypto
libcurl
libdir
libdummy
libexec
libexecdir
libexpat
libfreeipmi
libgd
libgpgme
libgpiod
libhid
libhidups
libi
libiconv
libintl
libipmimonitoring
libltdl
liblzma
libmodbus
libname
libneon
libnetsnmp
libnss
libnut
libnutclient
libnutclientstub
libnutclientsub
libnutconfig
libnutscan
libpcre
libpng
libpowerman
libre
libregex
libs
libserial
libsnmp
libssl
libsystemd
libtool
libupsclient
libusb
libusb's
libusbugen
libusbx
libvirt
libwdi
libwrap
libxml
libxslt
libxxx
libz
licensor
licensors
liebert
liebertgxt
lifecycle
linevoltage
linkdoc
linksingledoc
linux
linuxdoc
lipo
listDeviceClients
littleguy
lk
lldb
llvm
lm
lmodbus
ln
lnetsnmp
loadPercentage
localcalculation
localhost
localip
localport
localtime
lockf
logfacility
logfile
login
logins
logout
logrotate
lookup
loopback
lowbatt
lowbattery
lr
lregex
lsd
lsusb
lt
ltdl
lu
lua
lv
lvo
lws
lxc
lxcbr
lxccontainer
lxcfs
lxyz
lz
mA
mDNS
mS
macaddr
macosx
mailx
mainFrame
maintainer's
maintainership
maj
makefile
makevartable
mandir
manpage
manpages
masterguard
matcher
maxd
maxlength
maxreport
maxretry
maxstartdelay
maxva
maxvalue
maxvo
mc
mcedit
md
mdadm
mecer
megatec
memset
metadata
metasys
methodOfFlowControl
mge
mgeups
mgexml
mgmt
miDebuggerPath
mib
mibs
microcontroller
microdowell
microlink
microsol
middleware
mincharge
mingw
minicol
minruntime
mins
minva
minvalue
minvo
mips
mirrorlist
mis
misconfigured
mkdir
mmZ
mmap
mn
mockdrv
modbus
modelname
modprobe
monmaster
monofasico
monpasswd
monuser
morbo
mortem
mozilla
msec
msg
msgfmt
msi
msvcrt
msys
multi
multicommands
multilib
multilink
multimeter
multimon
mustek
mv
myauthenticationpassphrase
mybox
mydev
mydevice
mydomain
mydriver
myhostname
mypass
mypassword
myprivatepassphrase
mysecurityname
myups
myupsname
nLogic
nabcd
nameserver
namespace
nano
nanosleep
nashkaminski
natively
nb
nbproject
nbr
nd
nds
netcat
netclient
netserver
netsh
netsnmp
netvision
networkupstools
netxml
newapc
newhidups
newmge
newvictronups
nf
ng
nhnl
nielchiano
nitram
nl
nlb
nlogic
nls
nm
nn
nnn
noAuthNoPriv
nobody's
nobt
nodev
nodownload
noexec
noflag
nogroup
nohang
noimp
noinst
nolock
nombattvolt
noncommercially
noout
norating
noro
noscanlangid
nosuid
notAfter
notifyflags
notifyme
notifymsg
notifytype
notransferoids
novendor
nowait
nowarn
np
nss
nuget
num
numOfBytesFromUPS
numa
numlogins
numq
nutclient
nutclientmem
nutconf
nutdev
nutdevN
nutdrv
nutmon
nutscan
nutsrv
nutupsdrv
nutvalue
nvi
nvo
nwfilter
odette
offdelay
offsite
oids
ok
okhlybov
oksh
ol
oldmac
oldmge
oldnut
omnios
onbatt
onbattery
onbattwarn
ondelay
oneac
online
onlinedischarge
ont
onwards
ooce
openSUSE
opencollective
openipmi
openjdk
openlog
openmp
openssh
openssl
optimizations
optiups
oq
os
ostream
otheruser
outliers
ovmf
pF
pacman
pacstrap
parallelized
param
parsable
parseconf
parsers
passname
passphrase
passthrough
passwd
pathname
pathnames
pbzip
pc
pconf
pcre
pcs
pdf
pdu
pe
peasy
peername
pem
perl
pfSense
pfexec
pfy
ph
phoenixcontact
phoenixtec
picocom
pid
pidpath
pigz
pijuice
pinout
pinouts
pipename
pixmaps
pkg
pkgconf
pkgconfig
pkgin
plaintext
plugin
pluma
pmset
pmu
png
pollable
pollfreq
pollinterval
pollonly
popa
portname
porttype
posix
powercom
powerdev
powerdown
powerdownflag
powerfactor
powerfail
powerman
powermand
powermust
powernet
poweroff
powerpal
powerpanel
powershell
powerup
powervalue
powerware
ppc
pprint
ppro
pragma
pragmas
pre
preLaunchTask
prepend
prepended
preprocess
preprocessing
preprocessor
prerelease
prereqs
pretentiousVariableNamingSchemes
prgshut
printf
priv
privPassword
privProtocol
problemMatcher
probu
proc
productid
prog
progname
prtconf
ps
psu
pthread
pthreads
pts
pty
pulizzi
pw
pwmib
px
pxW
pxg
pxgx
py
pycparser
pydoc
pygments
pynut
qDEB
qa
qemu
qs
queequeg
quiesce
qx
qx's
qxflags
rD
raritan
rb
rcctl
readline
readonly
realpower
realups
rebase
rebased
rebasing
rebootdelay
rebranded
reconnection
recv
redistributors
reentrancy
refactored
refactoring
regex
regtype
relatime
releasekeyring
relicensing
remoteip
renderer
renderers
repindex
repo
reportId
reposurgeon
repotec
req
resetter
resolv
resync
ret
retrydelay
revnumber
rex
rexx
rf
rfc
rh
richcomm
riello
rio
rj
rk
rkm
rktoy
rms
rn
ro
roadmap
rootca
rootfs
rootfs'es
rq
rqt
rsa
rsync
rts
rtu
ru
rubygem
runlevel
runnable
runtime
runtimecal
runtimes
rva
rw
réseau
safenet
salicru
sbin
sbindir
scanopts
scd
sched
scm
screenshot
screenshots
scriptname
sd
sddelay
sdk
sdl
sdorder
sdtime
sdtype
se
searchable
secLevel
secName
secretpass
securityLevel
securityName
sed
selftest
sendback
sendline
sendmail
sendsignal
sendsignalfn
sendsignalpid
sequentialized
ser
seria
serialno
serialnumber
servicebypass
setFeature
setaux
setflags
setgid
setinfo
setpci
setq
setuid
setupCommands
setvar
setvar's
sfr
sgml
sgs
sha
shm
shutdownArguments
shutdowncmd
shutdowndelay
shutdowntime
si
siemens
sig
sigaction
sigmask
signedness
simu
sio
sitesearch
sitop
sizeof
ske
skel
sl
slackpkg
slaveid
slavesync
slibtool
sm
smartups
smbus
sms
sn
snailmail
snmp
snmpv
snmpwalk
snprintf
snprintfcat
snr
socat
sockdebug
socketname
socomec
solari
solaris
solcmn
solibs
solint
solis
somename
somepass
something's
sp
spanish
sparc
spectype
spellcheck
splitaddr
splitname
sr
src
srcdir
srv
srw
ss
sshd
ssize
ssl
sstate
stan
startIP
startdelay
startup
statepath
stayoff
stderr
stdlib
stdout
stdupsv
stopAtConnect
stopAtEntry
stopIP
stopbits
str
strUps
strace
strarr
strcasecmp
strcat
strchr
strcpy
strdup
strerror
strftime
strlen
strnlen
strptime
struct
structs
sts
stst
stylesheet
stylesheets
su
subcommand
subdir
subdirectories
subdirectory
subdriver
subdriver's
subdrivers
subdrv
sublicense
sublicenses
submodule
submodules
subnet
subnets
subtree
sudo
suid
suseconds
sv
svc
svcadm
svcs
svn
sw
symlink
symlinked
symlinking
symlinks
symmetrathreephase
sys
sysDescr
sysOID
sysObjectID
sysV
syscalls
sysconfdir
sysconfig
sysfs
syslog
syslogd
systemctl
systemd
systemdshutdowndir
systemdsystemunitdir
systemdtmpfilesdir
systemtest
sysutils
sysvinit
tagname
targetArchitecture
tcflush
tcgetattr
tcl
tcp
tcpdump
tcsetattr
tcsh
td
tdriver
telnetlib
tempmax
tempmin
termios
testime
testtime
testuser
textproc
tgcware
tgz
th
timeframe
timehead
timername
timestamp
timeticks
tios
tmp
tmpfiles
tmpfs
tmpring
toolchain
toolkits
toolset
topFrame
topbot
tport
tripplite
tripplitesu
troff
tsd
tty
ttyACM
ttyS
ttySx
ttyU
ttyUPS
ttyUSB
ttya
ttyb
ttyc
ttymode
ttyp
tuple
turnon
tv
tw
tx
txg
txt
txz
typedef
uA
uD
uM
ua
uart
ubuntu
uc
ucb
ucd
ucrt
udev
udevadm
ufw
ugen
ui
uid
uint
ukUNV
ul
un
uname
uncomment
unconfigure
unconfigured
undefine
undervoltage
unescaped
unicast
unicode
uninstall
uninterruptible
uniq
unistd
unix
unmapped
unmounts
unpowered
unstash
updateinfo
upexia
upower
upsBypassCurrent
upsBypassPower
upsBypassVoltage
upsIdent
upsIdentModel
upsMIB
upsObjects
upsadmin
upsc
upscli
upsclient
upscmd
upscode
upscommon
upsct
upsd
upsdebug
upsdebugx
upsdev
upsdrv
upsdrvctl
upsdrvsvcctl
upserror
upsfetch
upsgone
upsh
upshandler
upsid
upsidentmodel
upsimage
upsload
upslog
upslogx
upsmon
upsmon's
upsname
upsonbatt
upspass
upspasswd
upsrw
upssched
upssched's
upsset
upsstats
upstype
upsuser
upswired
uptime
urb
url
urpmi
usb
usbconfig
usbfs
usbhid
usbif
usbinfo
usbmisc
usbups
usbus
usd
usec
useconds
useradd
userid
userland
usermap
username
usernames
userspace
usleep
usr
utalk
utf
utils
uu
uucp
vCPU
va
valgrind
validationSequence
valuelen
vaout
var's
varargs
varhigh
variable's
variadic
varlow
varname
varvalue
vbatt
vc
vendorid
ver
verifySourceSig
versa
versioned
versioning
victron
victronups
vid
vin
virsh
virt
virtinst
virtualization
virtualized
vivo
vo
voltronic
vscode
wDescriptorLength
waitbeforereconnect
wakeup
wc
wdi
webserver
wf
wget
whitespace
wiki
wildcard
wildcards
wininit
winnutclient
winpthreads
wix
wmNUT
wmnut
workflow
workspace
workspaceFolder
workspaces
writability
writeinfo
writeups
ws
xAAAA
xCC
xD
xFF
xXXXX
xYYYY
xZZZZ
xa
xaabbcc
xcalloc
xcode
xd
xe
xff
xfff
xffff
xh
xhci
xhtml
xjf
xmalloc
xml
xmllint
xmlto
xpg
xpm
xr
xrealloc
xsl
xsl's
xsltproc
xstrdup
xu
xxxAP
xxxx
xxxxAP
xz
xzf
yaml
yml
youruid
yyy
zaac
zakx
zfs
zinto
zlib
zsh
zw
zwfa
zzz
Åstrand
Ørpetveit<|MERGE_RESOLUTION|>--- conflicted
+++ resolved
@@ -1,8 +1,4 @@
-<<<<<<< HEAD
-personal_ws-1.1 en 3180 utf-8
-=======
-personal_ws-1.1 en 3179 utf-8
->>>>>>> 644bb3a4
+personal_ws-1.1 en 3181 utf-8
 AAC
 AAS
 ABI
