<<<<<<< HEAD
personal_ws-1.1 en 2834 utf-8
=======
personal_ws-1.1 en 2861 utf-8
>>>>>>> 7ccee802
AAS
ACFAIL
ACFREQ
ACK
ACM
ACPI
ACPresent
ACrms
ADDR
ADDRCONFIG
ADDRINFO
ADK
ADKK
AEC
AEF
AEG
AES
AFE
AGM
AIX
ALTROOT
AMETEK
APC's
API
APIs
APM
AQ
ARB
ARG
ARS
ATEK
ATR
ATT
ATTRS
ATX
ATs
AVL
AVR
AVRLCD
AWG
Ablerex
AcceptEnv
ActivePower
AdMiN
Affero
Agrain
AlarmStatus
AlarmsHelp
Albanese
Alcatel
Alexey
AllowOverride
Alm
AlmCPol
AlmEnbl
Amplon
Ampère
Amplon
Andreas
Andreassen
Andrzej
Angelone
Antonino
Apodaca
AppData
Arjen
Arkadiusz
Armin
Arnaud
Arnaud's
Aros
AsciiDoc
Asium
Ates
AudibleAlarmControl
AutoFrq
AutoMsg
AutoRst
Autobook
Autoconfigure
Autostartup
Avocent
Axxium
BATGNn
BATNn
BATTDATE
BATTTEMP
BATTV
BATTVOLT
BBBB
BBHyst
BCD
BCHARGE
BCM
BD
BNT
BOH
BP
BQ
BRD
BTEST
BTIntervl
BTS
BTTime
BTV
BUFRD
BUZ
BYP
BZ
BZOFF
BZON
BackPro
BackUPS
BadPW
Bads
Baggesen
Bakos
Balker
Bartek
BattTstFail
BatteryA
BatteryB
BaudRt
BayTech
BeepTone
Belkin's
Benedikt
Berge
BestPort
BiWeekly
Bieringer
BigServers
BlaXwan
BlackOut
BladeUPS
BlueOcean
Bo
Bohe
Borns
Borri
Bouissou
Bourne
Boutell's
Brabec
Breiland
Brownell
Bs
BuildBot
Buildbot
Bxx
ByPass
CA's
CABAC
CAs
CBLimit
CCC
CCCC
CDC
CELLPADDING
CELLSPACING
CERTHOST
CERTIDENT
CERTREQUEST
CERTVERIF
CEST
CHRG
CLANGVER
CLI
CLOCAL
CMDDESC
CMDSCRIPT
CN
COMLI
COMMBAD
COMMFAULT
COMMOK
CONFILE
CONTEXTs
CPAN
CPE
CPM
CPP
CPPFLAGS
CPUs
CRC
CREAD
CROSSTALK
CSS
CSUM
CTB
CUDA
CVE
CXR
CXX
CXXCPP
CXXFLAGS
Casar
CentOS
Centralion
ChangeLog
ChargdV
Chatziathanassiou
CheckUPS
Checksum
Chiou
Chu
Cichowski
Claesson
CodingStyle
Collver
Colombier
Comfo
ConITm
ConVTm
ConfigVoltage
ConnectUPS
Corbelli
Corbolante
Coutadeur
CrestF
Ctrl
Cuvellard
Cyber
CyberPower
Cygwin
DATACABLE
DATAPATH
DCE
DDD
DDDDD
DDF
DDThh
DEADTIME
DEBUGOUT
DELCMD
DELENUM
DELINFO
DELRANGE
DES
DESTDIR
DF
DHEA
DISCHRG
DMF
DN
DOCTYPE
DOMAINs
DPC
DRIVERLIST
DS
DSA
DSHUTD
DSL
DTE
DUMPALL
DUMPDONE
DWAKE
DWITH
DX
Daniele
DataRoom
Dbnc
DeepTstFail
Defensor
DeltaUPSv
DeviceID
DeviceKit
Dharm
DiSplay
Diehl
Dietze
Digitus
Dimitris
Dly
Dmitry
DocBook
Doxygen
Dynamix
Dynex
EAGAIN
EE
EEPROM
EG
EL
ELCD
EMI
ENDFOR
ENV
EOF
EOLed
EPEL
EPERM
EPFCLCD
EPO
EPS
ESC
ESV
ESXi
ETIME
EUROCASE
EXtreme
Economou
Edlman
Edmundsson
Edscott
Effekta
Egys
Ekkehard
Electrys
Elio
Elizarov
Eltek
Emilien
EmmmmDnnnnn
Energia
EnergySaving
EpbrashcDoegfl
Eqls
EqlzInvl
EqlzTm
Erikson
Eriksson
Evgeny
Exar
FEMEA
FFF
FH
FHS
FINALDELAY
FIPS
FIXME
FO
FOREACHUPS
FPT
FREEADDRINFO
FREHn
FRELn
FRU
FSP
FTS
FTTx
FTUPS
FV
Faber
Fabio
Fabrice
Fairstone
FaltSens
Farkas
Feldman
Ferrups
Fideltronic
Fideltronik
Filipozzi
Fiskars
FlossMetrics
Forza
Fosshost
Frama
FreeBSD
FreeDesktop
FreeIPMI
FreqSens
Frolov
FullLoad
Fuß
GCCVER
GES
GETADDRINFO
GKrellM
GND
GPL
GPSER
GRs
GTK
GUIs
GWD
GXE
GXT
Gabeler
Gabor
Gammons
Gandi
Gaspar
Gathman
GenTestFail
Gert
GetUPSVars
Ghali
Giese
Gilles
GitHub
GitHub's
Gnd
Gnomovision
Goebl
Golang
Gomes
Goncalves
Gordeev
Gough
Grafenthal
Gtec
GuardEnd
GuardSt
GuideBook
Guillen
HB
HC
HEADs
HEHn
HELn
HFILE
HIDIOCINITREPORT
HITRANS
HMAC
HNX
HOSTLINK
HOSTSYNC
HOWTO
HPE
HPS
HPUX
HREF
HUPCL
HV
HVT
HW
Hajduch
Hanno
Harnhammar
Havard
Heavner
Hessenflow
HiBox
HiFreq
HighBatt
Hlavinka
Holger
Hoogervorst
Hough
Hunnox
Hurd
Håvard
IANA
ID's
IDEN
IDentifiers
IFBETWEEN
IFSUPP
IGN
IMG
INADDR
INFOSIZE
INIGO
INNO
INSTCMDDESC
INTERNETOFFICE
INTERR
INTL
INV
INVOLT
IPAR
IPBX
IPC
IPs
IPv
IRIX
ITEMP
ITy
IVT
IZ
Infosec
Innova
Integrators
IntelCC
InvCDly
InvCPol
InvMin
Invensys
InverterV
Invter
IoT
Ioannou
JAWAN
JBus
JKL
JRE
JSON
JW
Jageson
Jarosch
Jasuny
JavaScript
Javadoc
Javascript
Jenkinsfile
JoinControllers
Joon
Jumpered
KNutClient
KNutSetting
KOLFF
KRT
KRTS
KTTS
Kain
Kaminski
Kanji
Kazancev
Kazutoshi
Kebo
Keor
Kersey
KeyClic
Kia
Kierdelewicz
Kirill
Kjell
Klimov
Kolodziej
Korensky's
Korte
Kralewski
Kroll
Krpec
Kubanek
Kubernetes
Kx
LASTXFER
LBT
LCDRM
LCDRT
LCDRTXL
LDADD
LDFLAGS
LDLC
LDRIVER
LEDs
LGTM
LH
LIBGD
LIBNEON
LIBNETSNMP
LIBOPENSSL
LIBPOWERMAN
LIBSSL
LIBUPSCLI
LINEFREQ
LINEINT
LINEV
LISTINSTCMD
LISTRW
LISTVARS
LOADPCT
LOCKFN
LOTRANS
LUA
LVM
LVT
LYONN
Lacerda
Lallement
LanSafe
Lansafecable
Laventhol
Legrand
Lepple
Levente
LineA
LineB
LineSens
Lintian
Lite's
LowBatt
LowFreq
LowRntm
LowRuntime
Loyer
Ltr
Luca
Lucent
Lygre
Lynge
MANPATH
MAXAGE
MAXCONN
MAXLINEV
MAXPARMAKES
MBATTCHG
MCOL
MCU
MEGATAEC
MH
MIBs
MINLINEV
MINSUPPLIES
MINTIMEL
MLH
MMM
MMMMMMMMMMMMMMM
MNU
MONITORed
MOXA
MPSU
MQ
MSI
MSII
MSIII
MacKenzie's
MacOS
Maccelari
Magalhaes
MagalhÃ
Magalhães
Maint
Makefile
Makefiles
Malkiewicz
Mandriva
Marcio
Marek
MariaDB
Martinezgarza
Martín
Marzouk
Massimo
Matthijs
MaxACVI
MaxACVO
MaxDCV
MaxLinear
McKinnon
Megaline
MemClientStub
Metheringham
Michal
Michalkiewicz
MicroDowell
MicroFerrups
Microline
Micropower
Microsol
Mikiewicz
Milkov
MinACVI
MinACVO
MinDCV
MiniCOL
MiniGuard
Minislot
Moar
Modbus
MonAMI
MonUPS
Monett
Morioka
Morozov
Moskovitch
Moxa
Mozilla
Msg
MultiLink
Multiplug
MyCompany
MyPasSw
MySQL
MyState
NAK
NAS
NBF
NConfigs
NETVER
NETVERSION
NFS
NHS
NMC
NMCs
NMS
NNNNN
NNNNNNN
NNNNNNNN
NNNNNNNNNN
NNNNNNNNNNNNNNNNNNN
NOAUTH
NOCOMM
NOCOMMWARNTIME
NOCONF
NOMBATTV
NOMINV
NOMOUTV
NOMPOWER
NONBLOCK
NONUT
NOP
NOPARENT
NOTIFYCMD
NOTIFYFLAG
NOTIFYFLAGS
NOTIFYMSG
NQA
NTP
NUT's
NUTSRC
NVA
NX
Nadav
Nagios
Nash
NaturalDocs
Necedah
NetBSD
NetPro
NetServer
NetUps
Netman
Neus
Niels
Niklas
Niro
Nobreaks
Nom
NomDCV
NomVIn
NomVOut
Novell
NrLoBatt
NutException
Nxx
OAH
OBSOLETION
OC
ODH
OEM
OEM'ed
OID
OIDs
OLHVT
OMNIVS
OMNIVSINT
ONF
ONV
OOM
OSF
OSs
OUTPUTV
OUTVOLT
OV
Oden
OffTime
OffTmDays
Ohloh
Oldworld
Olli
Omni
OmniGuard
OmniOS
OmniSmart
OnLine
OnTime
OnTmDays
OneAC
OpenBSD
OpenIndiana
OpenSSL
OpenSolaris
OpenSource
OpenUPS
Opengear
Opengear's
Opensource
Opti
OptiUPS
Orvaldi
Orzechowski
OutputOverload
OvrLds
PBT
PBTn
PBTnn
PC
PC's
PDC
PDUs
PDX
PEX
PFCLCD
PGFn
PGP
PGRn
PHP
PHVn
PINGs
PINN
PIPEFN
PLD
PLL
PLVn
POLLFREQALERT
POMode
POSIX
POWERDOWNFLAG
POWEREX
POWERLINE
PPD
PPDn
PPDnnn
PPP
PPPPPPPPPP
PR
PR'ed
PROGS
PRs
PSA
PSD
PSFn
PSGPSER
PSKxn
PSSENTR
PSUs
PSW
PSX
PULS
PV
PWLv
PWR
PaaS
Pac
Parisi
Patrik
Pavel
Pawe
PbAc
Perriault
Petr
Petri
Petter
Pezzini
Phasak
PhaseWin
PhoenixContact
PhoenixTec
Phoenixtec
Pi
PiJuice
Plesser
PnP
Pohle
PointBre
Pos
Potrans
Poush
PowerAlert
PowerCOM
PowerChute
PowerCom
PowerES
PowerKinetics
PowerMIB
PowerMac
PowerMan
PowerManagerII
PowerMust
PowerNet
PowerOff
PowerPC
PowerPS
PowerPal
PowerPanel
PowerShare
PowerShield
PowerSure
PowerTech
PowerTrust
PowerVS
PowerVault
PowerWalker
PowerWare
Powerchute
Powercool
Powervar
Powerwell
Prachi
Prereqs
PresentStatus
Priv
Procomm
ProductID
Prynych
PwrOut
PyGTK
PyNUT
PyNUTClient
QBDR
QBT
QBV
QBYF
QBYV
QE
QFLAG
QFRE
QGR
QGS
QHE
QID
QLDL
QMD
QMF
QMOD
QP
QPAR
QPD
QQ
QQQ
QRI
QSKTn
QSKn
QVFW
QWS
Quette
RAIDiator
RBWARNTIME
RDLCK
RDNT
RDWR
README
REDi
REPLBATT
REQSSL
RETPCT
RK
RMCARD
RMXL
RNF
RNG
ROF
RPC
RPMdrake
RPT
RRR
RSA
RSM
RST
RTU
RTXL
RUPS
RWD
Rackmount
Radek
RatedVA
RatedWatts
ReadyNAS
RealSmart
RedHat
Redhat
RefNom
Regados
Reinholdtsen
Remi
Remoting
Rene
René
Repotec's
Repoteck
Richthof
Rickard
Riihikallio
Rik
RntmK
Rocketfish
Rodrigues
Rodríguez
Rouben
Rozman
Rucelf
RxD
RxHs
Ryabov
SAI
SCM
SCO
SCR
SDA
SDE
SDR
SDRnnnnn
SDT
SELFTEST
SELinux
SENTR
SERIALNO
SERVER's
SETFL
SETINFOs
SETLK
SFE
SFTWTMS
SG
SGI
SHA
SHUTDOWNCMD
SIG
SIGHUP
SIGINT
SIGPIPE
SIGPWR
SIGTERM
SIGUSR
SKOFFn
SKONn
SKP
SKU
SL
SMALLBUF
SMBUS
SMF
SMK
SMT
SMTP
SMX
SNMPv
SNR
SOCKADDR
SOCKLEN
SOFF
SOLA
SOLA's
SOV
SPARC
SPC
SPECs
SPLY
SPS
SRC
SSSS
STARTTLS
STB
STESTI
STI
STO
STP
SUNWlibusbugen
SUNWugen
SUNWusb
SURTD
SUSE
SX
SXI
SXL
SafeNet
Salicru
Salvia
Santinoli
Savia
Sawatzky
Schmier
Schoch
Schonefeld
Schroder
Sekury
Selinger
SendEnv
Senoidal
Sep
Sequentializing
Serv
Shara
Shaul
ShdnDbnc
ShdnDly
ShdnPol
Shutdn
Sibbald
Sicon
Sidorov
Signetic
Silvino
Sistem
Sistemas
Slackware
SmartBoost
SmartCell
SmartOnline
SmartPro
SmartSlot
SmartTrim
SmartUPS
Smelkov
SnR
SnRm
Socomec
Sola
Solaris
Soltec
Soltys
SomeVendor
Soyntec
Spanier
Spiros
Sporbeck
SquareOne
Stanislav
StatePath
Stefano
Stimits
SuSE
Suatoni
Sublicensing
SunOS
SuperPower
Sweex
Sycon
Symmetra
Symmetras
Synology
SysHrs
Sysgration
SyslogIdentifier
SystemIO
Systeme
Szady
TBD
TBR
TCIFLUSH
TCIOFLUSH
TCSANOW
TEMPC
TEMPF
TIMELEFT
TIOCM
TIOCMBIC
TIOCMBIS
TLS
TLSv
TODO
TRACKINGDELAY
TREELINK
TRYSSL
TSR
TST
TT
TTT
TXF
TXV
TXVxx
TapSwDly
TapSwPh
Tchakhmakhtchian
TcpClient
Technic
Technorama
Tecnoware
Tefft
TeleCom
Telecom
Televideo
TeraStation
Teurlings
Thanos
Thecus
Theodor
Thierry
Tigra
Tnn
Tomek
TopGuard
Toth
TrackingID
TrackingResult
Tripp
TrippLite
Tru
Tx
TxD
TxHS
UB
UBD
UBR
UDP
UHV
UI
UID
UIDA
UINT
UNKCOMMAND
UNV
UPGUARDS
UPM
UPOII
UPS's
UPSCONN
UPSDESC
UPSHOST
UPSIMAGEPATH
UPSLC
UPSSTATSPATH
UPSTEMP
UPScode
UPSes
UPSilon
UPSmon
UPSonic
UPSs
UPStation
UPower
URI
USBDEVFS
USBDevice
USERADDed
USV
USVs
UTC
UTalk
UUU
UX
Ubuntu
Ulf
Uncomment
Unices
Unitek
Upsonic
Ut
V'ger
VALIGN
VARDESC
VARTYPE
VAout
VER
VERFW
VFI
VIB
VMIN
VMM
VMware
VNC
VPATH
VSN
VTIME
VV
VVV
Vaclav
Valderen
Vdc
Velloso
VendorID
Viewpower
Viewsonic
Viktor
VirCIO
Vout
Václav
WALKMODE
WARNFATAL
WARNOPT
WELI
WHAD
WIPO
WMNut
WS
WSE
WTU
Waldie
Werror
Wextra
WhizBang
Wikipedia
WinNUT
WinPower
Wireshark
WordFmt
Wrede
XAU
XC
XCP
XLA
XOFF
XON
XOPEN
XP
XPPC
XSL
XT
XUPS
XXXX
XYZ
Xfer
XferDly
XfmrRes
Xpert
Xups
Xymon
YQ
YV
YY
YYYY
YYYYMMDD
YZ
Ygor
Yifeng
Yoyodyne
Yukai
Yunto
ZFS
ZProject
ZZZZZZZZ
Zaika
Zampieri
Zawadzki
ZeroMQ
abcd
ablerex
abuild
acVoltsIn
acVoltsout
acampsiOut
acampsiout
accessmode
acl
acm
acpi
acquisited
acvoltsin
acvoltsout
adb
addcmd
addenum
addinfo
addr
addrange
adkorte
adm
admin's
adminbox
advorder
ae
aec
af
aggregator
ai
al
ala
alarmcenables
alarmconpolarity
alarmlog
alarmshelp
alarmstatus
alarmtest
alertset
alioth
alist
alldrv
alloc
allowfrom
altinterface
altpidpath
altroot
altroots
amd
anded
aod
aon
ap
apc
apcc
apcd
apcevilhack
apcsmart
apctest
apcupsd
aphel
ar
arduino
arg
argc
args
argv
armac
armel
armhf
asapm
ascii
asciidoc
asem
aspell
async
atcl
ats
aug
augeas
augparse
augtest
augtool
auth
authNoPriv
authPassword
authPriv
authProtocol
authType
autoadjust
autoboot
autoconf
autodetect
autodetected
autodetection
autofrequency
autogen
automagically
automake
automessage
autoreconf
autorestart
autosaving
autoscan
autostart
autotools
autowidth
auxdata
avPHK
avahi
avr
awd
awk
bAlternateSetting
backend
backgrounding
backport
backported
backupspro
badpassword
baseurl
batchable
batt
battcap
batteryPercentage
battext
battlow
battnumb
battpacks
batttestinterval
batttesttime
battvoltmult
battvolts
baudrate
baytech
baz
bbh
bcdDevice
bcmxcp
bd
beepertone
belkin
belkinunv
bestfcom
bestferrups
bestfort
bestfortress
bestuferrups
bestups
bigbox
bigone
bigserver
bigups
bindir
binfmt
binutils
bitmapped
bitmask
bitness
bitnesses
bitwise
bn
boolean
boostvoolts
bootable
bp
br
bsd
bsv
bt
bti
btnG
btt
buckboosthyst
buckvolts
buf
buflen
bugfix
bugfixes
buildbots
bullseye
busybox
bv
bypassvolts
byv
cablepower
calloc
cb
cbl
cblimit
ccache
cd
cdc
centos
cerr
certfile
certname
certpasswd
certpath
certutil
certverify
cfacaod
cfacaon
cfacvid
cfacvin
cfacvod
cfacvon
cfdcvd
cfdcvn
cfg
cfgadm
cflag
cflags
cgi
cgipath
cgroup
cgroupsv
chargedvbattery
chargermode
chargetime
charset
checksum
chgrp
chipset
chmod
chown
chr
christoph
chroot
chrooted
chrooting
chroots
chunked
chunking
chv
ci
cidr
clav
clearalarms
clearhistory
clearlogs
clearpassword
clepple
clicky
cls
clueful
cmd
cmdline
cmdname
cmdparam
cmds
cmdvartab
codebase
codepath
coldstarts
collectd
colspan
command's
commandlen
compat
conf
config
configs
configureaz
configureaza
confpath
consolecontrol
const
constantitime
constantvtime
constatus
contdisplay
contrib
contstatus
copyrightable
coreutils
cout
coverity
cp
cpp
cppcheck
cppunit
cpqpower
cpsups
cr
crestfactor
crlf
cron
crossbuild
crt
crw
csh
cshdelay
css
cts
ctypes
cua
cuaa
customizations
cvt
cx
cyberpower
d'un
da
daisychain
daisychained
datacenter
datadir
datagrams
dataok
datasheet
datastale
dayofweek
dblatex
dcd
dcn
ddl
de
deUNV
debian
debootstrap
debouncing
deci
decrement
decrypt
dedb
dedup
defun
dep
dephasing
deps
desc
deschis
descr
desde
dev
devd
devel
devscan
dfl
dhcp
dialout
dipsw
dir
disp
distcheck
distclean
distro
distros
dl
dll
dlopen
dmesg
dnf
dnl
dnsmasq
docbook
dockapp
docs
dod
domxml
dpkg
dq
driverexec
drivername
driverpath
drv
drvctl
drvpath
drwxr
drwxrwx
ds
dsr
dsssl
dstate
dt
dtds
dtr
du
dumbterm
dummycons
dummypass
dummyups
dumpxml
dv
dynamatrix
ePDU
ePDUs
eaton
ec
echoback
eco
edb
edl
ei
el
emacs
endchar
enddate
endian
endif
endl
energizerups
energysave
english
enum
envvar
envvars
ep
epdu
epodebounce
epodelay
epop
epopolarity
eq
equalizeinterval
equalizetime
equalizevolts
errno
esac
esupssmart
et
etapro
eth
ev
eval
everups
everyone's
everything's
evilhack
executables
executeCommand
execve
extendedhistory
extradata
fabula
facto
fallthrough
fatalx
faultsensitivity
fc
fcntl
fd
fds
fe
fenton
fentonups
ffff
fi
fieldset
fightwarn
figlineint
figoffline
figonline
filename
filenames
filesystem
filesystems
firewalling
firmwares
flts
fmt
footnoteref
forcessl
formatconfig
formatparam
fp
freebsd
freeipmi
freqsensitivity
frob
frontends
fs
fsd
ftdi
fuji
fullload
func
gamatronic
gcc
gcpp
gd
gd's
gdlib
ge
genericsups
genericups
genesisII
gentoo
gestion
getDescription
getDevice
getDevicesVariableValues
getTrackingResult
getValue
getVariable
getconf
getent
getenv
getopt
getvar
github
gitignore
gitk
gmail
gmake
gnuplot
gnutls
google
goto
gotos
gpg
graphviz
groupadd
groupname
guardpend
guardpstart
guestimate
guez
gufw
gui
gz
gzip
hal
hardcoded
hasFeature
hb
hcl
hg
hh
hibernate's
hiddev
hidparser
hidups
highbattery
highfrequency
hoster
hostname
hostnames
hostsfile
hotplug
hotplugging
href
htaccess
html
htmlpath
http
httpd
https
huawei
hunnox
iBox
iDowell
iManufacturer
iSerial
iUSB
ib
ibattery
icd
icp
idProduct
idVendor
ident
identifymessage
idleload
idm
ie
ietf
ifdef
ifndef
ignorelb
ignoreoff
ignoresab
ignset
illumos
im
img
imv
includedir
inductor
infos
infoval
inh
init
init's
initctl
initializer
initializers
initinfo
initscripts
initups
inline
installcheck
instcmd
instcmds
intercharacter
internet
interoperability
interoperate
interoperating
interprocess
interruptonly
interruptsize
invcontdelay
invcontpolarity
inverter
inverterlog
inverterminutes
invertervolts
io
ioLogik
ioLogikE
ioLogikR
iostream
ip
ipE
ipF
ipmi
ipmidetectd
ipmimonitoring
ipmipsu
ippon
ipv
isbmex
iso
isolator
ivtscd
jNUT
jNut
jNutWebAPI
jdk
jenkins
jessie
journalctl
jpg
jpgraph
jre
json
kVA
kadets
kaminski
kde
keyclick
keygen
keyout
killall
killpower
kludgy
kr
krauler
ksh
ktrace
labcd
lan
langid
largp
lasaine
ld
le
len
lf
libaugeas
libavahi
libc
libcommon
libcppunit
libcrypto
libdir
libexec
libfreeipmi
libgd
libhid
libhidups
libi
libipmimonitoring
libltdl
libmodbus
libneon
libnss
libnut
libnutclient
libnutconfig
libnutscan
libpng
libpowerman
libre
libs
libsnmp
libssl
libtool
libupsclient
libusb
libusbugen
libusbx
libvirt
libwrap
libxslt
libxxx
licensor
licensors
liebert
liebertgxt
linesensitivity
linevoltage
linkdoc
linux
lipo
listdef
littleguy
lk
lm
ln
loadPercentage
localhost
localtime
lockf
lockwashers
logfacility
logfile
login
logins
logout
logrotate
longterm
lookup
loopback
lowbatt
lowbattery
lowfrequency
lowruntime
lowvoltsout
lposix
lr
lsusb
ltdl
lu
lua
lv
lvo
lxc
lxcbr
lxccontainer
lxml
lxyz
mA
mDNS
mS
macaddr
macosx
mailx
maintainer's
maintainership
maj
makevartable
mandir
manpage
manpages
masterguard
maxacvi
maxacvo
maxd
maxdcv
maxlength
maxreport
maxretry
maxstartdelay
maxva
maxvalue
maxvi
maxvo
mc
md
mdadm
mecer
megatec
memset
merchantability
metadata
metasys
methodOfFlowControl
mge
mgeups
mgexml
mgmt
mib
mibs
microcontroller
microdowell
microlink
microsol
middleware
minacvi
minacvo
mincharge
mindcv
minicol
minruntime
mins
minutalk
minva
minvalue
minvi
minvo
mips
mirrorlist
mis
misconfigured
mkdir
mmZ
mmap
mmddyyyy
mn
modbus
modelname
modprobe
monmaster
monpasswd
monslave
monuser
morbo
mozilla
msec
multi
multicommands
multilib
multilink
multimeter
multimon
mustek
mv
myauthenticationpassphrase
mybox
mydev
mydevice
mydomain
mydriver
myhostname
mypass
mypassword
myprivatepassphrase
mysecurityname
myups
myupsname
nabcd
namespace
nanosleep
nashkaminski
natively
nb
nbr
nd
ndcv
nearlowbattery
netcat
netclient
netserver
netsnmp
netvision
networkupstools
netxml
newapc
newhidups
newmge
newvictronups
nf
ng
nhnl
nielchiano
nitram
nl
nlb
nn
nnn
noAuthNoPriv
nobody's
nobt
nodtk
noflag
nohang
noimp
noinst
nolock
nomacvoltsin
nomacvoltsout
nombattvolt
nomdcvolts
nomfrequency
noncommercially
noout
norating
noro
noscanlangid
notAfter
notifyme
notifytype
notransferoids
novendor
nowait
nowarn
np
nss
ntUPSd
num
numOfBytesFromUPS
numa
numlogins
numq
nutclient
nutclientmem
nutdev
nutdrv
nutmon
nutscan
nutsrv
nutupsdrv
nutvalue
nvi
nvo
odette
odt
offdelay
offsite
offt
offtimedays
oftd
oids
ok
ol
oldmac
oldmge
oldnut
onbatt
onbattwarn
onclick
ondelay
oneac
online
ont
ontd
ontimedays
ontiniedays
ooce
openSUSE
openjdk
openlog
opensolaris
openssh
openssl
optiups
oq
os
ostream
otherprotocols
outliers
pF
pacman
paramkeywords
parsable
parseconf
passname
passphrase
passthrough
passwd
passwordlevel
pathname
pathnames
pbzip
pc
pconf
pcs
pdf
pdu
pe
peername
pem
perl
pfexec
pfy
ph
phasewindow
phoenixcontact
phoenixtec
picocom
pid
pidpath
pigz
pijuice
pinout
pinouts
pkg
pkgconf
pkgconfig
plaintext
plugin
plugnplay
pmset
pmu
png
pnp
pollable
pollfreq
pollinterval
pollonly
popa
portname
powercom
powerdev
powerdown
powerfactor
powerman
powermand
powermust
powernet
poweroff
powerofftime
poweronmode
powerontime
powerouts
powerpal
powerpanel
powerup
powervalue
powerware
ppc
pprint
ppro
pragma
pragmas
pre
prepend
prepended
preprocess
preprocessing
preprocessor
prerelease
prereqs
pretentiousVariableNamingSchemes
prgshut
printf
privPassword
privProtocol
probu
proc
productid
prog
prtconf
psu
pty
pw
pwl
pwmib
pwro
px
pxgx
py
pydoc
pygments
pynut
qa
qemu
qfs
qgs
qpi
qs
queequeg
quiesce
qx
qx's
qxflags
rD
rackmount
raritan
ratedva
ratedwatts
rb
readline
readonly
realpower
realups
rebase
rebased
rebasing
rebootdelay
rebranded
receivexhs
reconnection
redistributors
reentrancy
refactored
refactoring
referencenominal
regex
regtype
relicensing
reposurgeon
repotec
req
resistive
resync
ret
retrydelay
revdate
revnumber
rf
rfc
rh
richcomm
riello
rio
rj
rk
rkm
rktoy
rms
rn
ro
roadmap
rootca
rootfs
rootfs'es
rq
rqt
rsync
rts
runlevel
runtime
runtimecal
runtimek
runtimes
rva
rw
réseau
safenet
salicru
sbin
sbindir
scd
screenshot
screenshots
scriptname
sd
sdb
sddelay
sdl
sdorder
sdtime
sdtype
se
searchable
secLevel
secName
secretpass
securityLevel
securityName
sed
selftest
sendback
sendline
sendmail
ser
seria
serialno
serialnumber
servicebypass
setFeature
setaux
setflags
setgid
setinfo
setpci
setpoint
setq
setuid
setvar
setvar's
sfr
sgml
sgs
shutdownArguments
shutdowndebounce
shutdowndelay
shutdownpolarity
shutdowntime
shutup
si
siemens
sigaction
sigmask
signedness
simplejson
simu
sio
sitesearch
sitop
sizeof
skel
slavesync
slewrate
slibtool
sm
smartups
smbus
sms
sn
snailmail
snmp
snmpagent
snmpv
snmpwalk
snprintf
snprintfcat
snr
sockdebug
solaris
solis
somepass
something's
sp
spanish
spectype
spellcheck
splitaddr
splitname
sr
src
srcdir
srv
srw
ss
sshd
ssize
ssl
stan
startIP
startdelay
startup
statepath
stayoff
stderr
stdlib
stdout
stdupsv
stopIP
str
strace
strarr
strcasecmp
strcat
strchr
strcpy
strdup
strerror
strftime
strlen
struct
structs
sts
stst
stylesheet
stylesheets
su
subcommand
subdirectories
subdirectory
subdriver
subdriver's
subdrivers
subdrv
sublicense
sublicenses
submodule
submodules
subtree
sudo
suid
superset
suseconds
sv
svc
svcadm
svn
sw
symlink
symlinking
symlinks
symmetrathreephase
sys
sysDescr
sysOID
sysObjectID
sysV
syscalls
sysconfdir
sysconfig
syslog
systemctl
systemd
systemdshutdowndir
systemdsystemunitdir
systemdtmpfilesdir
systemhours
systemmode
systemtest
sysutils
sysvinit
tabledef
tagname
tapswitchdelay
tapswitchphase
tbody
tcflush
tcgetattr
tcl
tcp
tcpdump
tcsetattr
tcsh
td
tdriver
tempmax
tempmin
terminal's
termios
testime
testtime
testuser
textproc
th
timehead
timeline
timername
timeticks
tiocm
tios
tmp
tmpfiles
toolchain
toolkits
topbot
tport
transmitxhs
tripplite
tripplitesu
troff
tsd
tty
ttyACM
ttyS
ttySx
ttyU
ttyUPS
ttyUSB
ttya
ttyb
ttyc
ttymode
ttyp
tuple
turnon
tw
tx
txt
typedef
uA
uD
uM
ua
ubuntu
uc
ucb
udev
udevadm
ufw
ugen
uint
ukUNV
ul
un
uname
uncomment
unconfigured
undefine
undervoltage
unescaped
uninstall
uninterruptible
unistd
unitidentify
unmapped
unmounts
unpowered
unshutup
updateinfo
upexia
upower
upsBypassCurrent
upsBypassPower
upsBypassVoltage
upsIdent
upsIdentModel
upsMIB
upsObjects
upsc
upscli
upsclient
upscmd
upscode
upscommon
upsct
upsd
upsd's
upsdebug
upsdebugx
upsdev
upsdrv
upsdrvctl
upsdrvsvcctl
upserror
upsfetch
upsgone
upsh
upshandler
upsidentmodel
upsimage
upsload
upslog
upslogx
upsmon
upsmon's
upsmonuser
upsname
upsonbatt
upspasswd
upsrw
upssched
upssched's
upsset
upsstats
upstype
upsuser
upswired
uptime
urpmi
usb
usbconfig
usbfs
usbhid
usbif
usbmisc
usbups
usbus
usd
usec
useconds
useradd
userid
usermap
username
usernames
userspace
usleep
usr
utalk
utf
uu
uucp
vCPU
va
valgrind
validationSequence
valuelen
vaout
var's
varargs
varhigh
variable's
variadic
varlow
varname
varvalue
vbatt
ve
vc
vendorid
ver
verifySourceSig
versa
versioned
victron
victronups
vid
vin
virsh
virtualization
vo
vod
voltronic
von
wDescriptorLength
wakeup
wchar
webserver
wf
wget
whitespace
wiki
wmnut
wordformat
workflow
workspace
writability
writeinfo
writeups
xAAAA
xCC
xD
xFF
xXXXX
xYYYY
xZZZZ
xa
xaabbcc
xcalloc
xd
xe
xferdelay
xff
xfff
xffff
xfmrresistance
xh
xhtml
xmalloc
xml
xmllint
xr
xrealloc
xsl
xsltproc
xstrdup
xu
xxxAP
xxxx
xxxxAP
youruid
yyy
zaac
zinto
zlib
zsh
zw
zwfa
zzz
Åstrand
Ørpetveit<|MERGE_RESOLUTION|>--- conflicted
+++ resolved
@@ -1,8 +1,4 @@
-<<<<<<< HEAD
-personal_ws-1.1 en 2834 utf-8
-=======
-personal_ws-1.1 en 2861 utf-8
->>>>>>> 7ccee802
+personal_ws-1.1 en 2864 utf-8
 AAS
 ACFAIL
 ACFREQ
