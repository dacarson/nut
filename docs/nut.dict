personal_ws-1.1 en 2771 utf-8
AAS
ACFAIL
ACFREQ
ACK
ACPI
ACPresent
ACrms
ADDR
ADDRCONFIG
ADDRINFO
ADK
ADKK
AEC
AEF
AEG
AES
AFE
AGM
AIX
ALTROOT
AMETEK
APC's
API
APIs
APM
AQ
ARB
ARG
ARS
ATEK
ATR
ATT
ATTRS
ATX
ATs
AVL
AVR
AVRLCD
AWG
Ablerex
AcceptEnv
ActivePower
AdMiN
Affero
Agrain
AlarmStatus
AlarmsHelp
Albanese
Alcatel
Alexey
AllowOverride
Alm
AlmCPol
AlmEnbl
Ampère
Andreas
Andreassen
Andrzej
Angelone
Antonino
Apodaca
AppData
Arjen
Arkadiusz
Armin
Arnaud
Arnaud's
Aros
AsciiDoc
Asium
Ates
AudibleAlarmControl
AutoFrq
AutoMsg
AutoRst
Autobook
Autoconfigure
Autostartup
Axxium
BATGNn
BATNn
BATTDATE
BATTTEMP
BATTV
BATTVOLT
BBBB
BBHyst
BCD
BCHARGE
BCM
BD
BNT
BOH
BP
BQ
BRD
BTEST
BTIntervl
BTS
BTTime
BTV
BUFRD
BUZ
BYP
BZ
BZOFF
BZON
BackPro
BackUPS
BadPW
Bads
Baggesen
Bakos
Balker
Bartek
BattTstFail
BatteryA
BatteryB
BaudRt
BayTech
BeepTone
Belkin's
Benedikt
Berge
BestPort
BiWeekly
Bieringer
BigServers
BlaXwan
BlackOut
BladeUPS
BlueOcean
Bo
Bohe
Borns
Borri
Bouissou
Bourne
Boutell's
Brabec
Breiland
Brownell
Bs
BuildBot
Buildbot
Bxx
ByPass
CA's
CABAC
CAs
CBLimit
CCC
CCCC
CELLPADDING
CELLSPACING
CERTHOST
CERTIDENT
CERTREQUEST
CERTVERIF
CEST
CHRG
CLANGVER
CLI
CLOCAL
CMDDESC
CMDSCRIPT
CN
COMLI
COMMBAD
COMMFAULT
COMMOK
CONFILE
CONTEXTs
CPAN
CPM
CPP
CPPFLAGS
CPUs
CRC
CREAD
CROSSTALK
CSS
CSUM
CTB
CUDA
CVE
CXR
CXX
CXXCPP
CXXFLAGS
Casar
CentOS
Centralion
ChangeLog
ChargdV
Chatziathanassiou
CheckUPS
Checksum
Chiou
Chu
Cichowski
Claesson
CodingStyle
Collver
Colombier
Comfo
ConITm
ConVTm
ConfigVoltage
ConnectUPS
Corbelli
Corbolante
Coutadeur
CrestF
Ctrl
Cuvellard
Cyber
CyberPower
Cygwin
DATACABLE
DATAPATH
DCE
DDD
DDDDD
DDF
DDThh
DEADTIME
DEBUGOUT
DELCMD
DELENUM
DELINFO
DELRANGE
DES
DESTDIR
DF
DHEA
DISCHRG
DMF
DN
DOCTYPE
DOMAINs
DPC
DRIVERLIST
DS
DSA
DSHUTD
DSL
DTE
DUMPALL
DUMPDONE
DWAKE
DWITH
DX
Daniele
DataRoom
Dbnc
DeepTstFail
Defensor
DeltaUPSv
DeviceID
DeviceKit
Dharm
DiSplay
Diehl
Dietze
Digitus
Dimitris
Dly
Dmitry
DocBook
Doxygen
Dynamix
Dynex
EAGAIN
EE
EEPROM
EG
EL
ELCD
ENDFOR
ENV
EOF
EOLed
EPERM
EPO
EPS
ESC
ESV
ESXi
ETIME
EUROCASE
EXtreme
Economou
Edlman
Edmundsson
Edscott
Effekta
Egys
Ekkehard
Electrys
Elio
Elizarov
Eltek
Emilien
EmmmmDnnnnn
Energia
EnergySaving
EpbrashcDoegfl
Eqls
EqlzInvl
EqlzTm
Erikson
Eriksson
Evgeny
FEMEA
FFF
FH
FHS
FINALDELAY
FIPS
FIXME
FO
FOREACHUPS
FPT
FREEADDRINFO
FREHn
FRELn
FRU
FTS
FTTx
FTUPS
FV
Faber
Fabio
Fabrice
Fairstone
FaltSens
Farkas
Feldman
Ferrups
Fideltronic
Fideltronik
Filipozzi
Fiskars
FlossMetrics
Forza
FossHost
Frama
FreeBSD
FreeDesktop
FreeIPMI
FreqSens
Frolov
FullLoad
Fuß
GCCVER
GES
GETADDRINFO
GKrellM
GND
GPL
GPSER
GTK
GUIs
GWD
GXE
GXT
Gabeler
Gabor
Gammons
Gandi
Gaspar
Gathman
GenTestFail
Gert
GetUPSVars
Ghali
Giese
Gilles
GitHub
GitHub's
Gnd
Gnomovision
Goebl
Golang
Gomes
Goncalves
Gordeev
Gough
Grafenthal
Gtec
GuardEnd
GuardSt
GuideBook
Guillen
HB
HC
HEADs
HEHn
HELn
HFILE
HIDIOCINITREPORT
HITRANS
HMAC
HOSTLINK
HOSTSYNC
HOWTO
HPS
HPUX
HREF
HUPCL
HV
HVT
HW
Hajduch
Hanno
Harnhammar
Havard
Heavner
Hessenflow
HiBox
HiFreq
HighBatt
Hlavinka
Holger
Hoogervorst
Hough
Hunnox
Hurd
Håvard
IANA
ID's
IDEN
IDentifiers
IFBETWEEN
IFSUPP
IGN
IMG
INADDR
INFOSIZE
INIGO
INNO
INSTCMDDESC
INTERNETOFFICE
INTERR
INTL
INV
INVOLT
IPAR
IPBX
IPC
IPs
IPv
IRIX
ITEMP
ITy
IVT
IZ
Infosec
Innova
Integrators
IntelCC
InvCDly
InvCPol
InvMin
Invensys
InverterV
Invter
IoT
Ioannou
JAWAN
JBus
JKL
JRE
JSON
JW
Jageson
Jarosch
Jasuny
JavaScript
Javadoc
Javascript
Jenkinsfile
Joon
Jumpered
KNutClient
KNutSetting
KOLFF
KRT
Kain
Kaminski
Kanji
Kazancev
Kazutoshi
Kebo
Keor
Kersey
KeyClic
Kia
Kierdelewicz
Kirill
Kjell
Klimov
Kolodziej
Korensky's
Korte
Kralewski
Kroll
Krpec
<<<<<<< HEAD
Kubanek
=======
Kubernetes
>>>>>>> 2502ab89
Kx
LASTXFER
LBT
LCDRM
LCDRTXL
LDADD
LDFLAGS
LDLC
LDRIVER
LEDs
LH
LIBGD
LIBNEON
LIBNETSNMP
LIBOPENSSL
LIBPOWERMAN
LIBSSL
LIBUPSCLI
LINEFREQ
LINEINT
LINEV
LISTINSTCMD
LISTRW
LISTVARS
LOADPCT
LOCKFN
LOTRANS
LUA
LVM
LVT
LYONN
Lacerda
Lallement
LanSafe
Lansafecable
Laventhol
Legrand
Lepple
Levente
LineA
LineB
LineSens
Lintian
Lite's
LowBatt
LowFreq
LowRntm
LowRuntime
Loyer
Ltr
Luca
Lucent
Lygre
Lynge
MANPATH
MAXAGE
MAXCONN
MAXLINEV
MBATTCHG
MCOL
MCU
MEGATAEC
MH
MIBs
MINLINEV
MINSUPPLIES
MINTIMEL
MLH
MMM
MMMMMMMMMMMMMMM
MNU
MONITORed
MOXA
MPSU
MQ
MSI
MacKenzie's
MacOS
Maccelari
Magalhaes
MagalhÃ
Magalhães
Maint
Makefile
Makefiles
Malkiewicz
Mandriva
Marcio
Marek
MariaDB
Martinezgarza
Martín
Marzouk
Massimo
Matthijs
MaxACVI
MaxACVO
MaxDCV
McKinnon
Megaline
Metheringham
Michal
Michalkiewicz
MicroDowell
MicroFerrups
Microline
Micropower
Microsol
Mikiewicz
Milkov
MinACVI
MinACVO
MinDCV
MiniCOL
MiniGuard
Minislot
Moar
Modbus
MonAMI
MonUPS
Monett
Morioka
Morozov
Moskovitch
Moxa
Mozilla
Msg
MultiLink
Multiplug
MyCompany
MyPasSw
MySQL
MyState
NAK
NAS
NBF
NConfigs
NETVER
NETVERSION
NFS
NHS
NMC
NMCs
NMS
NNNNN
NNNNNNN
NNNNNNNN
NNNNNNNNNN
NNNNNNNNNNNNNNNNNNN
NOAUTH
NOCOMM
NOCOMMWARNTIME
NOCONF
NOMBATTV
NOMINV
NOMOUTV
NOMPOWER
NONBLOCK
NONUT
NOP
NOPARENT
NOTIFYCMD
NOTIFYFLAG
NOTIFYFLAGS
NOTIFYMSG
NQA
NTP
NUT's
NUTSRC
NVA
NX
Nadav
Nagios
Nash
NaturalDocs
Necedah
NetBSD
NetPro
NetServer
NetUps
Netman
Neus
Niels
Niklas
Niro
Nobreaks
Nom
NomDCV
NomVIn
NomVOut
Novell
NrLoBatt
NutException
Nxx
OAH
OC
ODH
OEM
OEM'ed
OID
OIDs
OLHVT
OMNIVS
OMNIVSINT
ONF
ONV
OOM
OSF
OSs
OUTPUTV
OUTVOLT
OV
Oden
OffTime
OffTmDays
Ohloh
Oldworld
Olli
Omni
OmniGuard
OmniOS
OmniSmart
OnLine
OnTime
OnTmDays
OneAC
OpenBSD
OpenIndiana
OpenSSL
OpenSolaris
OpenSource
OpenUPS
Opengear
Opengear's
Opensource
Opti
OptiUPS
Orvaldi
Orzechowski
OutputOverload
OvrLds
PBT
PBTn
PBTnn
PC
PC's
PDC
PDUs
PDX
PEX
PFCLCD
PGFn
PGP
PGRn
PHP
PHVn
PINGs
PINN
PIPEFN
PLD
PLL
PLVn
POLLFREQALERT
POMode
POSIX
POWERDOWNFLAG
POWEREX
POWERLINE
PPD
PPDn
PPDnnn
PPP
PPPPPPPPPP
PR'ed
PROGS
PRs
PSA
PSD
PSFn
PSGPSER
PSKxn
PSSENTR
PSUs
PSX
PULS
PV
PWLv
PWR
PaaS
Pac
Parisi
Patrik
Pavel
Pawe
PbAc
Perriault
Petr
Petri
Petter
Pezzini
Phasak
PhaseWin
PhoenixContact
PhoenixTec
Phoenixtec
Pi
PiJuice
Plesser
PnP
Pohle
PointBre
Pos
Potrans
Poush
PowerAlert
PowerCOM
PowerChute
PowerCom
PowerES
PowerKinetics
PowerMIB
PowerMac
PowerMan
PowerMust
PowerNet
PowerOff
PowerPC
PowerPS
PowerPal
PowerPanel
PowerShare
PowerShield
PowerSure
PowerTech
PowerTrust
PowerVS
PowerVault
PowerWalker
PowerWare
Powerchute
Powercool
Powervar
Powerwell
Prachi
Prereqs
PresentStatus
Procomm
ProductID
Prynych
PwrOut
PyGTK
PyNUT
PyNUTClient
QBDR
QBT
QBV
QBYF
QBYV
QE
QFLAG
QFRE
QGR
QGS
QHE
QID
QLDL
QMD
QMF
QMOD
QP
QPAR
QPD
QQ
QQQ
QRI
QSKTn
QSKn
QVFW
QWS
Quette
RAIDiator
RBWARNTIME
RDLCK
RDNT
RDWR
README
REDi
REPLBATT
REQSSL
RETPCT
RK
RMCARD
RMXL
RNF
RNG
ROF
RPC
RPMdrake
RPT
RRR
RSA
RSM
RST
RTU
RTXL
RUPS
RWD
Rackmount
Radek
RatedVA
RatedWatts
ReadyNAS
RealSmart
RedHat
Redhat
RefNom
Regados
Reinholdtsen
Remi
Remoting
Rene
René
Repotec's
Repoteck
Richthof
Rickard
Riihikallio
Rik
RntmK
Rocketfish
Rodrigues
Rodríguez
Rozman
Rucelf
RxD
RxHs
Ryabov
SAI
SCM
SCO
SCR
SDA
SDE
SDR
SDRnnnnn
SDT
SELFTEST
SENTR
SERIALNO
SERVER's
SETFL
SETINFOs
SETLK
SFE
SFTWTMS
SG
SGI
SHA
SHUTDOWNCMD
SIG
SIGHUP
SIGINT
SIGPIPE
SIGPWR
SIGTERM
SIGUSR
SKOFFn
SKONn
SKP
SKU
SL
SMALLBUF
SMBUS
SMF
SMK
SMT
SMTP
SMX
SNMPv
SNR
SOCKADDR
SOCKLEN
SOFF
SOLA
SOLA's
SOV
SPECs
SPLY
SPS
SRC
SSSS
STARTTLS
STB
STESTI
STI
STO
STP
SUNWlibusbugen
SUNWugen
SUNWusb
SURTD
SUSE
SX
SXI
SXL
SafeNet
Salvia
Santinoli
Savia
Sawatzky
Schmier
Schoch
Schonefeld
Schroder
Sekury
Selinger
SendEnv
Senoidal
Sep
Sequentializing
Serv
Shara
Shaul
ShdnDbnc
ShdnDly
ShdnPol
Shutdn
Sibbald
Sicon
Sidorov
Signetic
Silvino
Sistem
Sistemas
Slackware
SmartBoost
SmartCell
SmartOnline
SmartPro
SmartSlot
SmartTrim
SmartUPS
Smelkov
SnR
SnRm
Socomec
Sola
Solaris
Soltec
Soltys
SomeVendor
Soyntec
Spanier
Spiros
Sporbeck
SquareOne
Stanislav
StatePath
Stefano
Stimits
SuSE
Suatoni
Sublicensing
SunOS
SuperPower
Sweex
Sycon
Symmetra
Symmetras
Synology
SysHrs
Sysgration
SystemIO
Systeme
Szady
TBD
TBR
TCIFLUSH
TCIOFLUSH
TCSANOW
TEMPC
TEMPF
TIMELEFT
TIOCM
TIOCMBIC
TIOCMBIS
TLS
TLSv
TODO
TRACKINGDELAY
TREELINK
TRYSSL
TSR
TST
TT
TTT
TXF
TXV
TXVxx
TapSwDly
TapSwPh
TcpClient
Technic
Technorama
Tecnoware
Tefft
TeleCom
Telecom
Televideo
TeraStation
Teurlings
Thanos
Thecus
Theodor
Thierry
Tigra
Tnn
Tomek
TopGuard
Toth
TrackingID
TrackingResult
Tripp
TrippLite
Tru
Tx
TxD
TxHS
UB
UBD
UBR
UDP
UI
UID
UIDA
UINT
UNKCOMMAND
UNV
UPGUARDS
UPM
UPOII
UPS's
UPSCONN
UPSDESC
UPSHOST
UPSIMAGEPATH
UPSLC
UPSSTATSPATH
UPSTEMP
UPScode
UPSes
UPSilon
UPSmon
UPSonic
UPSs
UPStation
UPower
URI
USBDEVFS
USERADDed
USV
USVs
UTC
UTalk
UUU
UX
Ubuntu
Ulf
Uncomment
Unices
Unitek
Upsonic
Ut
V'ger
VALIGN
VARDESC
VARTYPE
VAout
VER
VERFW
VFI
VIB
VMIN
VMM
VMware
VNC
VPATH
VSN
VTIME
VV
VVV
Vaclav
Valderen
Vdc
Velloso
VendorID
Viewpower
Viewsonic
Viktor
VirCIO
Vout
Václav
WALKMODE
WARNFATAL
WARNOPT
WELI
WHAD
WIPO
WMNut
WS
WSE
WTU
Waldie
Werror
Wextra
WhizBang
Wikipedia
WinNUT
WinPower
Wireshark
WordFmt
Wrede
XAU
XC
XCP
XLA
XOFF
XON
XOPEN
XP
XPPC
XSL
XT
XUPS
XXXX
XYZ
Xfer
XferDly
XfmrRes
Xpert
Xups
Xymon
YQ
YV
YY
YYYY
YYYYMMDD
YZ
Ygor
Yoyodyne
Yukai
Yunto
ZFS
ZProject
ZZZZZZZZ
Zaika
Zampieri
Zawadzki
ZeroMQ
abcd
abuild
acVoltsIn
acVoltsout
acampsiOut
acampsiout
accessmode
acl
acpi
acquisited
acvoltsin
acvoltsout
adb
addcmd
addenum
addinfo
addr
addrange
adkorte
adm
admin's
adminbox
advorder
ae
aec
af
aggregator
ai
al
ala
alarmcenables
alarmconpolarity
alarmlog
alarmshelp
alarmstatus
alarmtest
alertset
alioth
alist
alldrv
alloc
allowfrom
altinterface
altpidpath
altroot
altroots
amd
anded
aod
aon
ap
apc
apcc
apcd
apcevilhack
apcsmart
apctest
apcupsd
aphel
ar
arg
argc
args
argv
armel
armhf
asapm
ascii
asciidoc
asem
aspell
async
atcl
ats
aug
augeas
augparse
augtest
augtool
auth
authNoPriv
authPassword
authPriv
authProtocol
authType
autoadjust
autoboot
autoconf
autodetect
autodetected
autodetection
autofrequency
autogen
automagically
automake
automessage
autoreconf
autorestart
autosaving
autoscan
autostart
autotools
autowidth
auxdata
avPHK
avahi
avr
awd
awk
bAlternateSetting
backend
backgrounding
backport
backported
backupspro
badpassword
batchable
batt
battcap
batteryPercentage
battext
battlow
battnumb
battpacks
batttestinterval
batttesttime
battvoltmult
battvolts
baudrate
baytech
baz
bbh
bcmxcp
bd
beepertone
belkin
belkinunv
bestfcom
bestferrups
bestfort
bestfortress
bestuferrups
bestups
bigbox
bigone
bigserver
bigups
bindir
binfmt
binutils
bitmapped
bitness
bitnesses
bitwise
bn
boolean
boostvoolts
bootable
bp
br
bsd
bsv
bt
bti
btnG
btt
buckboosthyst
buckvolts
buf
buflen
bugfix
bugfixes
buildbots
bullseye
busybox
bv
bypassvolts
byv
cablepower
calloc
cb
cbl
cblimit
ccache
cd
cerr
certfile
certname
certpasswd
certpath
certutil
certverify
cfacaod
cfacaon
cfacvid
cfacvin
cfacvod
cfacvon
cfdcvd
cfdcvn
cfg
cfgadm
cflag
cflags
cgi
cgipath
cgroup
chargedvbattery
chargermode
chargetime
charset
checksum
chgrp
chipset
chmod
chown
chr
christoph
chroot
chrooted
chrooting
chroots
chunked
chunking
chv
ci
cidr
clav
clearalarms
clearhistory
clearlogs
clearpassword
clepple
clicky
clueful
cmd
cmdline
cmdname
cmdparam
cmds
cmdvartab
codebase
codepath
coldstarts
collectd
colspan
command's
commandlen
compat
conf
config
configs
configureaz
configureaza
confpath
consolecontrol
const
constantitime
constantvtime
constatus
contdisplay
contrib
contstatus
copyrightable
coreutils
cout
coverity
cp
cpp
cppcheck
cppunit
cpqpower
cpsups
cr
crestfactor
crlf
cron
crossbuild
crt
crw
csh
cshdelay
css
cts
ctypes
cua
cuaa
customizations
cvt
cx
cyberpower
d'un
da
daisychain
daisychained
datacenter
datadir
datagrams
dataok
datasheet
datastale
dayofweek
dblatex
dcd
dcn
ddl
de
deUNV
debian
debootstrap
debouncing
deci
decrement
decrypt
dedb
dedup
defun
dep
dephasing
deps
desc
deschis
descr
desde
dev
devd
devel
devscan
dfl
dhcp
dialout
dipsw
dir
disp
distcheck
distclean
distro
distros
dl
dll
dlopen
dmesg
dnl
dnsmasq
docbook
dockapp
docs
dod
domxml
dpkg
dq
driverexec
drivername
driverpath
drv
drvctl
drvpath
drwxr
drwxrwx
ds
dsr
dsssl
dstate
dt
dtds
dtr
du
dumbterm
dummycons
dummypass
dummyups
dumpxml
dv
dynamatrix
ePDU
ePDUs
eaton
ec
echoback
eco
edb
edl
ei
el
emacs
endchar
enddate
endian
endif
endl
energizerups
energysave
english
enum
envvar
envvars
ep
epdu
epodebounce
epodelay
epop
epopolarity
eq
equalizeinterval
equalizetime
equalizevolts
errno
esac
esupssmart
et
etapro
eth
ev
eval
everups
everyone's
everything's
evilhack
executables
executeCommand
execve
extendedhistory
extradata
fabula
facto
fallthrough
fatalx
faultsensitivity
fc
fcntl
fd
fds
fe
fenton
fentonups
ffff
fi
fieldset
fightwarn
figlineint
figoffline
figonline
filename
filenames
filesystem
filesystems
firewalling
firmwares
flts
fmt
footnoteref
forcessl
formatconfig
formatparam
fp
freebsd
freeipmi
freqsensitivity
frob
frontends
fs
fsd
ftdi
fuji
fullload
gamatronic
gcc
gcpp
gd
gd's
gdlib
ge
genericsups
genericups
genesisII
gentoo
gestion
getDescription
getDevice
getTrackingResult
getValue
getVariable
getconf
getent
getenv
getopt
getvar
github
gitignore
gitk
gmail
gmake
gnuplot
gnutls
google
goto
gotos
gpg
graphviz
groupadd
groupname
guardpend
guardpstart
guestimate
guez
gufw
gui
gz
gzip
hal
hardcoded
hasFeature
hb
hcl
hg
hh
hibernate's
hiddev
hidparser
hidups
highbattery
highfrequency
hoster
hostname
hostnames
hostsfile
hotplug
hotplugging
href
htaccess
html
htmlpath
http
httpd
https
huawei
hunnox
iBox
iDowell
iManufacturer
iSerial
iUSB
ib
ibattery
icd
icp
idProduct
idVendor
ident
identifymessage
idleload
idm
ie
ietf
ifdef
ifndef
ignorelb
ignoreoff
ignoresab
ignset
illumos
im
img
imv
includedir
inductor
infos
infoval
inh
init
init's
initctl
initinfo
initscripts
initups
inline
installcheck
instcmd
instcmds
intercharacter
internet
interoperability
interoperate
interoperating
interprocess
interruptonly
interruptsize
invcontdelay
invcontpolarity
inverter
inverterlog
inverterminutes
invertervolts
io
ioLogik
ioLogikE
ioLogikR
iostream
ip
ipE
ipF
ipmi
ipmipsu
ippon
ipv
isbmex
iso
ivtscd
jNUT
jNut
jNutWebAPI
jdk
jenkins
jessie
journalctl
jpg
jpgraph
json
kVA
kadets
kaminski
kde
keyclick
keygen
keyout
killall
killpower
kludgy
kr
krauler
ksh
ktrace
labcd
lan
langid
lasaine
ld
le
len
lf
libaugeas
libavahi
libc
libcommon
libcppunit
libdir
libexec
libfreeipmi
libgd
libhid
libhidups
libi
libipmimonitoring
libltdl
libmodbus
libneon
libnss
libnut
libnutclient
libnutconfig
libnutscan
libpng
libpowerman
libre
libs
libsnmp
libtool
libupsclient
libusb
libusbugen
libvirt
libwrap
libxslt
libxxx
licensor
licensors
liebert
liebertgxt
linesensitivity
linevoltage
linkdoc
linux
lipo
listdef
littleguy
lk
lm
ln
loadPercentage
localhost
localtime
lockf
lockwashers
logfacility
logfile
login
logins
logout
logrotate
longterm
lookup
loopback
lowbatt
lowbattery
lowfrequency
lowruntime
lowvoltsout
lposix
lr
lsusb
lu
lua
lv
lvo
lxc
lxcbr
lxml
lxyz
mA
mDNS
mS
macaddr
macosx
mailx
maintainer's
maintainership
maj
makevartable
mandir
manpage
manpages
masterguard
maxacvi
maxacvo
maxd
maxdcv
maxlength
maxreport
maxretry
maxstartdelay
maxva
maxvalue
maxvi
maxvo
mc
md
mdadm
mecer
megatec
memset
merchantability
metadata
metasys
methodOfFlowControl
mge
mgeups
mgexml
mgmt
mib
mibs
microcontroller
microdowell
microlink
microsol
middleware
minacvi
minacvo
mincharge
mindcv
minicol
minruntime
mins
minutalk
minva
minvalue
minvi
minvo
mips
mis
misconfigured
mkdir
mmZ
mmap
mmddyyyy
mn
modbus
modelname
modprobe
monmaster
monpasswd
monslave
monuser
morbo
mozilla
msec
multi
multilib
multilink
multimeter
multimon
mustek
mv
myauthenticationpassphrase
mybox
mydev
mydevice
mydomain
mydriver
myhostname
mypass
mypassword
myprivatepassphrase
mysecurityname
myups
myupsname
nabcd
namespace
nanosleep
nashkaminski
natively
nb
nbr
nd
ndcv
nearlowbattery
netcat
netclient
netserver
netvision
networkupstools
netxml
newapc
newhidups
newmge
newvictronups
nf
ng
nhnl
nielchiano
nitram
nl
nlb
nn
nnn
noAuthNoPriv
nobody's
nodtk
noflag
nohang
noimp
noinst
nolock
nomacvoltsin
nomacvoltsout
nombattvolt
nomdcvolts
nomfrequency
noncommercially
noout
norating
noro
noscanlangid
notAfter
notifyme
notifytype
notransferoids
novendor
nowait
nowarn
np
nss
ntUPSd
num
numOfBytesFromUPS
numa
numlogins
numq
nutclient
nutdev
nutdrv
nutmon
nutscan
nutsrv
nutupsdrv
nutvalue
nvi
nvo
odette
odt
offdelay
offsite
offt
offtimedays
oftd
oids
ok
ol
oldmac
oldmge
oldnut
onbatt
onbattwarn
onclick
ondelay
oneac
online
ont
ontd
ontimedays
ontiniedays
ooce
openSUSE
openjdk
openlog
opensolaris
openssh
openssl
optiups
oq
os
ostream
otherprotocols
outliers
pF
paramkeywords
parsable
parseconf
passname
passphrase
passthrough
passwd
passwordlevel
pathname
pathnames
pbzip
pc
pconf
pcs
pdf
pdu
pe
peername
pem
perl
pfexec
pfy
ph
phasewindow
phoenixcontact
phoenixtec
picocom
pid
pidpath
pigz
pijuice
pinout
pinouts
pkg
pkgconf
pkgconfig
plaintext
plugin
plugnplay
pmset
pmu
png
pnp
pollable
pollfreq
pollinterval
pollonly
popa
portname
powercom
powerdev
powerdown
powerfactor
powerman
powermand
powermust
powernet
poweroff
powerofftime
poweronmode
powerontime
powerouts
powerpal
powerpanel
powerup
powervalue
powerware
ppc
pprint
ppro
pre
prepend
prepended
preprocess
preprocessing
preprocessor
prerelease
prereqs
pretentiousVariableNamingSchemes
prgshut
printf
privPassword
privProtocol
probu
proc
productid
prog
prtconf
psu
pw
pwl
pwmib
pwro
px
pxgx
py
pydoc
pygments
pynut
qa
qemu
qfs
qgs
qpi
qs
queequeg
quiesce
qx
qx's
qxflags
rD
rackmount
raritan
ratedva
ratedwatts
rb
readline
readonly
realpower
realups
rebase
rebased
rebasing
rebootdelay
rebranded
receivexhs
reconnection
redistributors
reentrancy
refactoring
referencenominal
regex
regtype
relicensing
reposurgeon
repotec
req
resistive
resync
ret
retrydelay
revdate
revnumber
rf
rfc
rh
richcomm
riello
rio
rj
rk
rkm
rktoy
rms
rn
ro
roadmap
rootca
rootfs
rootfs'es
rq
rqt
rsync
rts
runlevel
runtime
runtimecal
runtimek
runtimes
rva
rw
réseau
safenet
sbin
sbindir
scd
screenshot
screenshots
scriptname
sd
sdb
sddelay
sdl
sdorder
sdtime
sdtype
se
searchable
secLevel
secName
secretpass
securityLevel
securityName
sed
selftest
sendback
sendline
sendmail
ser
seria
serialno
serialnumber
servicebypass
setFeature
setaux
setflags
setgid
setinfo
setpci
setpoint
setq
setuid
setvar
setvar's
sfr
sgml
sgs
shutdownArguments
shutdowndebounce
shutdowndelay
shutdownpolarity
shutdowntime
shutup
si
siemens
sigaction
sigmask
simplejson
simu
sio
sitesearch
sitop
sizeof
skel
slavesync
slewrate
sm
smartups
sms
sn
snailmail
snmp
snmpagent
snmpv
snmpwalk
snprintf
snprintfcat
snr
sockdebug
solaris
solis
somepass
something's
sp
spanish
spectype
spellcheck
splitaddr
splitname
sr
src
srcdir
srv
srw
ss
sshd
ssl
stan
startIP
startdelay
startup
statepath
stayoff
stderr
stdlib
stdout
stdupsv
stopIP
str
strace
strarr
strcasecmp
strcat
strchr
strcpy
strdup
strerror
strftime
strlen
struct
structs
sts
stst
stylesheet
stylesheets
su
subcommand
subdirectories
subdirectory
subdriver
subdriver's
subdrivers
subdrv
sublicense
sublicenses
submodule
submodules
subtree
sudo
suid
superset
sv
svc
svcadm
svn
sw
symlink
symlinking
symlinks
symmetrathreephase
sys
sysDescr
sysOID
sysObjectID
sysV
syscalls
sysconfdir
sysconfig
syslog
systemctl
systemd
systemdshutdowndir
systemdsystemunitdir
systemdtmpfilesdir
systemhours
systemmode
systemtest
sysutils
sysvinit
tabledef
tagname
tapswitchdelay
tapswitchphase
tbody
tcflush
tcgetattr
tcl
tcp
tcpdump
tcsetattr
tcsh
td
tdriver
tempmax
tempmin
terminal's
termios
testime
testtime
testuser
textproc
th
timehead
timeline
timername
tiocm
tios
tmp
tmpfiles
toolchain
toolkits
topbot
tport
transmitxhs
tripplite
tripplitesu
troff
tsd
tty
ttyS
ttySx
ttyUPS
ttyUSB
ttya
ttyb
ttyc
ttymode
ttyp
tuple
turnon
tw
tx
txt
typedef
uA
uD
uM
ua
ubuntu
uc
ucb
udev
udevadm
ufw
ugen
ukUNV
ul
un
uname
uncomment
unconfigured
undefine
undervoltage
unescaped
uninstall
uninterruptible
unistd
unitidentify
unmapped
unmounts
unpowered
unshutup
updateinfo
upexia
upsBypassCurrent
upsBypassPower
upsBypassVoltage
upsIdent
upsIdentModel
upsMIB
upsObjects
upsc
upscli
upsclient
upscmd
upscode
upscommon
upsct
upsd
upsd's
upsdebug
upsdebugx
upsdev
upsdrv
upsdrvctl
upsdrvsvcctl
upserror
upsfetch
upsgone
upsh
upshandler
upsidentmodel
upsimage
upsload
upslog
upslogx
upsmon
upsmon's
upsmonuser
upsname
upsonbatt
upspasswd
upsrw
upssched
upssched's
upsset
upsstats
upstype
upsuser
upswired
uptime
urpmi
usb
usbconfig
usbfs
usbhid
usbif
usbmisc
usbups
usbus
usd
usec
useradd
userid
usermap
username
usernames
userspace
usleep
usr
utalk
utf
uu
uucp
vCPU
va
valgrind
validationSequence
valuelen
vaout
var's
varargs
varhigh
variable's
varlow
varname
varvalue
vbatt
ve
vc
vendorid
verifySourceSig
versa
victron
victronups
vid
vin
virsh
virtualization
vo
vod
voltronic
von
wDescriptorLength
wakeup
wchar
webserver
wf
wget
whitespace
wiki
wmnut
wordformat
workflow
workspace
writability
writeinfo
writeups
xAAAA
xCC
xD
xFF
xXXXX
xYYYY
xZZZZ
xa
xaabbcc
xcalloc
xd
xe
xferdelay
xff
xfff
xffff
xfmrresistance
xh
xhtml
xmalloc
xml
xmllint
xr
xrealloc
xsl
xsltproc
xstrdup
xu
xxxAP
xxxx
xxxxAP
youruid
yyy
zaac
zinto
zlib
zsh
zw
zwfa
zzz
Åstrand
Ørpetveit<|MERGE_RESOLUTION|>--- conflicted
+++ resolved
@@ -1,4 +1,4 @@
-personal_ws-1.1 en 2771 utf-8
+personal_ws-1.1 en 2772 utf-8
 AAS
 ACFAIL
 ACFREQ
@@ -508,11 +508,8 @@
 Kralewski
 Kroll
 Krpec
-<<<<<<< HEAD
 Kubanek
-=======
 Kubernetes
->>>>>>> 2502ab89
 Kx
 LASTXFER
 LBT
