<<<<<<< HEAD
personal_ws-1.1 en 2837 utf-8
=======
personal_ws-1.1 en 2828 utf-8
>>>>>>> b9e5b727
AAS
ACFAIL
ACFREQ
ACK
ACM
ACPI
ACPresent
ACrms
ADDR
ADDRCONFIG
ADDRINFO
ADK
ADKK
AEC
AEF
AEG
AES
AFE
AGM
AIX
ALTROOT
AMETEK
APC's
API
APIs
APM
AQ
ARB
ARG
ARS
ATEK
ATR
ATT
ATTRS
ATX
ATs
AVL
AVR
AVRLCD
AWG
Ablerex
AcceptEnv
ActivePower
AdMiN
Affero
Agrain
AlarmStatus
AlarmsHelp
Albanese
Alcatel
Alexey
AllowOverride
Alm
AlmCPol
AlmEnbl
Ampère
Andreas
Andreassen
Andrzej
Angelone
Antonino
Apodaca
AppData
Arjen
Arkadiusz
Armin
Arnaud
Arnaud's
Aros
AsciiDoc
Asium
Ates
AudibleAlarmControl
AutoFrq
AutoMsg
AutoRst
Autobook
Autoconfigure
Autostartup
Axxium
BATGNn
BATNn
BATTDATE
BATTTEMP
BATTV
BATTVOLT
BBBB
BBHyst
BCD
BCHARGE
BCM
BD
BMC
BNT
BOH
BP
BQ
BRD
BTEST
BTIntervl
BTS
BTTime
BTV
BUFRD
BUZ
BYP
BZ
BZOFF
BZON
BackPro
BackUPS
BadPW
Bads
Baggesen
Bakos
Balker
Bartek
BattTstFail
BatteryA
BatteryB
BaudRt
BayTech
BeepTone
Belkin's
Benedikt
Berge
BestPort
BiWeekly
Bieringer
BigServers
BlaXwan
BlackOut
BladeUPS
BlueOcean
Bo
Bohe
Borns
Borri
Bouissou
Bourne
Boutell's
Brabec
Breiland
Brownell
Bs
BuildBot
Buildbot
Bxx
ByPass
CA's
CABAC
CAs
CBLimit
CCC
CCCC
CDC
CELLPADDING
CELLSPACING
CERTHOST
CERTIDENT
CERTREQUEST
CERTVERIF
CEST
CHRG
CLANGVER
CLI
CLOCAL
CMDDESC
CMDSCRIPT
CN
COMLI
COMMBAD
COMMFAULT
COMMOK
CONFILE
CONTEXTs
CPAN
CPM
CPP
CPPFLAGS
CPUs
CRC
CREAD
CROSSTALK
CSS
CSUM
CTB
CUDA
CVE
CXR
CXX
CXXCPP
CXXFLAGS
Casar
CentOS
Centralion
ChangeLog
ChargdV
Chatziathanassiou
CheckUPS
Checksum
Chiou
Chu
Cichowski
Claesson
CodingStyle
Collver
Colombier
Comfo
ConITm
ConVTm
ConfigVoltage
ConnectUPS
Corbelli
Corbolante
Coutadeur
CrestF
Ctrl
Cuvellard
Cyber
CyberPower
Cygwin
DATACABLE
DATAPATH
DCE
DDD
DDDDD
DDF
DDThh
DEADTIME
DEBUGOUT
DELCMD
DELENUM
DELINFO
DELRANGE
DES
DESTDIR
DF
DHEA
DISCHRG
DMF
DMFs
DN
DOCTYPE
DOMAINs
DPC
DRIVERLIST
DS
DSA
DSHUTD
DSL
DTE
DUMPALL
DUMPDONE
DWAKE
DWITH
DX
Daniele
DataRoom
Dbnc
DeepTstFail
Defensor
DeltaUPSv
DeviceID
DeviceKit
Dharm
DiSplay
Diehl
Dietze
Digitus
Dimitris
Dly
Dmitry
DocBook
Doxygen
Dynamix
Dynex
EAGAIN
EE
EEPROM
EG
EL
ELCD
EMI
EMPDT
ENDFOR
ENV
EOF
EOLed
EPERM
EPO
EPS
ESC
ESV
ESXi
ETIME
EUROCASE
EXtreme
Economou
Edlman
Edmundsson
Edscott
Effekta
Egys
Ekkehard
Electrys
Elio
Elizarov
Eltek
Emilien
EmmmmDnnnnn
Energia
EnergySaving
EpbrashcDoegfl
Eqls
EqlzInvl
EqlzTm
Erikson
Eriksson
Evgeny
Exar
FEMEA
FFF
FH
FHS
FINALDELAY
FIPS
FIXME
FO
FOREACHUPS
FPT
FREEADDRINFO
FREHn
FRELn
FRU
FTS
FTTx
FTUPS
FV
Faber
Fabio
Fabrice
Fairstone
FaltSens
Farkas
Feldman
Ferrups
Fideltronic
Fideltronik
Filipozzi
Fiskars
FlossMetrics
Forza
FossHost
Frama
FreeBSD
FreeDesktop
FreeIPMI
FreqSens
Frolov
FullLoad
Fuß
GCCVER
GES
GETADDRINFO
GKrellM
GND
GPL
GPSER
GTK
GUIs
GWD
GXE
GXT
Gabeler
Gabor
Gammons
Gandi
Gaspar
Gathman
GenTestFail
Gert
GetUPSVars
Ghali
Giese
Gilles
GitHub
GitHub's
Gnd
Gnomovision
Goebl
Golang
Gomes
Goncalves
Gordeev
Gough
Grafenthal
Gtec
GuardEnd
GuardSt
GuideBook
Guillen
HB
HC
HEADs
HEHn
HELn
HFILE
HIDIOCINITREPORT
HITRANS
HMAC
HOSTLINK
HOSTSYNC
HOWTO
HPS
HPUX
HREF
HUPCL
HV
HVT
HW
Hajduch
Hanno
Harnhammar
Havard
Heavner
Hessenflow
HiBox
HiFreq
HighBatt
Hlavinka
Holger
Hoogervorst
Hough
Hunnox
Hurd
Håvard
IANA
ID's
IDEN
IDentifiers
IFBETWEEN
IFSUPP
IGN
IMG
INADDR
INFOSIZE
INIGO
INNO
INSTCMDDESC
INTERNETOFFICE
INTERR
INTL
INV
INVOLT
IPAR
IPBX
IPC
IPs
IPv
IRIX
ITEMP
ITy
IVT
IZ
Infosec
Innova
Integrators
IntelCC
InvCDly
InvCPol
InvMin
Invensys
InverterV
Invter
IoT
Ioannou
JAWAN
JBus
JKL
JRE
JSON
JW
Jageson
Jarosch
Jasuny
JavaScript
Javadoc
Javascript
Jenkinsfile
Joon
Jumpered
KNutClient
KNutSetting
KOLFF
KRT
KTTS
Kain
Kaminski
Kanji
Kazancev
Kazutoshi
Kebo
Keor
Kersey
KeyClic
Kia
Kierdelewicz
Kirill
Kjell
Klimov
Kolodziej
Korensky's
Korte
Kralewski
Kroll
Krpec
Kubernetes
Kx
LASTXFER
LBT
LCDRM
LCDRTXL
LDADD
LDFLAGS
LDLC
LDRIVER
LEDs
LH
LIBGD
LIBNEON
LIBNETSNMP
LIBOPENSSL
LIBPOWERMAN
LIBSSL
LIBUPSCLI
LINEFREQ
LINEINT
LINEV
LISTINSTCMD
LISTRW
LISTVARS
LOADPCT
LOCKFN
LOTRANS
LUA
LVM
LVT
LYONN
Lacerda
Lallement
LanSafe
Lansafecable
Laventhol
Legrand
Lepple
Levente
LibLTDL
LibNEON
LineA
LineB
LineSens
Lintian
Lite's
LowBatt
LowFreq
LowRntm
LowRuntime
Loyer
Ltr
Lua
Luca
Lucent
Lygre
Lynge
MANPATH
MAXAGE
MAXCONN
MAXLINEV
MBATTCHG
MCOL
MCU
MEGATAEC
MH
MIBs
MINLINEV
MINSUPPLIES
MINTIMEL
MLH
MMM
MMMMMMMMMMMMMMM
MNU
MONITORed
MOXA
MPSU
MQ
MSI
MacKenzie's
MacOS
Maccelari
Magalhaes
MagalhÃ
Magalhães
Maint
Makefile
Makefiles
Malkiewicz
Mandriva
Marcio
Marek
MariaDB
Martinezgarza
Martín
Marzouk
Massimo
Matthijs
MaxACVI
MaxACVO
MaxDCV
MaxLinear
McKinnon
Megaline
Metheringham
Michal
Michalkiewicz
MicroDowell
MicroFerrups
Microline
Micropower
Microsol
Mikiewicz
Milkov
MinACVI
MinACVO
MinDCV
MiniCOL
MiniGuard
Minislot
Moar
Modbus
MonAMI
MonUPS
Monett
Morioka
Morozov
Moskovitch
Moxa
Mozilla
Msg
MultiLink
Multiplug
MyCompany
MyPasSw
MySQL
MyState
NAK
NAS
NBF
NConfigs
NETVER
NETVERSION
NFS
NHS
NMC
NMCs
NMS
NNNNN
NNNNNNN
NNNNNNNN
NNNNNNNNNN
NNNNNNNNNNNNNNNNNNN
NOAUTH
NOCOMM
NOCOMMWARNTIME
NOCONF
NOMBATTV
NOMINV
NOMOUTV
NOMPOWER
NONBLOCK
NONUT
NOP
NOPARENT
NOTIFYCMD
NOTIFYFLAG
NOTIFYFLAGS
NOTIFYMSG
NQA
NTP
NUT's
NUTCONF
NUTSRC
NVA
NX
Nadav
Nagios
Nash
NaturalDocs
Necedah
NetBSD
NetPro
NetServer
NetUps
Netman
Neus
Niels
Niklas
Niro
Nobreaks
Nom
NomDCV
NomVIn
NomVOut
Novell
NrLoBatt
NutException
Nxx
OAH
OC
ODH
OEM
OEM'ed
OID
OIDs
OLHVT
OMNIVS
OMNIVSINT
ONF
ONV
OOM
OSF
OSs
OUTPUTV
OUTVOLT
OV
Oden
OffTime
OffTmDays
Ohloh
Oldworld
Olli
Omni
OmniGuard
OmniOS
OmniSmart
OnLine
OnTime
OnTmDays
OneAC
OpenBSD
OpenIndiana
OpenSSL
OpenSolaris
OpenSource
OpenUPS
Opengear
Opengear's
Opensource
Opti
OptiUPS
Orvaldi
Orzechowski
OutputOverload
OvrLds
PBT
PBTn
PBTnn
PC
PC's
PDC
PDUs
PDX
PEX
PFCLCD
PGFn
PGP
PGRn
PHP
PHVn
PINGs
PINN
PIPEFN
PLD
PLL
PLVn
POLLFREQALERT
POMode
POSIX
POWERDOWNFLAG
POWEREX
POWERLINE
PPD
PPDn
PPDnnn
PPP
PPPPPPPPPP
PR'ed
PROGS
PRs
PSA
PSD
PSFn
PSGPSER
PSKxn
PSSENTR
PSUs
PSX
PULS
PV
PWLv
PWR
PaaS
Pac
Parisi
Patrik
Pavel
Pawe
PbAc
Perriault
Petri
Petter
Pezzini
Phasak
PhaseWin
PhoenixContact
PhoenixTec
Phoenixtec
Pi
PiJuice
Plesser
PnP
Pohle
PointBre
Pos
Potrans
Poush
PowerAlert
PowerCOM
PowerChute
PowerCom
PowerES
PowerKinetics
PowerMIB
PowerMac
PowerMan
PowerMust
PowerNet
PowerOff
PowerPC
PowerPS
PowerPal
PowerPanel
PowerShare
PowerShield
PowerSure
PowerTech
PowerTrust
PowerVS
PowerVault
PowerWalker
PowerWare
Powerchute
Powercool
Powervar
Powerwell
Prachi
Prereqs
PresentStatus
Procomm
ProductID
Prynych
PwrOut
PyGTK
PyNUT
PyNUTClient
QBDR
QBT
QBV
QBYF
QBYV
QE
QFLAG
QFRE
QGR
QGS
QHE
QID
QLDL
QMD
QMF
QMOD
QP
QPAR
QPD
QQ
QQQ
QRI
QSKTn
QSKn
QVFW
QWS
Quette
RAIDiator
RBWARNTIME
RDLCK
RDNT
RDWR
README
REDi
REPLBATT
REQSSL
RETPCT
RK
RMCARD
RMCPplus
RMXL
RNF
RNG
ROF
RPC
RPMdrake
RPT
RRR
RSA
RSM
RST
RTU
RTXL
RUPS
RWD
Rackmount
Radek
RatedVA
RatedWatts
ReadyNAS
RealSmart
RedHat
Redhat
RefNom
Regados
Reinholdtsen
Remi
Remoting
Rene
René
Repotec's
Repoteck
Richthof
Rickard
Riihikallio
Rik
RntmK
Rocketfish
Rodrigues
Rodríguez
Rozman
Rucelf
RxD
RxHs
Ryabov
SAI
SCHEMADIR
SCM
SCO
SCR
SDA
SDE
SDR
SDRnnnnn
SDT
SELFTEST
SENTR
SERIALNO
SERVER's
SETFL
SETINFOs
SETLK
SFE
SFTWTMS
SG
SGI
SHA
SHUTDOWNCMD
SIG
SIGHUP
SIGINT
SIGPIPE
SIGPWR
SIGTERM
SIGUSR
SKOFFn
SKONn
SKP
SKU
SL
SMALLBUF
SMBUS
SMF
SMK
SMT
SMTP
SMX
SNMPv
SNR
SOCKADDR
SOCKLEN
SOFF
SOLA
SOLA's
SOV
SPC
SPECs
SPLY
SPS
SRC
SSSS
STARTTLS
STB
STESTI
STI
STO
STP
SUNWlibusbugen
SUNWugen
SUNWusb
SURTD
SUSE
SX
SXI
SXL
SafeNet
Salvia
Santinoli
Savia
Sawatzky
Schmier
Schoch
Schonefeld
Schroder
Sekury
Selinger
SendEnv
Senoidal
Sep
Sequentializing
Serv
Shara
Shaul
ShdnDbnc
ShdnDly
ShdnPol
Shutdn
Sibbald
Sicon
Sidorov
Signetic
Silvino
Sistem
Sistemas
Slackware
SmartBoost
SmartCell
SmartOnline
SmartPro
SmartSlot
SmartTrim
SmartUPS
Smelkov
SnR
SnRm
Socomec
Sola
Solaris
Soltec
Soltys
SomeVendor
Soyntec
Spanier
Spiros
Sporbeck
SquareOne
Stanislav
StatePath
Stefano
Stimits
SuSE
Suatoni
Sublicensing
SunOS
SuperPower
Sweex
Sycon
Symmetra
Symmetras
Synology
SysHrs
Sysgration
SystemIO
Systeme
Szady
TBD
TBR
TCIFLUSH
TCIOFLUSH
TCSANOW
TEMPC
TEMPF
TESTEDFILE
TESTEDINDEX
TIMELEFT
TIOCM
TIOCMBIC
TIOCMBIS
TLS
TLSv
TODO
TRACKINGDELAY
TREELINK
TRYSSL
TSR
TST
TT
TTT
TXF
TXV
TXVxx
TapSwDly
TapSwPh
TcpClient
Technic
Technorama
Tecnoware
Tefft
TeleCom
Telecom
Televideo
TeraStation
Teurlings
Thanos
Thecus
Theodor
Thierry
Tigra
Tnn
Tomek
TopGuard
Toth
TrackingID
TrackingResult
Tripp
TrippLite
Tru
Tx
TxD
TxHS
UB
UBD
UBR
UDP
UI
UID
UIDA
UINT
UNKCOMMAND
UNV
UPGUARDS
UPM
UPOII
UPS's
UPSCONN
UPSDESC
UPSHOST
UPSIMAGEPATH
UPSLC
UPSSTATSPATH
UPSTEMP
UPScode
UPSes
UPSilon
UPSmon
UPSonic
UPSs
UPStation
UPower
URI
USBDEVFS
USERADDed
USV
USVs
UTC
UTalk
UUU
UX
Ubuntu
Ulf
Uncomment
Unices
Unitek
Upsonic
Ut
V'ger
VALIGN
VARDESC
VARTYPE
VAout
VER
VERFW
VFI
VIB
VMIN
VMM
VMware
VNC
VPATH
VSN
VTIME
VV
VVV
Vaclav
Valderen
Vdc
Velloso
VendorID
Viewpower
Viewsonic
Viktor
VirCIO
Vout
Vyskocil
Václav
WALKMODE
WARNFATAL
WARNOPT
WELI
WHAD
WIPO
WMNut
WS
WSE
WTU
Waldie
Werror
Wextra
WhizBang
Wikipedia
WinNUT
WinPower
Wireshark
WordFmt
Wrede
XAU
XC
XCP
XLA
XOFF
XON
XOPEN
XP
XPPC
XSL
XT
XUPS
XXXX
XYZ
Xfer
XferDly
XfmrRes
Xpert
Xups
Xymon
YQ
YV
YY
YYYY
YYYYMMDD
YZ
Ygor
Yifeng
Yoyodyne
Yukai
Yunto
ZFS
ZProject
ZZZZZZZZ
Zaika
Zampieri
Zawadzki
ZeroMQ
abcd
abuild
acVoltsIn
acVoltsout
acampsiOut
acampsiout
accessmode
acl
acm
acpi
acquisited
acvoltsin
acvoltsout
adb
addcmd
addenum
addinfo
addr
addrange
adkorte
adm
admin's
adminbox
advorder
ae
aec
af
aggregator
ai
al
ala
alarmcenables
alarmconpolarity
alarmlog
alarmshelp
alarmstatus
alarmtest
alertset
alioth
alist
alldrv
alloc
allowfrom
altinterface
altpidpath
altroot
altroots
amd
anded
aod
aon
ap
apc
apcc
apcd
apcevilhack
apcsmart
apctest
apcupsd
aphel
ar
arg
argc
argparse
args
argv
armel
armhf
asapm
ascii
asciidoc
asem
aspell
async
atcl
ats
aug
augeas
augparse
augtest
augtool
auth
authNoPriv
authPassword
authPriv
authProtocol
authType
autoadjust
autoboot
autoconf
autodetect
autodetected
autodetection
autofrequency
autogen
automagically
automake
automessage
autoreconf
autorestart
autosaving
autoscan
autostart
autotools
autowidth
auxdata
avPHK
avahi
avr
awd
awk
bAlternateSetting
backend
backgrounding
backport
backported
backupspro
badpassword
bart
batchable
batt
battcap
batteryPercentage
battext
battlow
battnumb
battpacks
batttestinterval
batttesttime
battvoltmult
battvolts
baudrate
baytech
baz
bbh
bcmxcp
bd
beepertone
belkin
belkinunv
bestfcom
bestferrups
bestfort
bestfortress
bestuferrups
bestups
bigbox
bigone
bigserver
bigups
bindir
binfmt
binutils
bitmapped
bitness
bitnesses
bitwise
bn
boolean
boostvoolts
bootable
bp
br
bsd
bsv
bt
bti
btnG
btt
buckboosthyst
buckvolts
buf
buflen
bugfix
bugfixes
buildbots
bullseye
busybox
bv
bypassvolts
byv
cablepower
calloc
cb
cbe
cbl
cblimit
ccache
cd
cdc
cef
cerr
certfile
certname
certpasswd
certpath
certutil
certverify
cfacaod
cfacaon
cfacvid
cfacvin
cfacvod
cfacvon
cfdcvd
cfdcvn
cfg
cfgadm
cflag
cflags
cgi
cgipath
cgroup
chargedvbattery
chargermode
chargetime
charset
checksum
chgrp
chipset
chmod
chown
chr
christoph
chroot
chrooted
chrooting
chroots
chunked
chunking
chv
ci
cidr
clav
clearalarms
clearhistory
clearlogs
clearpassword
clepple
clicky
clueful
cmd
cmdline
cmdname
cmdparam
cmds
cmdvartab
codebase
codepath
coldstarts
collectd
colspan
command's
commandlen
compat
conf
config
configs
configureaz
configureaza
confpath
consolecontrol
const
constantitime
constantvtime
constatus
contdisplay
contrib
contstatus
copyrightable
coreutils
cout
coverity
cp
cpp
cppcheck
cppunit
cpqpower
cpsups
cr
crestfactor
crlf
cron
crossbuild
crt
crw
csh
cshdelay
css
cts
ctypes
cua
cuaa
customizations
cvt
cx
cyberpower
d'un
da
daisychain
daisychained
datacenter
datadir
datagrams
dataok
datasheet
datastale
dayofweek
dblatex
dcd
dcn
ddl
de
deUNV
debian
debootstrap
debouncing
deci
decrement
decrypt
dedb
dedup
defun
dep
dephasing
deps
desc
deschis
descr
desde
dev
devd
devel
deviceamperes
devicelua
deviceluaOutlet
devscan
dfl
dhcp
dialout
dipsw
dir
dirpath
disp
distcheck
distclean
distro
distros
dl
dll
dlopen
dmesg
dmf
dmfdir
dmffile
dmfify
dmfnutscan
dmfpath
dmfsnmp
dnl
dnsmasq
docbook
dockapp
docs
dod
domxml
dpkg
dq
driverexec
drivername
driverpath
drv
drvctl
drvpath
drwxr
drwxrwx
ds
dsr
dsssl
dstate
dt
dtds
dtr
du
dumbterm
dummycons
dummypass
dummyups
dumpxml
dv
dynamatrix
ePDU
ePDUs
eaton
ec
echoback
eco
edb
edl
ei
el
emacs
endchar
enddate
endian
endif
endl
energizerups
energysave
english
enum
envvar
envvars
ep
epdu
epodebounce
epodelay
epop
epopolarity
eq
equalizeinterval
equalizetime
equalizevolts
errno
esac
esupssmart
et
etapro
eth
ev
eval
everups
everyone's
everything's
evilhack
executables
executeCommand
execve
extendedhistory
extradata
fabula
facto
fallthrough
fatalx
faultsensitivity
fc
fcntl
fd
fds
fe
fenton
fentonups
ffff
fi
fieldset
fightwarn
figlineint
figoffline
figonline
filename
filenames
filesystem
filesystems
firewalling
firmwares
flts
fmt
footnoteref
forcessl
formatconfig
formatparam
fp
freebsd
freeipmi
freqsensitivity
frob
frontends
fs
fsd
ftdi
fuji
fullload
functionset
gamatronic
gcc
gcpp
gd
gd's
gdlib
ge
genericsups
genericups
genesisII
gentoo
gestion
getDescription
getDevice
getTrackingResult
getValue
getVariable
getconf
getent
getenv
getopt
getvar
github
gitignore
gitk
gmail
gmake
gnuplot
gnutls
google
goto
gotos
gpg
graphviz
groupadd
groupname
guardpend
guardpstart
guestimate
guez
gufw
gui
gz
gzip
hal
hardcoded
hasFeature
hb
hcl
hg
hh
hibernate's
hiddev
hidparser
hidups
highbattery
highfrequency
hoster
hostname
hostnames
hostsfile
hotplug
hotplugging
href
htaccess
html
htmlpath
http
httpd
https
huawei
hunnox
iBox
iDowell
iManufacturer
iSerial
iUSB
ib
ibattery
icd
icp
idProduct
idVendor
ident
identifymessage
idleload
idm
ie
ietf
ifdef
ifndef
ignorelb
ignoreoff
ignoresab
ignset
illumos
im
img
imv
includedir
inductor
infos
infoval
inh
init
init's
initctl
initinfo
initscripts
initups
inline
installcheck
instcmd
instcmds
intercharacter
internet
interoperability
interoperate
interoperating
interprocess
interruptonly
interruptsize
invcontdelay
invcontpolarity
inverter
inverterlog
inverterminutes
invertervolts
io
ioLogik
ioLogikE
ioLogikR
iostream
ip
ipE
ipF
ipmi
ipmipsu
ippon
ipv
isbmex
iso
isolator
ivtscd
jNUT
jNut
jNutWebAPI
jdk
jenkins
jessie
journalctl
jpg
jpgraph
json
jsonify
kVA
kadets
kaminski
kde
keyclick
keygen
keyout
killall
killpower
kludgy
kr
krauler
ksh
ktrace
labcd
lan
langid
lasaine
ld
le
len
lf
libaugeas
libavahi
libc
libcommon
libcppunit
libdir
libexec
libfreeipmi
libgd
libhid
libhidups
libi
libipmimonitoring
libltdl
libmodbus
libneon
libnss
libnut
libnutclient
libnutconfig
libnutscan
libpng
libpowerman
libre
libs
libsnmp
libssl
libtool
libupsclient
libusb
libusbugen
libvirt
libwrap
libxml
libxslt
libxxx
licensor
licensors
liebert
liebertgxt
linesensitivity
linevoltage
linkdoc
linux
lipo
listdef
littleguy
lk
lkp
lm
ln
loadPercentage
localhost
localtime
lockf
lockwashers
logfacility
logfile
login
logins
logout
logrotate
longterm
lookup
loopback
lowbatt
lowbattery
lowfrequency
lowruntime
lowvoltsout
lposix
lr
lsusb
lu
lua
luaOutlet
lv
lvo
lxc
lxcbr
lxml
lxyz
mA
mDNS
mS
macaddr
macosx
mailx
maintainer's
maintainership
maj
makevartable
mandir
manpage
manpages
masterguard
maxacvi
maxacvo
maxd
maxdcv
maxlength
maxreport
maxretry
maxstartdelay
maxva
maxvalue
maxvi
maxvo
mc
md
mdadm
mecer
megatec
memset
merchantability
metadata
metasys
methodOfFlowControl
mge
mgeups
mgexml
mgmt
mib
mibs
microcontroller
microdowell
microlink
microsol
middleware
minacvi
minacvo
mincharge
mindcv
minicol
minruntime
mins
minutalk
minva
minvalue
minvi
minvo
mips
mis
misconfigured
mkdir
mmZ
mmap
mmddyyyy
mn
modbus
modelname
modprobe
monmaster
monpasswd
monslave
monuser
morbo
mozilla
msec
multi
multilib
multilink
multimeter
multimon
mustek
mv
myOrg
myauthenticationpassphrase
mybox
mydev
mydevice
mydomain
mydriver
myhostname
mypass
mypassword
myprivatepassphrase
mysecurityname
myups
myupsname
nabcd
namespace
nanosleep
nashkaminski
natively
nb
nbr
nd
ndcv
nearlowbattery
netcat
netclient
netserver
netvision
networkupstools
netxml
newapc
newhidups
newmge
newvictronups
nf
ng
nhnl
nielchiano
nitram
nl
nlb
nn
nnn
noAuthNoPriv
nobody's
nodtk
noflag
nohang
noimp
noinst
nolock
nomacvoltsin
nomacvoltsout
nombattvolt
nomdcvolts
nomfrequency
noncommercially
noout
norating
noro
noscanlangid
notAfter
notifyflags
notifyme
notifymsg
notifytype
notransferoids
novendor
nowait
nowarn
np
nss
ntUPSd
num
numOfBytesFromUPS
numa
numlogins
numq
nutclient
nutconf
nutdev
nutdrv
nutmon
nutscan
nutsrv
nutupsdrv
nutvalue
nvi
nvo
odette
odt
offdelay
offsite
offt
offtimedays
oftd
oid
oids
ok
ol
oldmac
oldmge
oldnut
onbatt
onbattwarn
onclick
ondelay
oneac
online
ont
ontd
ontimedays
ontiniedays
ooce
openSUSE
openjdk
openlog
opensolaris
openssh
openssl
optiups
oq
os
ostream
otherprotocols
outliers
pF
paramkeywords
parsability
parsable
parseconf
passname
passphrase
passthrough
passwd
passwordlevel
pathname
pathnames
pbzip
pc
pconf
pcs
pdf
pdu
pe
peername
pem
perl
pfexec
pfy
ph
phasewindow
phoenixcontact
phoenixtec
picocom
pid
pidpath
pigz
pijuice
pinout
pinouts
pkg
pkgconf
pkgconfig
plaintext
plugin
plugnplay
pmset
pmu
png
pnp
pollable
pollfreq
pollinterval
pollonly
popa
portname
powercom
powerdev
powerdown
powerfactor
powerman
powermand
powermust
powernet
poweroff
powerofftime
poweronmode
powerontime
powerouts
powerpal
powerpanel
powerup
powervalue
powerware
ppc
pprint
ppro
pre
prepend
prepended
preprocess
preprocessing
preprocessor
prerelease
prereqs
pretentiousVariableNamingSchemes
prgshut
printf
priv
privPassword
privProtocol
probu
proc
productid
prog
prtconf
psu
pty
pw
pwl
pwmib
pwro
px
pxgx
py
pycparser
pydoc
pygments
pynut
qa
qemu
qfs
qgs
qpi
qs
queequeg
quiesce
qx
qx's
qxflags
rD
rackmount
raritan
ratedva
ratedwatts
rb
readline
readonly
realpower
realups
rebase
rebased
rebasing
rebootdelay
rebranded
receivexhs
reconnection
redistributors
reentrancy
refactoring
referencenominal
regex
regtype
reindex
relicensing
reposurgeon
repotec
req
resistive
resync
ret
retrydelay
revdate
revnumber
rf
rfc
rh
richcomm
riello
rio
rj
rk
rkm
rktoy
rms
rn
ro
roadmap
rootca
rootfs
rootfs'es
rq
rqt
rsync
rts
runlevel
runtime
runtimecal
runtimek
runtimes
rva
rw
réseau
safenet
sbin
sbindir
scd
schemas
screenshot
screenshots
scriptname
sd
sdb
sddelay
sdl
sdorder
sdtime
sdtype
se
searchable
secLevel
secName
secretpass
securityLevel
securityName
sed
selftest
sendback
sendline
sendmail
ser
seria
serialno
serialnumber
servicebypass
setFeature
setaux
setflags
setgid
setinfo
setpci
setpoint
setq
setuid
setvar
setvar's
sfr
sgml
sgs
shutdownArguments
shutdowncmd
shutdowndebounce
shutdowndelay
shutdownpolarity
shutdowntime
shutup
si
siemens
sigaction
sigmask
simplejson
simu
sio
sitesearch
sitop
sizeof
skel
slavesync
slewrate
sm
smartups
sms
sn
snailmail
snmp
snmpagent
snmpv
snmpwalk
snprintf
snprintfcat
snr
sockdebug
solaris
solis
somepass
something's
sp
spanish
spectype
spellcheck
splitaddr
splitname
sr
src
srcdir
srv
srw
ss
sshd
ssl
stan
startIP
startdelay
startup
statepath
stayoff
stderr
stdlib
stdout
stdupsv
stopIP
str
strace
strarr
strcasecmp
strcat
strchr
strcpy
strdup
strerror
strftime
strlen
struct
structs
sts
stst
stylesheet
stylesheets
su
subcommand
subdirectories
subdirectory
subdriver
subdriver's
subdrivers
subdrv
sublicense
sublicenses
submodule
submodules
subtree
sudo
suid
superset
sv
svc
svcadm
svn
sw
symlink
symlinking
symlinks
symmetrathreephase
sys
sysDescr
sysOID
sysObjectID
sysV
syscalls
sysconfdir
sysconfig
syslog
syslogd
systemctl
systemd
systemdshutdowndir
systemdsystemunitdir
systemdtmpfilesdir
systemhours
systemmode
systemtest
sysutils
sysvinit
tabledef
tagname
tapswitchdelay
tapswitchphase
tbody
tcflush
tcgetattr
tcl
tcp
tcpdump
tcsetattr
tcsh
td
tdriver
tempmax
tempmin
terminal's
termios
testime
testtime
testuser
textproc
th
timehead
timeline
timername
tiocm
tios
tmp
tmpfiles
tonumber
toolchain
toolkits
topbot
tport
transmitxhs
tripplite
tripplitesu
troff
tsd
tty
ttyACM
ttyS
ttySx
ttyU
ttyUPS
ttyUSB
ttya
ttyb
ttyc
ttymode
ttyp
tuple
turnon
tw
tx
txt
typedef
uA
uD
uM
ua
ubuntu
uc
ucb
udev
udevadm
ufw
ugen
ukUNV
ul
un
uname
uncomment
unconfigured
undefine
undervoltage
unescaped
uninstall
uninterruptible
unistd
unitidentify
unmapped
unmounts
unpowered
unshutup
updateinfo
upexia
upower
upsBypassCurrent
upsBypassPower
upsBypassVoltage
upsIdent
upsIdentModel
upsMIB
upsObjects
upsc
upscli
upsclient
upscmd
upscode
upscommon
upsct
upsd
upsd's
upsdebug
upsdebugx
upsdev
upsdrv
upsdrvctl
upsdrvsvcctl
upserror
upsfetch
upsgone
upsh
upshandler
upsidentmodel
upsimage
upsload
upslog
upslogx
upsmon
upsmon's
upsmonuser
upsname
upsonbatt
upspasswd
upsrw
upssched
upssched's
upsset
upsstats
upstype
upsuser
upswired
uptime
urpmi
usb
usbconfig
usbfs
usbhid
usbif
usbmisc
usbups
usbus
usd
usec
useradd
userid
usermap
username
usernames
userspace
usleep
usr
utalk
utf
uu
uucp
vCPU
va
valgrind
validationSequence
valuelen
vaout
var's
varargs
varhigh
variable's
varlow
varname
varvalue
vbatt
vc
vendorid
verifySourceSig
versa
versioned
victron
victronups
vid
vin
virsh
virtualenv
virtualization
vo
vod
voltronic
von
wDescriptorLength
wakeup
wastePower
wchar
webserver
wf
wget
whitespace
wiki
wmnut
wordformat
workflow
workspace
writability
writeinfo
writeups
xAAAA
xCC
xD
xFF
xXXXX
xYYYY
xZZZZ
xa
xaabbcc
xcalloc
xd
xe
xferdelay
xff
xfff
xffff
xfmrresistance
xh
xhtml
xmalloc
xml
xmlify
xmllint
xmlns
xr
xrealloc
xsd
xsl
xsltproc
xstrdup
xu
xxxAP
xxxx
xxxxAP
youruid
yyy
zaac
zinto
zlib
zsh
zw
zwfa
zzz
Åstrand
Ørpetveit<|MERGE_RESOLUTION|>--- conflicted
+++ resolved
@@ -1,8 +1,4 @@
-<<<<<<< HEAD
-personal_ws-1.1 en 2837 utf-8
-=======
-personal_ws-1.1 en 2828 utf-8
->>>>>>> b9e5b727
+personal_ws-1.1 en 2838 utf-8
 AAS
 ACFAIL
 ACFREQ
