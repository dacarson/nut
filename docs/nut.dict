<<<<<<< HEAD
personal_ws-1.1 en 2452 utf-8
=======
personal_ws-1.1 en 2411 utf-8
>>>>>>> 33ba948a
AAS
ACFAIL
ACFREQ
ACK
ACPI
ACPresent
ACrms
ADDR
ADDRCONFIG
ADDRINFO
ADK
ADKK
AEC
AEG
AES
AGM
AIX
APC's
API
APIs
APM
AQ
ARB
ARG
ARS
ATEK
ATR
ATT
ATX
ATs
AVL
AVR
AVRLCD
AWG
Ablerex
ActivePower
AdMiN
Agrain
AlarmStatus
AlarmsHelp
Albanese
Alcatel
Alexey
AllowOverride
Alm
AlmCPol
AlmEnbl
Ampère
Andreas
Andreassen
Andrzej
Angelone
Antonino
Apodaca
AppData
Arjen
Arkadiusz
Armin
Arnaud
Arnaud's
Aros
AsciiDoc
Asium
Ates
AudibleAlarmControl
AutoFrq
AutoMsg
AutoRst
Autobook
Autoconfigure
Autostartup
Axxium
BATGNn
BATNn
BATTDATE
BATTV
BATTVOLT
BBBB
BBHyst
BCD
BCHARGE
BCM
BD
BNT
BOH
BP
BQ
BRD
BTEST
BTIntervl
BTS
BTTime
BTV
BUZ
BYP
BZ
BZOFF
BZON
BackPro
BackUPS
BadPW
Bads
Baggesen
Bakos
Bartek
BattTstFail
BatteryA
BatteryB
BaudRt
BayTech
BeepTone
Belkin's
Benedikt
BestPort
BiWeekly
Bieringer
BigServers
BlaXwan
BlackOut
BladeUPS
Bo
Bohe
Borns
Borri
Bouissou
Bourne
Boutell's
Brabec
Breiland
Brownell
Bs
Buildbot
Bxx
ByPass
CA's
CABAC
CAs
CBLimit
CCC
CCCC
CERTHOST
CERTIDENT
CERTREQUEST
CERTVERIF
CEST
CHRG
CLOCAL
CMDDESC
CMDSCRIPT
CN
COMLI
COMMBAD
COMMFAULT
COMMOK
CONTEXTs
CPAN
CPM
CPUs
CRC
CREAD
CROSSTALK
CSS
CSUM
CTB
CUDA
CVE
CXR
Casar
CentOS
Centralion
ChangeLog
ChargdV
Chatziathanassiou
CheckUPS
Checksum
Chiou
Chu
Cichowski
Claesson
CodingStyle
Colombier
Comfo
ConITm
ConVTm
ConfigVoltage
ConnectUPS
Corbelli
Corbolante
Coutadeur
CrestF
Ctrl
Cuvellard
Cyber
CyberPower
Cygwin
DATACABLE
DATAPATH
DCE
DDD
DDDDD
DDF
DEADTIME
DEBUGOUT
DELCMD
DELENUM
DELINFO
DELRANGE
DES
DESTDIR
DISCHRG
DMF
DMFs
DN
DOCTYPE
DOMAINs
DPC
DRIVERLIST
DS
DSA
DSHUTD
DSL
DTE
DUMPALL
DUMPDONE
DWAKE
DWITH
DX
Daniele
DataRoom
Dbnc
DeepTstFail
Defensor
DeltaUPSv
DeviceID
DeviceKit
Dharm
DiSplay
Diehl
Dietze
Digitus
Dly
Dmitry
DocBook
Doxygen
Dynamix
Dynex
EAGAIN
EE
EEPROM
EG
EL
ELCD
ENV
EOF
EPERM
EPO
EPS
ESC
ESV
ESXi
ETIME
EUROCASE
EXtreme
Edlman
Edmundsson
Edscott
Effekta
Egys
Ekkehard
Electrys
Elio
Elizarov
Eltek
Emilien
EmmmmDnnnnn
Energia
EnergySaving
EpbrashcDoegfl
Eqls
EqlzInvl
EqlzTm
Erikson
Eriksson
FEMEA
FFF
FH
FINALDELAY
FIPS
FIXME
FO
FOREACHUPS
FPT
FREEADDRINFO
FREHn
FRELn
FRU
FTS
FTUPS
FV
Faber
Fabio
Fabrice
Fairstone
FaltSens
Farkas
Feldman
Ferrups
Fideltronic
Fideltronik
Fiskars
FlossMetrics
Forza
Frama
FreeBSD
FreeDesktop
FreeIPMI
FreqSens
Frolov
FullLoad
GES
GETADDRINFO
GKrellM
GND
GPL
GPSER
GTK
GUIs
GWD
GXE
GXT
Gabor
Gammons
Gandi
Gaspar
Gathman
GenTestFail
Gert
GetUPSVars
Ghali
Giese
Gilles
GitHub
GitHub's
Gnd
Goebl
Golang
Gomes
Goncalves
Gordeev
Gough
Grafenthal
Gtec
GuardEnd
GuardSt
GuideBook
Guillen
HB
HC
HEADs
HEHn
HELn
HFILE
HIDIOCINITREPORT
HITRANS
HMAC
HOSTSYNC
HOWTO
HPS
HPUX
HREF
HUPCL
HV
HVT
HW
Hajduch
Hanno
Harnhammar
Havard
Heavner
Hessenflow
HiBox
HiFreq
HighBatt
Hlavinka
Holger
Hoogervorst
Hough
Hurd
Håvard
IANA
ID's
IDEN
IDentifiers
IFBETWEEN
IFSUPP
IGN
IMG
INADDR
INFOSIZE
INIGO
INSTCMDDESC
INTERNETOFFICE
INTL
INV
INVOLT
IPAR
IPBX
IPs
IPv
IRIX
ITEMP
IVT
IZ
Infosec
Innova
Integrators
InvCDly
InvCPol
InvMin
Invensys
InverterV
Invter
Ioannou
JAWAN
JBus
JKL
JSON
JW
Jageson
Jarosch
Jasuny
JavaScript
Javadoc
Javascript
Joon
Jumpered
KNutClient
KNutSetting
KOLFF
KRT
Kain
Kanji
Kazutoshi
Kebo
Keor
Kersey
KeyClic
Kia
Kierdelewicz
Kirill
Kjell
Klimov
Kolodziej
Korensky's
Korte
Kralewski
Kroll
Krpec
Kx
LASTXFER
LBT
LCDRM
LCDRTXL
LDADD
LDFLAGS
LDLC
LDRIVER
LEDs
LH
LIBGD
LIBNEON
LIBNETSNMP
LIBOPENSSL
LIBPOWERMAN
LIBSSL
LIBUPSCLI
LINEFREQ
LINEINT
LINEV
LISTINSTCMD
LISTRW
LISTVARS
LOADPCT
LOCKFN
LOTRANS
LUA
LVT
LYONN
Lacerda
Lallement
LanSafe
Lansafecable
Laventhol
Legrand
Lepple
Levente
LibLTDL
LibNEON
LineA
LineB
LineSens
Lintian
Lite's
LowBatt
LowFreq
LowRntm
LowRuntime
Loyer
Ltr
Lua
Lucent
Lygre
Lynge
MANPATH
MAXAGE
MAXCONN
MAXLINEV
MBATTCHG
MCOL
MCU
MEGATAEC
MH
MIBs
MINLINEV
MINSUPPLIES
MINTIMEL
MLH
MMM
MMMMMMMMMMMMMMM
MNU
MONITORed
MPSU
MQ
MSI
MacKenzie's
MacOS
Magalhaes
MagalhÃ
Magalhães
Maint
Makefile
Makefiles
Malkiewicz
Mandriva
Marcio
Marek
MariaDB
Martinezgarza
Martín
Marzouk
Massimo
MaxACVI
MaxACVO
MaxDCV
McKinnon
Megaline
Metheringham
Michal
Michalkiewicz
MicroDowell
Microline
Micropower
Microsol
Mikiewicz
Milkov
MinACVI
MinACVO
MinDCV
MiniCOL
MiniGuard
Minislot
Moar
Modbus
MonAMI
MonUPS
Monett
Morioka
Morozov
Moskovitch
Mozilla
Msg
Multiplug
MyCompany
MyPasSw
MySQL
MyState
NAK
NAS
NBF
NETVER
NETVERSION
NFS
NHS
NMC
NMCs
NMS
NNNNN
NNNNNNN
NNNNNNNN
NNNNNNNNNN
NNNNNNNNNNNNNNNNNNN
NOAUTH
NOCOMM
NOCOMMWARNTIME
NOMBATTV
NOMINV
NOMOUTV
NOMPOWER
NONBLOCK
NONUT
NOP
NOPARENT
NOTIFYCMD
NOTIFYFLAG
NOTIFYFLAGS
NOTIFYMSG
NQA
NTP
NUT's
NUTSRC
NVA
NX
Nadav
Nagios
NaturalDocs
Necedah
NetBSD
NetPro
NetServer
NetUps
Netman
Neus
Niels
Niklas
Niro
Nobreaks
Nom
NomDCV
NomVIn
NomVOut
Novell
NrLoBatt
NutException
Nxx
OAH
OC
ODH
OEM
OEM'ed
OID
OIDs
OLHVT
OMNIVS
OMNIVSINT
ONF
ONV
OSs
OUTPUTV
OUTVOLT
OV
Oden
OffTime
OffTmDays
Ohloh
Oldworld
Olli
Omni
OmniGuard
OmniSmart
OnLine
OnTime
OnTmDays
OneAC
OpenBSD
OpenIndiana
OpenSSL
OpenSolaris
OpenSource
OpenUPS
Opengear
Opengear's
Opensource
Opti
OptiUPS
Orvaldi
Orzechowski
OutputOverload
OvrLds
PBT
PBTn
PBTnn
PC
PC's
PDC
PDUs
PDX
PEX
PFCLCD
PGFn
PGP
PGRn
PHP
PHVn
PINGs
PINN
PIPEFN
PLD
PLL
PLVn
POLLFREQALERT
POMode
POWERDOWNFLAG
POWEREX
POWERLINE
PPD
PPDn
PPDnnn
PPP
PPPPPPPPPP
PSA
PSD
PSFn
PSGPSER
PSKxn
PSSENTR
PSUs
PSX
PV
PWLv
PWR
PaaS
Pac
Parisi
Patrik
Pavel
Pawe
PbAc
Perriault
Petri
Petter
Pezzini
Phasak
PhaseWin
PhoenixContact
PhoenixTec
Phoenixtec
Plesser
PnP
Pohle
PointBre
Pos
Potrans
Poush
PowerAlert
PowerCOM
PowerChute
PowerCom
PowerES
PowerKinetics
PowerMIB
PowerMac
PowerMan
PowerMust
PowerNet
PowerOff
PowerPC
PowerPS
PowerPal
PowerPanel
PowerShare
PowerShield
PowerSure
PowerTech
PowerTrust
PowerVS
PowerVault
PowerWalker
PowerWare
Powerchute
Powerwell
Prachi
PresentStatus
Procomm
ProductID
Prynych
PwrOut
PyGTK
PyNUT
PyNUTClient
QBDR
QBT
QBV
QBYF
QBYV
QE
QFLAG
QFRE
QGR
QGS
QHE
QID
QLDL
QMD
QMF
QMOD
QP
QPAR
QPD
QQ
QQQ
QRI
QSKTn
QSKn
QVFW
QWS
Quette
RAIDiator
RBWARNTIME
RDLCK
RDNT
RDWR
README
REDi
REPLBATT
REQSSL
RETPCT
RK
RMCARD
RMXL
RNF
RNG
ROF
RPC
RPMdrake
RPT
RRR
RSA
RSM
RST
RTXL
RUPS
RWD
Rackmount
Radek
RatedVA
RatedWatts
ReadyNAS
RealSmart
RedHat
Redhat
RefNom
Reinholdtsen
Remi
Rene
René
Repoteck
Richthof
Rickard
Riihikallio
Rik
RntmK
Rocketfish
Rodrigues
Rodríguez
Rucelf
RxD
RxHs
SAI
SCHEMADIR
SCM
SCO
SCR
SDA
SDE
SDR
SDRnnnnn
SDT
SELFTEST
SENTR
SERIALNO
SERVER's
SETFL
SETINFOs
SETLK
SFTWTMS
SG
SGI
SHA
SHUTDOWNCMD
SIG
SIGHUP
SIGINT
SIGPIPE
SIGPWR
SIGTERM
SIGUSR
SKOFFn
SKONn
SKP
SKU
SL
SMALLBUF
SMBUS
SMK
SMT
SMTP
SMX
SNMPv
SOCKADDR
SOCKLEN
SOFF
SOLA
SOLA's
SOV
SPECs
SPLY
SPS
SRC
SSSS
STARTTLS
STB
STESTI
STI
STO
STP
SURTD
SUSE
SX
SXI
SXL
SafeNet
Salvia
Sawatzky
Schoch
Schonefeld
Schroder
Sekury
Selinger
Senoidal
Sep
Serv
Shara
Shaul
ShdnDbnc
ShdnDly
ShdnPol
Shutdn
Sibbald
Sicon
Sidorov
Signetic
Silvino
Sistem
Sistemas
Slackware
SmartBoost
SmartCell
SmartOnline
SmartPro
SmartSlot
SmartTrim
SmartUPS
Smelkov
SnR
SnRm
Socomec
Sola
Solaris
Soltec
Soltys
SomeVendor
Soyntec
Spanier
Spiros
Sporbeck
SquareOne
Stanislav
StatePath
Stefano
Stimits
Suatoni
SuperPower
Sweex
Symmetra
Synology
SysHrs
Sysgration
SystemIO
Systeme
Szady
TBR
TCIFLUSH
TCIOFLUSH
TCSANOW
TEMPC
TEMPF
TESTEDFILE
TESTEDINDEX
TIMELEFT
TIOCM
TIOCMBIC
TIOCMBIS
TLS
TODO
TRYSSL
TSR
TST
TT
TTT
TXF
TXV
TXVxx
TapSwDly
TapSwPh
TcpClient
Technic
Tecnoware
Tefft
TeleCom
Telecom
Televideo
TeraStation
Teurlings
Thanos
Thecus
Theodor
Thierry
Tigra
Tnn
Tomek
TopGuard
Toth
Tripp
TrippLite
Tru
Tx
TxD
TxHS
UBD
UBR
UDP
UID
UIDA
UINT
UNKCOMMAND
UNV
UPGUARDS
UPOII
UPS's
UPSCONN
UPSDESC
UPSHOST
UPSLC
UPScode
UPSes
UPSilon
UPSonic
UPSs
UPStation
UPower
USBDEVFS
USV
USVs
UTC
UTalk
UUU
UX
Ulf
Unices
Unitek
Upsonic
Ut
V'ger
VARDESC
VARTYPE
VAout
VER
VERFW
VFI
VIB
VMIN
VMware
VNC
VSN
VTIME
VV
VVV
Vaclav
Valderen
Vdc
VendorID
Viewpower
Viewsonic
Viktor
Vout
Vyskocil
Václav
WALKMODE
WELI
WMNut
WS
WSE
WTU
Waldie
WhizBang
Wikipedia
WinNUT
WinPower
Wireshark
WordFmt
Wrede
XAU
XC
XCP
XLA
XOFF
XON
XP
XPPC
XSL
XT
XUPS
XXXX
XYZ
Xfer
XferDly
XfmrRes
Xpert
Xups
Xymon
YQ
YV
YY
YYYYMMDD
YZ
Yukai
Yunto
ZZZZZZZZ
Zaika
Zampieri
Zawadzki
abcd
acVoltsIn
acVoltsout
acampsiOut
acampsiout
acl
acpi
acquisited
acvoltsin
acvoltsout
adb
addcmd
addenum
addinfo
addrange
adkorte
admin's
adminbox
advorder
ae
af
aggregator
ai
al
ala
alarmcenables
alarmconpolarity
alarmlog
alarmshelp
alarmstatus
alarmtest
alertset
alioth
alist
alloc
allowfrom
altinterface
altpidpath
anded
aod
aon
ap
apc
apcc
apcd
apcevilhack
apcsmart
apctest
apcupsd
aphel
ar
argc
argparse
args
argv
asapm
ascii
asciidoc
asem
async
atcl
ats
aug
augeas
augparse
augtest
augtool
auth
authNoPriv
authPassword
authPriv
authProtocol
authType
autoadjust
autoboot
autoconf
autodetect
autodetected
autodetection
autofrequency
automagically
automake
automessage
autoreconf
autorestart
autosaving
autostart
autowidth
auxdata
avahi
avr
awd
bAlternateSetting
backend
backgrounding
backport
backported
backupspro
badpassword
batchable
batt
battcap
batteryPercentage
battext
battlow
battnumb
battpacks
batttestinterval
batttesttime
battvoltmult
battvolts
baudrate
baytech
baz
bbh
bcmxcp
bd
beepertone
belkin
belkinunv
bestfcom
bestfort
bestfortress
bestuferrups
bestups
bigbox
bigone
bigserver
bigups
bindir
bitmapped
bitwise
bn
boostvoolts
bootable
bp
bsv
bt
bti
btnG
btt
buckboosthyst
buckvolts
buf
buflen
bugfix
bugfixes
buildbots
bv
bypassvolts
byv
cablepower
calloc
cbl
cblimit
cd
cerr
certfile
certname
certpasswd
certpath
certutil
certverify
cfacaod
cfacaon
cfacvid
cfacvin
cfacvod
cfacvon
cfdcvd
cfdcvn
cflag
cflags
cgi
cgipath
chargedvbattery
chargermode
chargetime
charset
checksum
chgrp
chmod
chown
christoph
chroot
chrooted
chrooting
chroots
chunked
chunking
chv
ci
cidr
clav
clearalarms
clearhistory
clearlogs
clearpassword
clepple
clicky
clueful
cmd
cmdline
cmdname
cmds
cmdvartab
codebase
coldstarts
collectd
colspan
command's
commandlen
compat
conf
config
configureaz
configureaza
confpath
consolecontrol
const
constantitime
constantvtime
constatus
contdisplay
contstatus
coreutils
cout
coverity
cp
cpp
cpqpower
cpsups
cr
crestfactor
crlf
cron
crt
crw
cshdelay
cts
ctypes
cua
cuaa
customizations
cvt
cx
cyberpower
d'un
da
daisychain
daisychained
datacenter
datadir
datagrams
dataok
datasheet
datastale
dayofweek
dblatex
dcd
dcn
ddl
de
deUNV
debian
debouncing
deci
decrement
decrypt
defun
dep
deps
desc
deschis
desde
dev
devd
devel
deviceamperes
devicelua
deviceluaOutlet
devscan
dfl
dipsw
dir
dirpath
disp
distcheck
distro
dl
dll
dlopen
dmesg
dmf
dmfdir
dmffile
dmfify
dmfnutscan
dmfpath
dmfsnmp
dnl
dockapp
docs
dod
dpkg
dq
driverexec
drivername
driverpath
drv
drvctl
drvpath
drwxr
drwxrwx
ds
dsr
dstate
dt
dtr
dumbterm
dummycons
dummypass
dummyups
dv
ePDU
ePDUs
eaton
ec
echoback
eco
edb
edl
ei
emacs
endchar
enddate
endian
endif
endl
energizerups
energysave
english
enum
ep
epdu
epodebounce
epodelay
epop
epopolarity
eq
equalizeinterval
equalizetime
equalizevolts
errno
esac
esupssmart
et
etapro
ev
everups
everyone's
everything's
evilhack
executables
execve
extendedhistory
extradata
fabula
facto
fatalx
faultsensitivity
fc
fcntl
fd
fds
fe
fenton
fentonups
ffff
fi
fieldset
figlineint
figoffline
figonline
filename
filenames
filesystem
filesystems
firewalling
flts
fmt
footnoteref
forcessl
formatconfig
formatparam
fp
freeipmi
freqsensitivity
frob
frontends
fs
fsd
fuji
fullload
functionset
gamatronic
gcc
gd
gd's
gdlib
ge
genericsups
genericups
genesisII
gentoo
gestion
getDescription
getDevice
getValue
getVariable
getopt
getvar
gitignore
gitk
gmail
gmake
gnuplot
google
goto
gotos
gpg
groupname
guardpend
guardpstart
guestimate
guez
gufw
gui
gz
gzip
hal
hardcoded
hb
hcl
hg
hh
hibernate's
hiddev
hidparser
hidups
highbattery
highfrequency
hostname
hostnames
hotplug
hotplugging
htaccess
html
htmlpath
http
httpd
https
huawei
iBox
iDowell
iManufacturer
iSerial
iUSB
ib
ibattery
icd
icp
idProduct
idVendor
ident
identifymessage
idleload
idm
ie
ietf
ifdef
ifndef
ignorelb
ignoreoff
ignoresab
ignset
illumos
im
imv
includedir
inductor
infos
infoval
inh
init
init's
initctl
initinfo
initscripts
initups
inline
instcmd
instcmds
intercharacter
internet
interoperability
interoperate
interoperating
interprocess
interruptonly
interruptsize
invcontdelay
invcontpolarity
inverter
inverterlog
inverterminutes
invertervolts
io
iostream
ip
ipE
ipF
ipmi
ipmipsu
ippon
ipv
isbmex
iso
ivtscd
jNUT
jNut
jNutWebAPI
jpg
jpgraph
json
jsonify
kVA
kadets
kde
keyclick
keyout
killall
killpower
kludgy
kr
krauler
ktrace
labcd
lan
langid
lasaine
ld
len
lf
libaugeas
libc
libcommon
libdir
libhid
libhidups
libi
libltdl
libmodbus
<<<<<<< HEAD
libneon
=======
>>>>>>> 33ba948a
libnss
libnut
libnutclient
libnutconfig
libnutscan
libpng
libre
libs
libsnmp
libtool
libupsclient
libusb
libwrap
libxxx
liebert
liebertgxt
linesensitivity
linevoltage
linkdoc
linux
listdef
littleguy
lk
lkp
lm
ln
loadPercentage
localhost
localtime
lockf
lockwashers
logfacility
logfile
login
logins
logout
logrotate
longterm
lookup
loopback
lowbatt
lowbattery
lowfrequency
lowruntime
lowvoltsout
lr
lsusb
lua
luaOutlet
lvo
lxml
lxyz
mA
mDNS
mS
macaddr
macosx
mailx
maintainer's
maj
makevartable
mandir
manpage
manpages
masterguard
maxacvi
maxacvo
maxd
maxdcv
maxlength
maxreport
maxretry
maxstartdelay
maxva
maxvalue
maxvi
maxvo
md
mdadm
mecer
megatec
memset
merchantability
metasys
methodOfFlowControl
mge
mgeups
mgexml
mgmt
mib
mibs
microcontroller
microdowell
microlink
middleware
minacvi
minacvo
mincharge
mindcv
minicol
minruntime
mins
minutalk
minva
minvalue
minvi
minvo
misconfigured
mkdir
mmap
mmddyyyy
mn
modbus
modelname
monmaster
monpasswd
monslave
monuser
morbo
multi
multilink
multimeter
multimon
mustek
mv
myOrg
myauthenticationpassphrase
mybox
mydev
mydevice
mydomain
mydriver
myhostname
mypass
mypassword
myprivatepassphrase
mysecurityname
myups
myupsname
nabcd
namespace
nanosleep
natively
nb
nbr
nd
ndcv
nearlowbattery
netcat
netclient
netserver
netvision
networkupstools
netxml
newapc
newhidups
newmge
newvictronups
nf
ng
nhnl
nielchiano
nitram
nl
nlb
nn
nnn
noAuthNoPriv
nobody's
noflag
nohang
noimp
noinst
nolock
nomacvoltsin
nomacvoltsout
nombattvolt
nomdcvolts
nomfrequency
noout
norating
notAfter
notifyme
notifytype
notransferoids
novendor
nowait
nowarn
np
nss
ntUPSd
num
numOfBytesFromUPS
numa
numlogins
numq
nutclient
nutdev
nutdrv
nutmon
nutscan
nutsrv
nutupsdrv
nutvalue
nvi
nvo
odette
odt
offdelay
offsite
offt
offtimedays
oftd
oid
oids
ok
ol
oldmac
oldmge
oldnut
onbatt
onbattwarn
onclick
ondelay
oneac
online
ont
ontd
ontimedays
ontiniedays
openSUSE
openlog
opensolaris
openssl
optiups
oq
otherprotocols
pF
paramkeywords
parsability
parsable
parseconf
passname
passwd
passwordlevel
pathname
pathnames
pc
pconf
pcs
pdf
pdu
pe
peername
pem
perl
pfy
ph
phasewindow
phoenixcontact
pid
pidpath
pinout
pinouts
pkg
pkgconfig
plaintext
plugin
plugnplay
pmset
pmu
png
pnp
pollable
pollfreq
pollinterval
pollonly
popa
portname
powercom
powerdev
powerdown
powerfactor
powerman
powermand
powermust
powernet
poweroff
powerofftime
poweronmode
powerontime
powerouts
powerpal
powerpanel
powerup
powervalue
powerware
pprint
ppro
pre
prepend
prepended
preprocess
preprocessing
preprocessor
prerelease
pretentiousVariableNamingSchemes
prgshut
printf
privPassword
privProtocol
probu
proc
productid
psu
pw
pwl
pwro
px
pxgx
py
pycparser
pydoc
pynut
qa
qfs
qgs
qpi
qs
queequeg
qx
qx's
qxflags
rD
rackmount
raritan
ratedva
ratedwatts
rb
readline
readonly
realpower
realups
rebase
rebased
rebasing
rebootdelay
rebranded
receivexhs
reconnection
reentrancy
refactoring
referencenominal
regex
reindex
reposurgeon
repotec
req
resistive
resync
ret
retrydelay
revdate
revnumber
rfc
rh
richcomm
riello
rj
rk
rkm
rktoy
rms
rn
ro
roadmap
rootca
rq
rqt
rsync
rts
runlevel
runtime
runtimecal
runtimek
runtimes
rva
rw
réseau
safenet
sbin
sbindir
scd
schemas
screenshot
screenshots
scriptname
sd
sdb
sddelay
sdl
sdorder
sdtime
sdtype
se
searchable
secLevel
secName
secretpass
securityLevel
securityName
sed
selftest
sendback
sendline
sendmail
ser
seria
serialnumber
servicebypass
setaux
setflags
setgid
setinfo
setpci
setpoint
setq
setuid
setvar
setvar's
sgs
shutdownArguments
shutdowndebounce
shutdowndelay
shutdownpolarity
shutdowntime
shutup
si
sigaction
sigmask
simplejson
simu
sitesearch
sizeof
skel
slavesync
slewrate
sm
smartups
sms
sn
snmp
snmpagent
snmpv
snmpwalk
snprintf
snprintfcat
sockdebug
solis
somepass
something's
sp
spanish
spellcheck
splitaddr
splitname
sr
srw
ss
ssl
stan
startIP
startdelay
startup
statepath
stayoff
stderr
stdlib
stdout
stdupsv
stopIP
str
strace
strarr
strcasecmp
strcat
strchr
strcpy
strdup
strerror
strftime
strlen
struct
structs
sts
stst
stylesheets
su
subcommand
subdirectories
subdirectory
subdriver
subdriver's
subdrivers
subdrv
submodule
submodules
subtree
sudo
suid
superset
sv
svn
sw
symlink
symlinking
symlinks
sys
sysDescr
sysOID
sysObjectID
sysV
syscalls
sysconfdir
sysconfig
syslog
systemd
systemdsystemunitdir
systemhours
systemmode
systemtest
sysutils
sysvinit
tabledef
tagname
tapswitchdelay
tapswitchphase
tbody
tcflush
tcgetattr
tcp
tcpdump
tcsetattr
td
tdriver
terminal's
termios
testime
testtime
testuser
th
timehead
timeline
timername
tiocm
tios
tmp
tonumber
toolchain
topbot
tport
transmitxhs
tripplite
tripplitesu
troff
tsd
tty
ttyS
ttySx
ttyUSB
ttya
ttyb
ttyc
ttymode
ttyp
tuple
turnon
tw
tx
txt
typedef
uA
uD
uM
ua
uc
udev
udevadm
ufw
ukUNV
ul
un
undefine
undervoltage
unescaped
uninstall
uninterruptible
unistd
unitidentify
unmapped
unmounts
unpowered
unshutup
updateinfo
upexia
upsBypassCurrent
upsBypassPower
upsBypassVoltage
upsIdent
upsIdentModel
upsMIB
upsObjects
upsc
upscli
upsclient
upscmd
upscode
upscommon
upsct
upsd
upsd's
upsdebug
upsdebugx
upsdev
upsdrv
upsdrvctl
upserror
upsfetch
upsgone
upsh
upsidentmodel
upsimage
upsload
upslog
upslogx
upsmon
upsmon's
upsmonuser
upsname
upsonbatt
upspasswd
upsrw
upssched
upssched's
upsset
upsstats
upstype
upsuser
uptime
urpmi
usb
usbfs
usbhid
usbmisc
usbups
usd
usec
userid
usermap
username
usernames
userspace
usleep
usr
utalk
uu
va
valgrind
validationSequence
valuelen
vaout
var's
varargs
varhigh
variable's
varlow
varname
varvalue
vbatt
vendorid
verifySourceSig
versa
versioned
victron
victronups
vid
vin
virtualenv
virtualization
vo
vod
voltronic
von
wDescriptorLength
wakeup
wastePower
webserver
wf
whitespace
wiki
wmnut
wordformat
workflow
workspace
writability
writeinfo
writeups
xAAAA
xCC
xD
xFF
xXXXX
xYYYY
xZZZZ
xa
xaabbcc
xcalloc
xd
xferdelay
xff
xfff
xffff
xfmrresistance
xh
xhtml
xmalloc
xml
xmlify
xmllint
xmlns
xr
xrealloc
xsd
xsltproc
xstrdup
xu
xxxAP
xxxx
xxxxAP
youruid
yyy
zaac
zinto
zlib
zw
zwfa
zzz
Åstrand
Ørpetveit<|MERGE_RESOLUTION|>--- conflicted
+++ resolved
@@ -1,8 +1,4 @@
-<<<<<<< HEAD
-personal_ws-1.1 en 2452 utf-8
-=======
-personal_ws-1.1 en 2411 utf-8
->>>>>>> 33ba948a
+personal_ws-1.1 en 2454 utf-8
 AAS
 ACFAIL
 ACFREQ
@@ -1707,10 +1703,7 @@
 libi
 libltdl
 libmodbus
-<<<<<<< HEAD
 libneon
-=======
->>>>>>> 33ba948a
 libnss
 libnut
 libnutclient
