<<<<<<< HEAD
personal_ws-1.1 en 3201 utf-8
=======
personal_ws-1.1 en 3203 utf-8
>>>>>>> ddcf7b9a
AAC
AAS
ABI
ACFAIL
ACFREQ
ACK
ACM
ACPI
ACPresent
ADDR
ADDRCONFIG
ADDRINFO
ADDRLEN
ADELSYSTEM
ADK
ADKK
AEC
AEF
AEG
AES
AFE
AGM
AIX
ALTROOT
AMETEK
APC's
API
APIs
APM
AQ
ARB
ARG
ARS
ATEK
ATR
ATT
ATTRS
ATX
ATs
AVL
AVR
AVRLCD
AWG
Ablerex
AcceptEnv
ActivePower
AdMiN
Affero
Agrain
Albanese
Alexey
AllowOverride
Alm
Amplon
Andreas
Andreassen
Andrzej
Angelone
Antonino
Apodaca
AppData
AppVeyor
ArgumentList
Arjen
Arkadiusz
Armin
Arnaud
Arnaud's
Aros
AsciiDoc
Asium
Ates
AudibleAlarmControl
AuthConfig
Autobook
Autoconfigure
Avocent
Axel
Axxium
BATGNn
BATNn
BATTDATE
BATTTEMP
BATTV
BATTVOLT
BBBB
BCD
BCHARGE
BCM
BD
BMC
BNT
BOH
BP
BQ
BRD
BTEST
BTS
BTV
BUFRD
BUZ
BXnnnnMI
BYP
BZ
BZOFF
BZON
BackPro
BackUPS
Bads
Baggesen
Bakos
Balker
Bartek
BatteryA
BatteryB
Baulé
BayTech
Belkin's
Benedikt
Berge
Berzonis
Bieringer
BigServers
BlaXwan
BlackOut
BladeUPS
BlueOcean
Bo
Bohe
Borns
Borri
Bouissou
Bourne
Boutell's
Brabec
Breiland
Brownell
Bs
BuildBot
Buildbot
Bxx
ByPass
CA's
CABAC
CAs
CBI
CCC
CCCC
CDC
CDS
CELLPADDING
CELLSPACING
CERTHOST
CERTIDENT
CERTREQUEST
CERTVERIF
CEST
CHECKPROCNAME
CHOST
CHRG
CL
CLANGVER
CLI
CLOCAL
CMDDESC
CMDSCRIPT
CN
COLSPAN
COMLI
COMMBAD
COMMFAULT
COMMOK
CONFILE
CONTEXTs
CPAN
CPE
CPM
CPP
CPPDBG
CPPFLAGS
CPUs
CRC
CREAD
CSN
CSS
CTB
CUDA
CVE
CXR
CXX
CXXCPP
CXXFLAGS
Casar
CentOS
Centralion
ChangeLog
Chatziathanassiou
CheckUPS
CheckUPSAvailable
Checksum
Christoph
Chu
Cichowski
CircleCI
Claesson
CodingStyle
Collver
Colombier
Comfo
CommandLineTools
ConfigVoltage
ConnectUPS
Corbelli
Corbolante
Coutadeur
Ctrl
Cuvellard
Cyber
CyberPower
CyberShield
CygWin
Cygwin
DATACABLE
DATAPATH
DCE
DCF
DCO
DDD
DDDDD
DDDDDD
DDF
DDThh
DEADTIME
DEBUGOUT
DELCMD
DELENUM
DELINFO
DELPHYS
DELRANGE
DES
DESTDIR
DEVNAME
DF
DHEA
DIGYS
DISCHRG
DLDIR
DLLs
DMF
DN
DNS
DOCTYPE
DOMAINs
DPC
DPURIFY
DRIVERLIST
DS
DSA
DSHUTD
DSL
DTE
DTrace
DUMPALL
DUMPDONE
DUMPSTATUS
DUMPVALUE
DWAKE
DWITH
DX
Daniele
Dashjr
DataRoom
Ddtrace
Defensor
DeltaUPSv
DesktopFileName
DeviceID
DeviceKit
DeviceLogin
DeviceLogout
Dgtk
Dharm
Diehl
Dietze
DigitalOcean
Digitus
Digys
Dimitris
Dinstalled
Disassembly
Dlibelf
Dly
Dman
Dmitry
DocBook
DocumentRoot
Doxygen
DriverInstaller
Dsystemtap
Dynamix
Dynex
EAGAIN
EE
EEPROM
EG
EL
ELCD
EMI
EMP
EMPDT
ENDFOR
ENV
EOC
EOF
EOLed
EPEL
EPERM
EPFCLCD
EPO
EPS
ESC
ESV
ESXi
ETIME
EUROCASE
EXtreme
Economou
EditorConfig
Edlman
Edmundsson
Edscott
Effekta
Egys
Ekkehard
Electrys
Elio
Elizarov
Eltek
Emilien
Energia
EnergySaving
Erikson
Eriksson
Evgeny
Exar
ExecCGI
ExecStartPre
FD
FEMEA
FFF
FH
FHS
FILEPATH
FINALDELAY
FIPS
FIXME
FMRI
FO
FOREACHUPS
FOSS
FPT
FREEADDRINFO
FREHn
FRELn
FRU
FSP
FTTx
FTUPS
FV
FWIW
Faber
Fabio
Fabrice
Fairstone
Farkas
Feldman
Ferrups
Fideltronic
Fideltronik
Filipozzi
Fiskars
FlossMetrics
Fontana
Forza
Fosshost
Frama
FreeBSD
FreeDesktop
FreeIPMI
Frolov
FullLoad
Fuß
GC
GCCVER
GES
GETADDRINFO
GETPID
GID
GND
GNUmakefile
GObject
GPIO
GPL
GPSER
GRs
GTK
GUESSTIMATION
GUID
GUIs
GXE
GXT
Gabeler
Gabor
Gammons
Gandi
Gaspar
Gathman
Gembe
Gert
GetRWVars
GetUPSCommands
GetUPSList
GetUPSNames
GetUPSVars
Ghali
Giese
GitHub
GitHub's
Gnomovision
GnuTLS
Goebl
Gomes
Goncalves
Gordeev
Gough
Grafenthal
Gtec
GuideBook
Guillen
HB
HC
HDD
HEADs
HEHn
HELn
HFILE
HIDIOCINITREPORT
HIDRDD
HITRANS
HL
HMAC
HNX
HOMEBREW
HOSTLINK
HOSTSYNC
HOWTO
HPE
HPUX
HREF
HUPCL
HV
HVT
HW
HWMON
Hajduch
Hanno
Harnhammar
Havard
Heavner
Hessenflow
HiBox
Hirschler
Hlavinka
Holger
Homebrew
Hoogervorst
Hough
Hrusecky
Hunnox
Hurd
Håvard
IANA
IC
IDE
IDEN
IDEs
IDentifiers
IFBETWEEN
IFF
IFSUPP
IGN
IMG
INADDR
INFOSIZE
INIGO
INNO
INSTCMDDESC
INTERNETOFFICE
INTERR
INTL
INV
INVOLT
IPAR
IPC
IPM
IPP
IPSS
IPs
IPv
IRC
IRIX
ITEMP
ITy
IVT
IZ
ImageFiles
Infosec
Innova
Integrators
IntelCC
IntelliJ
Invensys
IoT
Ioannou
JAWAN
JBUS
JBus
JK
JKL
JRE
JSON
JVM
JW
Jageson
Jarosch
Jasuny
Javadoc
Javascript
Jenkinsfile
JoinControllers
Jong
Joon
Jumpered
KNutClient
KOLFF
KRT
KRTL
KRTS
KTTS
Kain
Kaminski
Kanji
Kazancev
Kazutoshi
Kebo
Keor
Kersey
Kia
Kierdelewicz
Kirill
Kjell
Klimov
Kolodziej
Korensky's
Korte
Kralewski
Kroll
Krpec
Kubernetes
Kx
LASTXFER
LCDRM
LCDRT
LCDRTXL
LDADD
LDFLAGS
LDLC
LDRIVER
LDSHARED
LDSHAREDLIBC
LEDs
LGTM
LH
LIBGD
LIBNEON
LIBNETSNMP
LIBOPENSSL
LIBPOWERMAN
LIBSSL
LIBUPSCLI
LINEFREQ
LINEINT
LINEV
LISTINSTCMD
LISTRW
LISTVARS
LLDB
LLNC
LOADPCT
LOCKFN
LOCKNAME
LOTRANS
LTS
LUA
LVM
LYONN
Lacerda
Lallement
LanSafe
Lansafecable
Laventhol
Legrand
Lepple
Levente
LibGD
LibLTDL
LibUSB
LineA
LineB
Lintian
ListClients
Lite's
LocalIP
LogMax
LogMin
LowBatt
Loyer
Luca
Lygre
Lynge
MANPATH
MAXAGE
MAXCONN
MAXLINEV
MAXPARMAKES
MBATTCHG
MCU
MDigest
MEC
MEGATAEC
MERCHANTABILITY
MH
MIBs
MIMode
MINLINEV
MINSUPPLIES
MINTIMEL
MKDIRPROG
MLH
MMM
MNU
MONITORed
MOXA
MPSU
MQ
MSI
MSII
MSIII
MSVCRT
MSYS
MX
MacKenzie's
MacOS
Maccelari
Magalhaes
MagalhÃ
Magalhães
Maint
Makefile
Makefiles
Malkiewicz
Mandriva
Marcio
Marek
Martinezgarza
Martín
Marzouk
Massimo
Matthijs
MaxLinear
McKinnon
Megaline
MemClientStub
Metheringham
Michal
Michalkiewicz
MicroDowell
MicroFerrups
Microline
Micropower
Microsol
Mikiewicz
Milkov
MinGW
MiniCOL
MiniGuard
Minislot
Moar
Modbus
ModemManager
Modris
Monett
Morioka
Morozov
Moskovitch
Moxa
Mozilla
Msg
MultiLink
Multiplug
MyCompany
MyPasSw
MyState
NAK
NAS
NBF
NConfigs
NDE
NETVER
NETVERSION
NFS
NHS
NMC
NMCs
NMS
NOAUTH
NOBROADCAST
NOCOMM
NOCOMMWARNTIME
NOGET
NOMBATTV
NOMINV
NOMOUTV
NOMPOWER
NONBLOCK
NONUT
NOP
NOPARENT
NOTBYPASS
NOTCAL
NOTIFYCMD
NOTIFYFLAG
NOTIFYFLAGS
NOTIFYMSG
NOTOFF
NQA
NTP
NUT's
NUTCONF
NUTClient
NVA
NX
Nadav
Nagios
Nash
NaturalDocs
Necedah
NetBSD
NetBeans
NetInvent
NetPro
NetServer
NetUps
NetXML
Netman
NetworkUPSTools
Neus
Niels
Niklas
Niro
Nobreaks
Nom
NotePad
Novell
NuGet
NutException
Nxx
OAH
OBLBDURATION
OBSOLETION
OC
OEM
OEM'ed
OFFDURATION
OID
OIDs
OLHVT
OMNIVS
OMNIVSINT
ONF
ONV
OOM
OSABI
OSs
OUTDIR
OUTPUTV
OUTVOLT
OV
Oden
OffTime
Ohloh
Oldworld
Olli
Omni
OmniGuard
OmniOS
OmniSmart
OnLine
OnTime
OneAC
OpenBSD
OpenIndiana
OpenPGP
OpenSSL
OpenSolaris
OpenSource
OpenUPS
Opengear
Opensource
Opti
OptiUPS
Orsiris
Orvaldi
Orzechowski
OutletSystem
OutputOverload
PBT
PBTn
PBTnn
PC
PC's
PCI
PDC
PDUs
PDX
PEX
PFCLCD
PGFn
PGP
PHP
PHVn
PINGs
PIPEFN
PLD
PLL
PLVn
POLLFAIL
POLLFREQALERT
POSIX
POWERDOWNFLAG
POWEREX
POWERLINE
POWERSTATE
PPA
PPD
PPDn
PPDnnn
PPP
PR
PR'ed
PROGRA
PROGS
PROTVER
PRs
PSA
PSD
PSF
PSFn
PSGPSER
PSSENTR
PSUs
PSW
PSX
PSZ
PThreads
PULS
PV
PWR
PXG
PYTHONPATH
PaaS
Pac
PackageRequired
Parisi
Patrik
Pavel
Pawe
PbAc
Perriault
Petri
Petter
Pezzini
Phasak
PhoenixContact
PhoenixTec
Phoenixtec
Pi
PiJuice
Plesser
PnP
Pohle
PointBre
Pos
Potrans
Poush
PowerAlert
PowerCOM
PowerCom
PowerES
PowerKinetics
PowerMac
PowerMan
PowerManagerII
PowerMust
PowerNet
PowerOff
PowerPC
PowerPS
PowerPal
PowerPanel
PowerShare
PowerShell
PowerShield
PowerSure
PowerTech
PowerTrust
PowerVS
PowerWalker
PowerWare
Powerchute
Powercool
Powervar
Powerwell
Prachi
Prereqs
PresentStatus
Priv
ProductID
Progra
ProgramFiles
Proxmox
Prynych
Pulizzi
PyDOC
PyNUT
PyNUTClient
PyNUTError
PyPI
PyQt
QBDR
QBT
QBV
QBYF
QBYV
QE
QFLAG
QFRE
QGR
QGS
QHE
QID
QLDL
QMD
QMF
QMOD
QP
QPAR
QPD
QQ
QQQ
QRI
QVFW
QWS
QinHeng
Quette
RBWARNTIME
RDLCK
RDNT
RDWR
README
REALPATH
REDi
REFREPO
REPLBATT
REQSSL
RETPCT
REXX
RISC
RK
RMCARD
RMCPplus
RMXL
RNF
RNG
ROF
RPC
RPMdrake
RPT
RRR
RSA
RSM
RST
RTU
RTXL
RUPS
RWD
Rackmount
Radek
RatedVA
RealSmart
RedHat
Redhat
Regados
Reinholdtsen
Remi
RemoteIP
Remoting
Rene
René
Repotec's
Repoteck
RequireAny
Richthof
Rickard
Ridgway
Riihikallio
Rik
Rocketfish
Rodrigues
Rodríguez
Rouben
Rozman
Rucelf
RunAs
RunUPSCommand
RxD
Ryabov
SAI
SASU
SCM
SCO
SCR
SDA
SDE
SDFLAG
SDR
SDT
SELFTEST
SELinux
SENTR
SER
SERIALNO
SERVER's
SETFL
SETINFOs
SETLK
SFE
SG
SGI
SHA
SHUTDOWNCMD
SHUTDOWNEXIT
SHUTDOWNSCRIPT
SIG
SIGHUP
SIGINT
SIGKILL
SIGPIPE
SIGPWR
SIGTERM
SIGURG
SIGUSR
SIGWINCH
SKP
SKU
SL
SMALLBUF
SMBUS
SMF
SMK
SMT
SMTP
SMX
SNMPv
SNR
SOCK
SOCKADDR
SOCKLEN
SOFF
SOLA
SOMECO
SOURCEMODE
SOV
SPARC
SPC
SPECs
SPLY
SPS
SRC
SSSS
STARTTLS
STB
STDCALL
STESTI
STI
STIME
STO
STP
SUNWlibusbugen
SUNWugen
SUNWusb
SURTD
SUSE
SVR
SX
SXI
SXL
SYMLINKDIR
SafeNet
Salicru
Salvia
Santinoli
Savia
Sawatzky
Schmier
Schoch
Schonefeld
Schroder
ScriptAlias
Sekury
Selinger
SendEnv
Senoidal
Sep
Sequentializing
SerialNumber
Serv
Serveur
SetRWVar
Shara
ShareAlike
Shaul
ShutDown
Sibbald
Sicon
Sidorov
SigLevel
Silvino
Sinline
Sistem
Sistemas
SlackPack
Slackware
SmartBoost
SmartNUT
SmartOnline
SmartPro
SmartSlot
SmartTrim
SmartUPS
Smelkov
SnR
SnRm
Socomec
Sola
Solaris
Soltec
Soltys
SomeVendor
Sotirov's
SourceForge
Soyntec
Spanier
Spiros
Sporbeck
SquareOne
Stanislav
StatePath
Stefano
Stimits
StrangeOS
SuSE
Suatoni
Sublicensing
SunOS
SuperPower
Sweex
Sy
Sycon
Symmetra
Symmetras
SyntaxWarning
Sysgration
SyslogIdentifier
SystemIO
Systeme
Syu
Szady
TBD
TBR
TCIFLUSH
TCIOFLUSH
TCSANOW
TEMPC
TEMPF
TGS
TIMELEFT
TIOCM
TIOCMBIC
TIOCMBIS
TLS
TLSv
TODO
TRACKINGDELAY
TREELINK
TRYSSL
TSR
TST
TT
TTT
TXF
TXG
TXV
Tchakhmakhtchian
TcpClient
Technic
Technorama
Tecnoware
Tefft
Telecom
Teurlings
Thanos
Thecus
Theodor
Thierry
Tigra
Tnn
Tomek
Toolset
TopGuard
Toth
TrackingID
TrackingResult
Tripp
TrippLite
Tru
Tx
TxD
UB
UBD
UBR
UCRT
UDP
UHV
UI
UID
UIDA
UINT
UNKCOMMAND
UNSTASH
UNV
UPGUARDS
UPM
UPOII
UPP
UPS's
UPSCONN
UPSDESC
UPSHOST
UPSIC
UPSIMAGEPATH
UPSLC
UPSNOTIFY
UPSName
UPSOutletSystemOutletDelayBeforeReboot
UPSOutletSystemOutletDelayBeforeShutdown
UPSOutletSystemOutletDelayBeforeStartup
UPSOutletSystemOutletSwitchable
UPSSTATSPATH
UPSTEMP
UPScode
UPSes
UPSilon
UPSmart
UPSonic
UPSs
UPStation
UPower
URI
USBDEVFS
USBDevice
USERADDed
USV
UTC
UTalk
UUU
UUUU
UX
Ubuntu
Ulf
Uncomment
Unices
Unitek
Upsonic
Ut
V'ger
VALIGN
VARDESC
VARTYPE
VER
VERFW
VFI
VIB
VM
VMIN
VMM
VMware
VNC
VPATH
VSCode
VSN
VTIME
VV
VVV
Vaclav
Valderen
Vdc
Velloso
VendorID
Viewpower
Viewsonic
Viktor
VirCIO
Visench
Vout
Vultech
Václav
WALKMODE
WARNFATAL
WARNOPT
WCH
WELI
WHAD
WIP
WIPO
WMNut
WS
WSDIR
WSE
WSL
WTU
Waldie
WantedBy
WatchdogSec
Waveshare
WebFreak
Werror
Weverything
Wextra
WhizBang
WiX
Wikipedia
WinMerge
WinNUT
WinPower
Wireshark
Wl
Wrede
XAU
XC
XCP
XCode
XLA
XOFF
XON
XOPEN
XP
XPG
XPPC
XSL
XT
XUPS
XXXX
XXXXXXXXXXXX
XYZ
Xfer
Xlinker
Xpert
Xups
YQ
YV
YY
YYYY
YZ
Ygor
Yifeng
Yoyodyne
Yukai
Yunto
ZFS
ZProject
Zaika
Zampieri
Zawadzki
ZeroMQ
abandonware
abcd
ablerex
abuild
accessmode
acl
acm
acpi
acx
adb
addcmd
addenum
addinfo
additionalSOLibSearchPath
addr
addrange
addvars
adelsystem
adkorte
adm
admin's
adminbox
adoc
advfirewall
advorder
ae
aec
af
aggregator
ai
aix
al
ala
alertset
alioth
alist
alldrv
alloc
allowfrom
altinterface
altpidpath
altroot
altroots
amd
anded
antivirus
aon
ap
apc
apcc
apcd
apcevilhack
apcsmart
apctest
apcupsd
aphel
apinames
appveyor
ar
architecting
archlinux
arduino
arg
argc
argp
args
argv
armac
armel
armhf
asapm
ascii
asciidoc
asciidocs
asciidoctor
asem
aspell
ast
async
atcl
ats
aug
augeas
augparse
augtest
augtool
auth
authNoPriv
authPassword
authPriv
authProtocol
authType
autoboot
autoconf
autodetect
autodetected
autodetection
autogen
automagically
automake
autopoint
autoreconf
autorestart
autoscan
autostart
autotools
autowidth
auxdata
avPHK
avahi
avr
awd
awk
b'some
b'string
bAlternateSetting
bUps
backend
backends
backgrounding
backport
backported
backports
backupspro
bart
baseurl
bashrc
batchable
batt
battcap
batteryPercentage
battext
battlow
battnumb
battpacks
battvoltmult
battvolts
baudrate
baytech
baz
bcdDevice
bcm
bcmxcp
bd
belkin
belkinunv
bestfcom
bestferrups
bestfort
bestfortress
bestuferrups
bestups
bfe
bg
bigbox
bigone
bigserver
bigups
bindir
binfmt
binutils
bitmapped
bitmask
bitness
bitnesses
bn
bool
boolean
bootable
bp
br
brazil
brcm
brotli
bsd
bt
bti
btn
btnG
btt
buf
buflen
bugfix
bugfixes
buildbots
builddir
buildtype
bullseye
busport
busybox
bv
cStandard
cablepower
calloc
cb
cbe
cbi
cbl
ccache
cd
cdc
cdf
cee
cef
centos
cerr
certfile
certname
certpasswd
certpath
certutil
certverify
cfg
cfgadm
cflag
cflags
cgdisk
cgi
cgipath
cgroup
cgroupsv
chargetime
charset
checksum
checksums
chgrp
chipset
chkconfig
chmod
chown
chr
chroot
chrooted
chrooting
chroots
chunked
chunking
chv
ci
cidr
cis
clav
clepple
clicky
cls
clueful
clusterware
cmake
cmd
cmdline
cmdname
cmdparam
cmds
cmdvartab
codebase
codepath
coldstarts
collectd
command's
commandlen
committer
compat
compilerPath
conf
config
configparser
configs
configurationProvider
configureaz
configureaza
confpath
const
contrib
copyrightable
coreutils
cout
coverity
cp
cpp
cppStandard
cppcheck
cppdbg
cppnit
cppunit
cpqpower
cpsups
cr
crestfactor
criticality
crlf
cron
crontab
crossbuild
crt
crw
crypto
csh
cshdelay
csi
css
cstdint
ctime
ctrl
cts
ctypes
cua
cuaa
curr
customizations
cvt
cwd
cx
cyberpower
d'un
da
daemonization
daemonize
daemonized
daisychain
daisychained
databits
datacenter
datadir
datagrams
dataok
datasheet
datastale
dblatex
dcd
dcn
ddk
ddl
de
deUNV
debian
debootstrap
debouncing
debuginfo
deci
decrement
decrypt
dedb
dedup
deduplication
defs
defun
dep
dephasing
deps
dereference
desc
deschis
descr
desde
dev
devctl
devd
devel
deviceGetClients
devicename
devscan
dfl
dhcp
dialout
diffutils
dir
disassembly
discardable
disp
distcheck
distclean
distro
distros
dl
dll
dlopen
dmake
dmesg
dnf
dnl
dnsmasq
docbook
docdir
docs
dod
domxml
dotnet
downloadable
dpkg
dq
driverexec
drivername
driverpath
drivertool
drv
drvctl
drvpath
drwxr
drwxrwx
ds
dsi
dsr
dsssl
dstate
dt
dtb
dtbo
dtc
dtds
dtksh
dtoverlay
dtparam
dtr
dts
du
dumbterm
dummycons
dummypass
dummyups
dumpxml
dv
dynamatrix
ePDU
ePDUs
eaton
ec
eco
edb
editorconfig
edl
ef
egrep
ei
el
emacs
emptor
emptyDir
endchar
enddate
endian
endianness
endif
endl
energizerups
energysave
english
enum
env
envvar
envvars
ep
epdu
eq
errno
esac
esupssmart
et
etapro
eth
ev
eval
everups
everyone's
everything's
evilhack
exe
executables
executeCommand
execve
extern
externalConsole
extradata
fabula
facto
fallthrough
fatalx
fc
fcb
fcntl
fd
fdX
fds
fe
featureReport
fenton
fentonups
fffdddxxx
ffff
fi
fightwarn
filename
filenames
filesystem
filesystems
firewalling
firmwares
fmt
fno
fontconfig
fopen
forceshutdown
forcessl
formatconfig
formatstring
fosshost
fp
freebsd
freeipmi
freetype
frob
frontends
fs
fsd
fsr
fstab
ftdi
fuji
func
gamatronic
gandi
gcc
gcpp
gd
gd's
gdb
gdbinit
gdlib
gdwarf
ge
gedit
genericsups
genericups
genesisII
gentoo
gestion
getClients
getDescription
getDevice
getDevicesVariableValues
getTrackingResult
getValue
getVariable
getconf
getent
getenv
getopt
gettext
gettextize
getvar
gitcache
github
gitignore
gitk
gitlab
gmail
gmake
gnuplot
gnutls
google
goto
gotos
gperf
gpg
gpgsign
gpio
gpiochip
graphviz
groupadd
groupname
gtk
guesstimate
guesstimation
guez
gufw
gui
gz
gzip
hal
hardcoded
hasFeature
hb
hcd
hcl
hexnum
hg
hh
hibernate's
hiddev
hidparser
hidraw
hidtypes
hidups
homebrew
hoster
hostname
hostnames
hostsfile
hotplug
hotplugging
hovercharge
hpe
hpux
href
htaccess
html
htmlpath
http
httpd
https
huawei
hunnox
hwdb
hwmon
hwmonX
hypervisor
hypervisors
iBox
iDialog
iDowell
iManufacturer
iPlug
iSerial
iUSB
ib
icd
iconv
icp
icu
idProduct
idVendor
ident
idleload
ie
ietf
ifdef
ifndef
ignoreFailures
ignorelb
ignoreoff
ignoresab
ignset
illumos
im
imagesdir
img
imv
ina
includePath
includedir
inductor
infos
infoval
inh
init
init's
initctl
initializer
initializers
initinfo
initscripts
initups
inline
inlined
innotech
inode
inplace
installable
installpkg
installurl
instcmd
instcmds
integrations
intel
intelliSenseMode
intercharacter
internet
interoperability
interoperate
interoperating
interprocess
interruptonly
interruptsize
intltool
inverter
io
ioLogik
ioLogikE
ioLogikR
iocage
iostream
ip
ipE
ipF
ipmi
ipmidetectd
ipmimonitoring
ipmipsu
ipp
ippon
ipv
ipxe
irl
irliter
isDefault
isbmex
ish
iso
isolator
iter
ivtscd
jNUT
jNut
jNutWebAPI
jbus
jdk
jenkins
jessie
jimklimov
journalctl
jpeg
jpg
jre
json
kVA
kadets
kaminski
kde
keychain
keygen
keyout
keyring
keyrings
keyserver
killall
killpower
kludgy
kr
krauler
ksh
ktrace
kvm
labcd
lan
langid
lasaine
lbrb
ld
ldd
le
len
lf
libarchive
libaugeas
libavahi
libc
libcommon
libcommonclient
libcommonstr
libcppunit
libcrypto
libcurl
libdir
libdummy
libexec
libexecdir
libexpat
libfreeipmi
libgd
libgpgme
libgpiod
libhid
libhidups
libi
libiconv
libintl
libipmimonitoring
libltdl
liblzma
libmodbus
libname
libneon
libnetsnmp
libnss
libnut
libnutclient
libnutclientstub
libnutclientsub
libnutconfig
libnutscan
libpcre
libpng
libpowerman
libre
libregex
libs
libserial
libsnmp
libssl
libsystemd
libtool
libupsclient
libusb
libusb's
libusbugen
libusbx
libvirt
libwdi
libwrap
libxml
libxslt
libxxx
libz
licensor
licensors
liebert
liebertgxt
lifecycle
linevoltage
linkdoc
linksingledoc
linux
linuxdoc
lipo
listDeviceClients
littleguy
lk
lldb
llvm
lm
lmodbus
ln
lnetsnmp
loadPercentage
localcalculation
localhost
localip
localport
localtime
lockf
logfacility
logfile
login
logins
logout
logrotate
lookup
loopback
lowbatt
lowbattery
lr
lregex
lsd
lsusb
lt
ltdl
lu
lua
lv
lvo
lws
lxc
lxcbr
lxccontainer
lxcfs
lxyz
lz
mA
mDNS
mS
macaddr
macosx
mailx
mainFrame
maintainer's
maintainership
maj
makefile
makevartable
mandir
manpage
manpages
masterguard
matcher
maxd
maxlength
maxreport
maxretry
maxstartdelay
maxva
maxvalue
maxvo
mc
mcedit
md
mdadm
mecer
megatec
memset
metadata
metasys
methodOfFlowControl
mge
mgeups
mgexml
mgmt
miDebuggerPath
mib
mibs
microcontroller
microdowell
microlink
microsol
middleware
mincharge
mingw
minicol
minruntime
mins
minva
minvalue
minvo
mips
mirrorlist
mis
misconfigured
mkdir
mmZ
mmap
mn
mockdrv
modbus
modelname
modprobe
monmaster
monofasico
monpasswd
monuser
morbo
mortem
mozilla
msec
msg
msgfmt
msi
msvcrt
msys
multi
multicommands
multilib
multilink
multimeter
multimon
mustek
mv
myauthenticationpassphrase
mybox
mydev
mydevice
mydomain
mydriver
myhostname
mypass
mypassword
myprivatepassphrase
mysecurityname
myups
myupsname
nLogic
nabcd
nameserver
namespace
nano
nanosleep
nashkaminski
natively
nb
nbproject
nbr
nd
nds
netcat
netclient
netmask
netserver
netsh
netsnmp
netvision
networkupstools
netxml
newapc
newhidups
newmge
newvictronups
nf
ng
nhnl
nielchiano
nitram
nl
nlb
nlogic
nls
nm
nn
nnn
noAuthNoPriv
nobody's
nobt
nodev
nodownload
noexec
noflag
nogroup
nohang
noimp
noinst
nolock
nombattvolt
noncommercially
noout
norating
noro
noscanlangid
nosuid
notAfter
notifyflags
notifyme
notifymsg
notifytype
notransferoids
novendor
nowait
nowarn
np
nss
nuget
num
numOfBytesFromUPS
numa
numlogins
numq
nutclient
nutclientmem
nutconf
nutdev
nutdevN
nutdrv
nutmon
nutscan
nutsrv
nutupsdrv
nutvalue
nvi
nvo
nwfilter
odette
offdelay
offsite
oids
ok
okhlybov
oksh
ol
oldmac
oldmge
oldnut
omnios
onbatt
onbattery
onbattwarn
ondelay
oneac
online
onlinedischarge
ont
onwards
ooce
openSUSE
opencollective
openipmi
openjdk
openlog
openmp
openssh
openssl
optimizations
optiups
oq
os
ostream
otheruser
outliers
ovmf
pF
pacman
pacstrap
parallelized
param
parsable
parseconf
parsers
passname
passphrase
passthrough
passwd
pathname
pathnames
pbzip
pc
pconf
pcre
pcs
pdf
pdu
pe
peasy
peername
pem
perl
pfSense
pfexec
pfy
ph
phoenixcontact
phoenixtec
picocom
pid
pidpath
pigz
pijuice
pinout
pinouts
pipename
pixmaps
pkg
pkgconf
pkgconfig
pkgin
plaintext
plugin
pluma
pmset
pmu
png
pollable
pollfreq
pollinterval
pollonly
popa
portname
porttype
posix
powercom
powerdev
powerdown
powerdownflag
powerfactor
powerfail
powerman
powermand
powermust
powernet
poweroff
powerpal
powerpanel
powershell
powerup
powervalue
powerware
ppc
pprint
ppro
pragma
pragmas
pre
preLaunchTask
prepend
prepended
preprocess
preprocessing
preprocessor
prerelease
prereqs
pretentiousVariableNamingSchemes
prgshut
printf
priv
privPassword
privProtocol
problemMatcher
probu
proc
productid
prog
progname
prtconf
ps
psu
pthread
pthreads
pts
pty
pulizzi
pw
pwd
pwmib
px
pxW
pxg
pxgx
py
pycparser
pydoc
pygments
pynut
qDEB
qa
qemu
qs
queequeg
quiesce
qx
qx's
qxflags
rD
raritan
rb
rcctl
readline
readonly
realpower
realups
rebase
rebased
rebasing
rebootdelay
rebranded
reconnection
recv
redistributors
reentrancy
refactored
refactoring
regex
regtype
relatime
releasekeyring
relicensing
remoteip
renderer
renderers
repindex
repo
reportId
reposurgeon
repotec
req
resetter
resolv
resync
ret
retrydelay
revnumber
rex
rexx
rf
rfc
rh
richcomm
riello
rio
rj
rk
rkm
rktoy
rms
rn
ro
roadmap
rootca
rootfs
rootfs'es
rq
rqt
rsa
rsync
rts
rtu
ru
rubygem
runlevel
runnable
runtime
runtimecal
runtimes
rva
rw
réseau
safenet
salicru
sbin
sbindir
scanopts
scd
sched
scm
screenshot
screenshots
scriptname
sd
sdcmd
sddelay
sdk
sdl
sdorder
sdtime
sdtype
se
searchable
secLevel
secName
secretpass
securityLevel
securityName
sed
selftest
semver
sendback
sendline
sendmail
sendsignal
sendsignalfn
sendsignalpid
sequentialized
ser
seria
serialno
serialnumber
servicebypass
setFeature
setaux
setflags
setgid
setinfo
setpci
setq
setuid
setupCommands
setvar
setvar's
sfr
sgml
sgs
sha
shellenv
shm
shutdownArguments
shutdowncmd
shutdowndelay
shutdowntime
si
siemens
sig
sigaction
sigmask
signedness
simu
sio
sitesearch
sitop
sizeof
ske
skel
sl
slackpkg
slaveid
slavesync
slibtool
sm
smartups
smbus
sms
sn
snailmail
snmp
snmpv
snmpwalk
snprintf
snprintfcat
snr
socat
sockdebug
socketname
socomec
solari
solaris
solcmn
solibs
solint
solis
somename
somepass
something's
sp
spanish
sparc
spectype
spellcheck
splitaddr
splitname
sr
src
srcdir
srv
srw
ss
sshd
ssize
ssl
sstate
stan
startIP
startdelay
startup
statepath
stayoff
stderr
stdlib
stdout
stdupsv
stopAtConnect
stopAtEntry
stopIP
stopbits
str
strUps
strace
strarr
strcasecmp
strcat
strchr
strcpy
strdup
strerror
strftime
stringify
strlen
strnlen
strptime
struct
structs
sts
stst
stylesheet
stylesheets
su
subcommand
subdir
subdirectories
subdirectory
subdriver
subdriver's
subdrivers
subdrv
sublicense
sublicenses
submodule
submodules
subnet
subnets
subtree
sudo
suid
suppressions
suseconds
sv
svc
svcadm
svcs
svn
sw
symlink
symlinked
symlinking
symlinks
symmetrathreephase
sys
sysDescr
sysOID
sysObjectID
sysV
syscalls
sysconfdir
sysconfig
sysfs
syslog
syslogd
systemctl
systemd
systemdshutdowndir
systemdsystemunitdir
systemdtmpfilesdir
systemtest
sysutils
sysvinit
tagname
targetArchitecture
tcflush
tcgetattr
tcl
tcp
tcpdump
tcsetattr
tcsh
td
tdriver
telnetlib
tempmax
tempmin
termios
testime
testtime
testuser
textproc
tgcware
tgz
th
timeframe
timehead
timername
timestamp
timeticks
tios
tmp
tmpfiles
tmpfs
tmpring
toolchain
toolkits
toolset
topFrame
topbot
tport
tripplite
tripplitesu
troff
tsd
tty
ttyACM
ttyS
ttySx
ttyU
ttyUPS
ttyUSB
ttya
ttyb
ttyc
ttymode
ttyp
tuple
turnon
tv
tw
tx
txg
txt
txz
typedef
uA
uD
uM
ua
uart
ubuntu
uc
ucb
ucd
ucrt
udev
udevadm
ufw
ugen
ui
uid
uint
ukUNV
ul
un
uname
uncomment
unconfigure
unconfigured
undefine
undervoltage
unescaped
unicast
unicode
uninstall
uninterruptible
uniq
unistd
unix
unmapped
unmounts
unpowered
unstash
updateinfo
upexia
upower
upsBypassCurrent
upsBypassPower
upsBypassVoltage
upsIdent
upsIdentModel
upsMIB
upsObjects
upsadmin
upsc
upscli
upsclient
upscmd
upscode
upscommon
upsct
upsd
upsdebug
upsdebugx
upsdev
upsdrv
upsdrvctl
upsdrvsvcctl
upserror
upsfetch
upsgone
upsh
upshandler
upsid
upsidentmodel
upsimage
upsload
upslog
upslogx
upsmon
upsmon's
upsname
upsonbatt
upspass
upspasswd
upsrw
upssched
upssched's
upsset
upsstats
upstype
upsuser
upswired
uptime
urb
url
urpmi
usb
usbconfig
usbfs
usbhid
usbif
usbinfo
usbmisc
usbups
usbus
usd
usec
useconds
useradd
userid
userland
usermap
username
usernames
userspace
usleep
usr
utalk
utf
utils
uu
uucp
vCPU
va
valgrind
validationSequence
valuelen
vaout
var's
varargs
varhigh
variable's
variadic
varlow
varname
varvalue
vbatt
vc
vendorid
ver
verifySourceSig
versa
versioned
versioning
victron
victronups
vid
vin
virsh
virt
virtinst
virtualization
virtualized
vivo
vo
voltronic
vscode
wDescriptorLength
waitbeforereconnect
wakeup
wc
wdi
webserver
wf
wget
whitespace
wiki
wildcard
wildcards
wininit
winnutclient
winpthreads
wix
wmNUT
wmnut
workflow
workspace
workspaceFolder
workspaces
writability
writeinfo
writeups
ws
xAAAA
xCC
xD
xFF
xXXXX
xYYYY
xZZZZ
xa
xaabbcc
xcalloc
xcode
xd
xe
xff
xfff
xffff
xh
xhci
xhtml
xjf
xmalloc
xml
xmllint
xmlto
xpg
xpm
xr
xrealloc
xsl
xsl's
xsltproc
xstrdup
xu
xxxAP
xxxx
xxxxAP
xz
xzf
yaml
yml
youruid
yyy
zaac
zakx
zfs
zinto
zlib
zsh
zw
zwfa
zzz
Åstrand
Ørpetveit<|MERGE_RESOLUTION|>--- conflicted
+++ resolved
@@ -1,8 +1,4 @@
-<<<<<<< HEAD
-personal_ws-1.1 en 3201 utf-8
-=======
-personal_ws-1.1 en 3203 utf-8
->>>>>>> ddcf7b9a
+personal_ws-1.1 en 3205 utf-8
 AAC
 AAS
 ABI
