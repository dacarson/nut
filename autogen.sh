#! /bin/sh
#
# Autoreconf wrapper script to ensure that the source tree is
# in a buildable state

# re-generate files needed by configure, and created otherwise at 'dist' time
if [ ! -f scripts/augeas/nutupsconf.aug.in ]
then
	if python -c "import re,glob,codecs"; then
		echo "Regenerating Augeas ups.conf lens..."
		cd scripts/augeas && {
			./gen-nutupsconf-aug.py || exit 1
			cd ../..
		}
	else
		echo "----------------------------------------------------------------------"
		echo "Error: Python is not available."
		echo "Unable to regenerate Augeas ups.conf lens."
		echo "----------------------------------------------------------------------"
		exit 1
	fi
fi

if [ ! -f scripts/udev/nut-usbups.rules.in -o \
     ! -f scripts/devd/nut-usb.conf.in ]
then
	if perl -e 1; then
		echo "Regenerating the USB helper files..."
<<<<<<< HEAD
		cd tools && ./nut-usbinfo.pl && cd ..
	else
=======
		cd tools && {
			./nut-usbinfo.pl || exit 1
			cd ..
		}
	else 
>>>>>>> fc5f808a
		echo "----------------------------------------------------------------------"
		echo "Error: Perl is not available."
		echo "Unable to regenerate USB helper files."
		echo "----------------------------------------------------------------------"
		exit 1
	fi
fi

# we'd rather regenerate this file every time, because the script to generate
# its content (and the set of input files) can change over time; note that the
# script produces a $srcdir/scripts/DMF/legacy-mibfiles-list.mk.in template
# later converted to $builddir/scripts/DMF/legacy-mibfiles-list.mk by configure
echo "Regenerating the list of legacy *-mib.c files in current codebase to produce DMFs later"
( cd scripts/DMF && ./gen-legacy-mibfiles-list.sh )

# now we can safely call autoreconf
echo "Calling autoreconf..."
autoreconf -i<|MERGE_RESOLUTION|>--- conflicted
+++ resolved
@@ -26,16 +26,11 @@
 then
 	if perl -e 1; then
 		echo "Regenerating the USB helper files..."
-<<<<<<< HEAD
-		cd tools && ./nut-usbinfo.pl && cd ..
-	else
-=======
 		cd tools && {
 			./nut-usbinfo.pl || exit 1
 			cd ..
 		}
 	else 
->>>>>>> fc5f808a
 		echo "----------------------------------------------------------------------"
 		echo "Error: Perl is not available."
 		echo "Unable to regenerate USB helper files."
