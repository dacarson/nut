#!/usr/bin/env bash

################################################################################
# This file is based on a template used by zproject, but isn't auto-generated. #
# Its primary use is to automate a number of BUILD_TYPE scenarios for the NUT  #
# CI farm, but for the same reason it can also be useful to reduce typing for  #
# reproducible build attempts with NUT development and refactoring workflows.  #
# Note that it is driven by enviroment variables rather than CLI arguments --  #
# this approach better suits the practicalities of CI build farm technologies. #
################################################################################

set -e
SCRIPTDIR="`dirname "$0"`"
SCRIPTDIR="`cd "$SCRIPTDIR" && pwd`"

SCRIPT_PATH="${SCRIPTDIR}/`basename $0`"
SCRIPT_ARGS=("$@")

# Quick hijack for interactive development like this:
#   BUILD_TYPE=fightwarn-clang ./ci_build.sh
# or to quickly hit the first-found errors in a larger matrix
# (and then easily `make` to iterate fixes), like this:
#   CI_REQUIRE_GOOD_GITIGNORE="false" CI_FAILFAST=true DO_CLEAN_CHECK=no BUILD_TYPE=fightwarn ./ci_build.sh
#
# For in-place build configurations you can pass `INPLACE_RUNTIME=true`
# (for common BUILD_TYPE's) or call `./ci_build.sh inplace`
#
# For out-of-tree builds you can specify a CI_BUILDDIR (absolute or relative
# to SCRIPTDIR - not current path), or just call .../ci_build.sh while being
# in a different directory and then it would be used with a warning. This may
# require that you `make distclean` the original source checkout first:
#   CI_BUILDDIR=obj BUILD_TYPE=default-all-errors ./ci_build.sh
case "$BUILD_TYPE" in
    fightwarn) ;; # for default compiler
    fightwarn-all)
        # This recipe allows to test with different (default-named)
        # compiler suites if available. Primary goal is to see whether
        # everything is building ok on a given platform, with one shot.
        TRIED_BUILD=false
        if (command -v gcc) >/dev/null ; then
            TRIED_BUILD=true
            BUILD_TYPE=fightwarn-gcc "$0" || exit
        else
            echo "SKIPPING BUILD_TYPE=fightwarn-gcc: compiler not found" >&2
        fi
        if (command -v clang) >/dev/null ; then
            TRIED_BUILD=true
            BUILD_TYPE=fightwarn-clang "$0" || exit
        else
            echo "SKIPPING BUILD_TYPE=fightwarn-clang: compiler not found" >&2
        fi
        if ! $TRIED_BUILD ; then
            echo "FAILED to run: no default-named compilers were found" >&2
            exit 1
        fi
        exit 0
        ;;
    fightwarn-gcc)
        CC="gcc"
        CXX="g++"
        # Avoid "cpp" directly as it may be too "traditional"
        #CPP="cpp"
        CPP="gcc -E"
        BUILD_TYPE=fightwarn
        ;;
    fightwarn-clang)
        CC="clang"
        CXX="clang++"
        if (command -v clang-cpp) >/dev/null 2>/dev/null ; then
            CPP="clang-cpp"
        else
            CPP="clang -E"
        fi
        BUILD_TYPE=fightwarn
        ;;
esac

if [ "$BUILD_TYPE" = fightwarn ]; then
    # For CFLAGS/CXXFLAGS keep caller or compiler defaults
    # (including C/C++ revision)
    BUILD_TYPE=default-all-errors
    #BUILD_WARNFATAL=yes
    #   configure => "yes" except for antique compilers
    BUILD_WARNFATAL=auto

    # Current fightwarn goal is to have no warnings at preset level below,
    # or at the level defaulted with configure.ac (perhaps considering the
    # compiler version, etc.):
    #[ -n "$BUILD_WARNOPT" ] || BUILD_WARNOPT=hard
    #[ -n "$BUILD_WARNOPT" ] || BUILD_WARNOPT=medium
    #   configure => default to medium, detect by compiler type
    [ -n "$BUILD_WARNOPT" ] || BUILD_WARNOPT=auto

    # Eventually this constraint would be removed to check all present
    # SSL implementations since their ifdef-driven codebases differ and
    # emit varied warnings. But so far would be nice to get the majority
    # of shared codebase clean first:
    #[ -n "$NUT_SSL_VARIANTS" ] || NUT_SSL_VARIANTS=auto

    # Similarly for libusb implementations with varying support
    #[ -n "$NUT_USB_VARIANTS" ] || NUT_USB_VARIANTS=auto

    # Similarly for testing builds with and without "unmapped" values
    # (normally hidden by #ifdef blocks) in certain evolving drivers
    #[ -n "$NUT_UNMAPPED_VARIANTS" ] || NUT_UNMAPPED_VARIANTS=auto
fi

# configure default is "no"; an "auto" value is "yes unless CFLAGS say something"
[ -n "${BUILD_DEBUGINFO-}" ] || BUILD_DEBUGINFO=""

# Set this to enable verbose profiling
[ -n "${CI_TIME-}" ] || CI_TIME=""
case "$CI_TIME" in
    [Yy][Ee][Ss]|[Oo][Nn]|[Tt][Rr][Uu][Ee])
        CI_TIME="time -p " ;;
    [Nn][Oo]|[Oo][Ff][Ff]|[Ff][Aa][Ll][Ss][Ee])
        CI_TIME="" ;;
esac

# Set this to enable verbose tracing
[ -n "${CI_TRACE-}" ] || CI_TRACE="no"
case "$CI_TRACE" in
    [Nn][Oo]|[Oo][Ff][Ff]|[Ff][Aa][Ll][Ss][Ee])
        set +x ;;
    [Yy][Ee][Ss]|[Oo][Nn]|[Tt][Rr][Uu][Ee])
        set -x ;;
esac

[ -n "${CI_REQUIRE_GOOD_GITIGNORE-}" ] || CI_REQUIRE_GOOD_GITIGNORE="true"
case "$CI_REQUIRE_GOOD_GITIGNORE" in
    [Nn][Oo]|[Oo][Ff][Ff]|[Ff][Aa][Ll][Ss][Ee])
        CI_REQUIRE_GOOD_GITIGNORE="false" ;;
    [Yy][Ee][Ss]|[Oo][Nn]|[Tt][Rr][Uu][Ee])
        CI_REQUIRE_GOOD_GITIGNORE="true" ;;
esac

# Abort loops like BUILD_TYPE=default-all-errors as soon as we have a problem
# (allowing to rebuild interactively and investigate that set-up)?
[ -n "${CI_FAILFAST-}" ] || CI_FAILFAST=false

# We allow some CI setups to CI_SKIP_CHECK (avoiding it during single-process
# scripted build), so tests can be done as a visibly separate stage.
# This does not really apply to some build scenarios whose purpose is to
# loop and check many build scenarios (e.g. BUILD_TYPE="default-all-errors"
# and "fightwarn*" family), but it is up to caller when and why to set it.
# It is also a concern of the caller (for now) if actually passing the check
# relies on something this script does (set envvars, change paths...)
[ -n "${CI_SKIP_CHECK-}" ] || CI_SKIP_CHECK=false

# By default we configure and build in the same directory as source;
# and a `make distcheck` handles how we build from a tarball.
# However there are also cases where source is prepared (autogen) once,
# but is built in various directories with different configurations.
# This is something to test via CI, that recipes are not broken for
# such use-case. Note the path should be in .gitignore, e.g. equal to
# or under ./tmp/ or ./obj/ for the CI_REQUIRE_GOOD_GITIGNORE sanity
# checks to pass.
case "${CI_BUILDDIR-}" in
    "") # Not set, likeliest case
        CI_BUILDDIR="`pwd`"
        if [ x"${SCRIPTDIR}" = x"${CI_BUILDDIR}" ] ; then
            CI_BUILDDIR="."
        else
            echo "=== WARNING: This build will use '${CI_BUILDDIR}'"
            echo "=== for an out-of-tree build of NUT with sources located"
            echo "=== in '${SCRIPTDIR}'"
            echo "=== PRESS CTRL+C NOW if you did not mean this! (Sleeping 5 sec)"

            sleep 5
        fi
        ;;
    ".") ;; # Is SCRIPTDIR, in-tree build
    /*)  ;; # Absolute path located somewhere else
    *) # Non-trivial, relative to SCRIPTDIR, may not exist yet
        CI_BUILDDIR="${SCRIPTDIR}/${CI_BUILDDIR}"
        ;;
esac

# Just in case we get blanks from CI - consider them as not-set:
if [ -z "`echo "${MAKE-}" | tr -d ' '`" ] ; then
    if [ "$1" = spellcheck -o "$1" = spellcheck-interactive -o "$1" = spellcheck-quick -o "$1" = spellcheck-interactive-quick ] \
    && (command -v gmake) >/dev/null 2>/dev/null \
    ; then
        # GNU make processes quiet mode better, which helps with spellcheck use-case
        MAKE=gmake
    else
        # Use system default, there should be one (or fail eventually if not)
        MAKE=make
    fi
    export MAKE
fi

[ -n "$GGREP" ] || GGREP=grep

[ -n "$MAKE_FLAGS_QUIET" ] || MAKE_FLAGS_QUIET="VERBOSE=0 V=0 -s"
[ -n "$MAKE_FLAGS_VERBOSE" ] || MAKE_FLAGS_VERBOSE="VERBOSE=1 V=1 -s"
[ -n "$MAKE_FLAGS_CLEAN" ] || MAKE_FLAGS_CLEAN="${MAKE_FLAGS_QUIET}"

normalize_path() {
    # STDIN->STDOUT: strip duplicate "/" and extra ":" if present,
    # leave first copy of duplicates in (preferred) place
    sed -e 's,:::*,:,g' -e 's,^:*,,' -e 's,:*$,,' -e 's,///*,/,g' \
    | tr ':' '\n' \
    | ( P=""
        while IFS='' read D ; do
            case "${D}" in
                "") continue ;;
                /)  ;;
                */) D="`echo "${D}" | sed 's,/*$,,'`" ;;
            esac
            case "${P}" in
                "${D}"|*":${D}"|"${D}:"*|*":${D}:"*) ;;
                "") P="${D}" ;;
                *) P="${P}:${D}" ;;
            esac
        done
        echo "${P}"
      )
}

propose_CI_CCACHE_SYMLINKDIR() {
    # This is where many symlinks like "gcc -> ../bin/ccache" reside:
    echo \
        "/usr/lib/ccache" \
        "/mingw64/lib/ccache/bin" \
        "/mingw32/lib/ccache/bin" \
        "/usr/lib64/ccache" \
        "/usr/libexec/ccache" \
        "/usr/lib/ccache/bin" \
        "/usr/local/lib/ccache"

    if [ -n "${HOMEBREW_PREFIX-}" ]; then
        echo "${HOMEBREW_PREFIX}/opt/ccache/libexec"
    fi
}

ensure_CI_CCACHE_SYMLINKDIR_envvar() {
    # Populate CI_CCACHE_SYMLINKDIR envvar (if not yet populated e.g. by caller)
    # with location of symlinks like "gcc -> ../bin/ccache" to use
    # NOTE: a caller-provided value of "-" requests the script to NOT use
    # a CI_CCACHE_SYMLINKDIR; however ccache may still be used via prefixing
    # to compiler command, if the tool is found in the PATH, e.g. by calling
    # optional_ensure_ccache(), unless you export CI_CCACHE_USE=no also.

    if [ -z "${CI_CCACHE_SYMLINKDIR-}" ] ; then
        for D in `propose_CI_CCACHE_SYMLINKDIR` ; do
            if [ -d "$D" ] ; then
                if ( ls -la "$D" | grep -e ' -> .*ccache' >/dev/null) \
                || ( test -n "`find "$D" -maxdepth 1 -type f -exec grep -li ccache '{}' \;`" ) \
                ; then
                    CI_CCACHE_SYMLINKDIR="$D" && break
                else
                    echo "WARNING: Found potential CI_CCACHE_SYMLINKDIR='$D' but it did not host expected symlink patterns, skipped" >&2
                fi
            fi
        done

        if [ -n "${CI_CCACHE_SYMLINKDIR-}" ] ; then
            echo "INFO: Detected CI_CCACHE_SYMLINKDIR='$CI_CCACHE_SYMLINKDIR'; specify another explicitly if desired" >&2
        else
            echo "WARNING: Did not find any CI_CCACHE_SYMLINKDIR; specify one explicitly if desired" >&2
        fi
    else
        if [ x"${CI_CCACHE_SYMLINKDIR-}" = x- ] ; then
            echo "INFO: Empty CI_CCACHE_SYMLINKDIR was explicitly requested" >&2
            CI_CCACHE_SYMLINKDIR=""
        fi
    fi
}

optional_prepare_ccache() {
    # Prepare CCACHE_* variables and directories, determine if we HAVE_CCACHE
    # See also optional_ensure_ccache(), optional_prepare_compiler_family(),
    # ensure_CI_CCACHE_SYMLINKDIR_envvar()
    echo "PATH='$PATH' before possibly applying CCACHE into the mix"
    ( echo "$PATH" | grep ccache ) >/dev/null && echo "WARNING: ccache is already in PATH"
    if [ -n "$CC" ]; then
        echo "CC='$CC' before possibly applying CCACHE into the mix"
        $CC --version $CFLAGS || \
        $CC --version || true
    fi

    if [ -n "$CXX" ]; then
        echo "CXX='$CXX' before possibly applying CCACHE into the mix"
        $CXX --version $CXXFLAGS || \
        $CXX --version || true
    fi

    if [ x"${CI_CCACHE_USE-}" = xno ]; then
        HAVE_CCACHE=no
        CI_CCACHE_SYMLINKDIR=""
        echo "WARNING: Caller required to not use ccache even if available" >&2
    else
        if [ -n "${CI_CCACHE_SYMLINKDIR}" ]; then
            # Tell ccache the PATH without itself in it, to avoid loops processing
            PATH="`echo "$PATH" | sed -e 's,^'"${CI_CCACHE_SYMLINKDIR}"'/?:,,' -e 's,:'"${CI_CCACHE_SYMLINKDIR}"'/?:,,' -e 's,:'"${CI_CCACHE_SYMLINKDIR}"'/?$,,' -e 's,^'"${CI_CCACHE_SYMLINKDIR}"'/?$,,'`"
        fi
        CCACHE_PATH="$PATH"
        CCACHE_DIR="${HOME}/.ccache"
        export CCACHE_PATH CCACHE_DIR PATH
        HAVE_CCACHE=no
        if (command -v ccache || which ccache) \
        && ( [ -z "${CI_CCACHE_SYMLINKDIR}" ] || ls -la "${CI_CCACHE_SYMLINKDIR}" ) \
        ; then
            HAVE_CCACHE=yes
        fi
        mkdir -p "${CCACHE_DIR}"/ || HAVE_CCACHE=no
    fi
}

is_gnucc() {
    if [ -n "$1" ] && LANG=C "$1" --version 2>&1 | grep 'Free Software Foundation' > /dev/null ; then true ; else false ; fi
}

is_clang() {
    if [ -n "$1" ] && LANG=C "$1" --version 2>&1 | grep 'clang version' > /dev/null ; then true ; else false ; fi
}

filter_version() {
    # Starting with number like "6.0.0" or "7.5.0-il-0" is fair game,
    # but a "gcc-4.4.4-il-4" (starting with "gcc") is not
    sed -e 's,^.* \([0-9][0-9]*\.[0-9][^ ),]*\).*$,\1,' -e 's, .*$,,' | grep -E '^[0-9]' | head -1
}

ver_gnucc() {
    [ -n "$1" ] && LANG=C "$1" --version 2>&1 | grep -i gcc | filter_version
}

ver_clang() {
    [ -n "$1" ] && LANG=C "$1" --version 2>&1 | grep -i 'clang' | filter_version
}

optional_prepare_compiler_family() {
    # Populate CC, CXX, CPP envvars according to actual tools used/requested
    # Remember them as COMPILER_FAMILY
    # See also: optional_prepare_ccache(), ensure_CI_CCACHE_SYMLINKDIR_envvar(),
    # optional_prepare_compiler_family()
    COMPILER_FAMILY=""
    if [ -n "$CC" -a -n "$CXX" ]; then
        if is_gnucc "$CC" && is_gnucc "$CXX" ; then
            COMPILER_FAMILY="GCC"
            export CC CXX
        elif is_clang "$CC" && is_clang "$CXX" ; then
            COMPILER_FAMILY="CLANG"
            export CC CXX
        fi
    else
        # Generally we prefer GCC unless it is very old so we can't impact
        # its warnings and complaints.
        if is_gnucc "gcc" && is_gnucc "g++" ; then
            # Autoconf would pick this by default
            COMPILER_FAMILY="GCC"
            [ -n "$CC" ] || CC=gcc
            [ -n "$CXX" ] || CXX=g++
            export CC CXX
        elif is_gnucc "cc" && is_gnucc "c++" ; then
            COMPILER_FAMILY="GCC"
            [ -n "$CC" ] || CC=cc
            [ -n "$CXX" ] || CXX=c++
            export CC CXX
        fi

        if ( [ "$COMPILER_FAMILY" = "GCC" ] && \
            case "`ver_gnucc "$CC"`" in
                [123].*) true ;;
                4.[0123][.,-]*) true ;;
                4.[0123]) true ;;
                *) false ;;
            esac && \
            case "`ver_gnucc "$CXX"`" in
                [123].*) true ;;
                4.[0123][.,-]*) true ;;
                4.[0123]) true ;;
                *) false ;;
            esac
        ) ; then
            echo "NOTE: default GCC here is very old, do we have a CLANG instead?.." >&2
            COMPILER_FAMILY="GCC_OLD"
        fi

        if [ -z "$COMPILER_FAMILY" ] || [ "$COMPILER_FAMILY" = "GCC_OLD" ]; then
            if is_clang "clang" && is_clang "clang++" ; then
                # Autoconf would pick this by default
                [ "$COMPILER_FAMILY" = "GCC_OLD" ] && CC="" && CXX=""
                COMPILER_FAMILY="CLANG"
                [ -n "$CC" ]  || CC=clang
                [ -n "$CXX" ] || CXX=clang++
                export CC CXX
            elif is_clang "cc" && is_clang "c++" ; then
                [ "$COMPILER_FAMILY" = "GCC_OLD" ] && CC="" && CXX=""
                COMPILER_FAMILY="CLANG"
                [ -n "$CC" ]  || CC=cc
                [ -n "$CXX" ] || CXX=c++
                export CC CXX
            fi
        fi

        if [ "$COMPILER_FAMILY" = "GCC_OLD" ]; then
            COMPILER_FAMILY="GCC"
        fi
    fi

    if [ -n "$CPP" ] ; then
        # Note: can be a multi-token name like "clang -E" or just not a full pathname
        ( [ -x "$CPP" ] || $CPP --help >/dev/null 2>/dev/null || { RES=$?; echo "FAILED to look up CPP='$CPP'" >&2 ; exit $RES; } ) && export CPP
    else
        # Avoid "cpp" directly as it may be too "traditional"
        case "$COMPILER_FAMILY" in
            CLANG*|GCC*) CPP="$CC -E" && export CPP ;;
            *) if is_gnucc "cpp" ; then
                CPP=cpp && export CPP
               fi ;;
        esac
    fi
}

optional_ensure_ccache() {
    # Prepare PATH, CC, CXX envvars to use ccache (if enabled, applicable and available)
    # See also optional_prepare_ccache()
    if [ "$HAVE_CCACHE" = yes ] && [ "${COMPILER_FAMILY}" = GCC -o "${COMPILER_FAMILY}" = CLANG ]; then
        if [ -n "${CI_CCACHE_SYMLINKDIR}" ]; then
            echo "INFO: Using ccache via PATH preferring tool names in ${CI_CCACHE_SYMLINKDIR}" >&2
            PATH="${CI_CCACHE_SYMLINKDIR}:$PATH"
            export PATH
        else
            case "$CC" in
                "") ;; # skip
                *ccache*) ;; # already requested to use ccache
                *) CC="ccache $CC" ;;
            esac
            case "$CXX" in
                "") ;; # skip
                *ccache*) ;; # already requested to use ccache
                *) CXX="ccache $CXX" ;;
            esac
            # No-op for CPP currently
        fi
        if [ -n "$CC" ] && [ -n "${CI_CCACHE_SYMLINKDIR}" ]; then
          if [ -x "${CI_CCACHE_SYMLINKDIR}/`basename "$CC"`" ]; then
            case "$CC" in
                *ccache*) ;;
                */*) DIR_CC="`dirname "$CC"`" && [ -n "$DIR_CC" ] && DIR_CC="`cd "$DIR_CC" && pwd `" && [ -n "$DIR_CC" ] && [ -d "$DIR_CC" ] || DIR_CC=""
                    [ -z "$CCACHE_PATH" ] && CCACHE_PATH="$DIR_CC" || \
                    if echo "$CCACHE_PATH" | grep -E '(^'"$DIR_CC"':.*|^'"$DIR_CC"'$|:'"$DIR_CC"':|:'"$DIR_CC"'$)' ; then
                        CCACHE_PATH="$DIR_CC:$CCACHE_PATH"
                    fi
                    ;;
            esac
            CC="${CI_CCACHE_SYMLINKDIR}/`basename "$CC"`"
          else
            CC="ccache $CC"
          fi
        fi
        if [ -n "$CXX" ] && [ -n "${CI_CCACHE_SYMLINKDIR}" ]; then
          if [ -x "${CI_CCACHE_SYMLINKDIR}/`basename "$CXX"`" ]; then
            case "$CXX" in
                *ccache*) ;;
                */*) DIR_CXX="`dirname "$CXX"`" && [ -n "$DIR_CXX" ] && DIR_CXX="`cd "$DIR_CXX" && pwd `" && [ -n "$DIR_CXX" ] && [ -d "$DIR_CXX" ] || DIR_CXX=""
                    [ -z "$CCACHE_PATH" ] && CCACHE_PATH="$DIR_CXX" || \
                    if echo "$CCACHE_PATH" | grep -E '(^'"$DIR_CXX"':.*|^'"$DIR_CXX"'$|:'"$DIR_CXX"':|:'"$DIR_CXX"'$)' ; then
                        CCACHE_PATH="$DIR_CXX:$CCACHE_PATH"
                    fi
                    ;;
            esac
            CXX="${CI_CCACHE_SYMLINKDIR}/`basename "$CXX"`"
          else
            CXX="ccache $CXX"
          fi
        fi
        if [ -n "$CPP" ] && [ -n "${CI_CCACHE_SYMLINKDIR}" ] \
        && [ -x "${CI_CCACHE_SYMLINKDIR}/`basename "$CPP"`" ]; then
            case "$CPP" in
                *ccache*) ;;
                */*) DIR_CPP="`dirname "$CPP"`" && [ -n "$DIR_CPP" ] && DIR_CPP="`cd "$DIR_CPP" && pwd `" && [ -n "$DIR_CPP" ] && [ -d "$DIR_CPP" ] || DIR_CPP=""
                    [ -z "$CCACHE_PATH" ] && CCACHE_PATH="$DIR_CPP" || \
                    if echo "$CCACHE_PATH" | grep -E '(^'"$DIR_CPP"':.*|^'"$DIR_CPP"'$|:'"$DIR_CPP"':|:'"$DIR_CPP"'$)' ; then
                        CCACHE_PATH="$DIR_CPP:$CCACHE_PATH"
                    fi
                    ;;
            esac
            CPP="${CI_CCACHE_SYMLINKDIR}/`basename "$CPP"`"
        else
            : # CPP="ccache $CPP"
        fi

        CCACHE_BASEDIR="${PWD}"
        export CCACHE_BASEDIR

        return 0
    fi

    # Not enabled or incompatible compiler
    # Still, if ccache somehow gets used, let it
    # know the correct BASEDIR of the built project
    CCACHE_BASEDIR="${PWD}"
    export CCACHE_BASEDIR

    return 1
}

if [ -z "$TMPDIR" ]; then
    echo "WARNING: TMPDIR not set, trying to guess"
    if [ -d /tmp -a -w /tmp ] ; then
        TMPDIR=/tmp
        export TMPDIR
    fi
fi

if [ -z "$TMPDIR" ]; then
    echo "WARNING: TMPDIR still not set, some tools (notably clang) can fail"
fi

# For two-phase builds (quick parallel make first, sequential retry if failed)
# how verbose should that first phase be? Nothing, automake list of ops, CLIs?
# See build_to_only_catch_errors_target() for a consumer of this setting.
case "${CI_PARMAKE_VERBOSITY-}" in
    silent|quiet|verbose|default) ;;
    *) CI_PARMAKE_VERBOSITY=silent ;;
esac

# Set up the parallel make with reasonable limits, using several ways to
# gather and calculate this information. Note that "psrinfo" count is not
# an honest approach (there may be limits of current CPU set etc.) but is
# a better upper bound than nothing...
[ -n "$NCPUS" ] || { \
    NCPUS="`/usr/bin/getconf _NPROCESSORS_ONLN`" || \
    NCPUS="`/usr/bin/getconf NPROCESSORS_ONLN`" || \
    NCPUS="`cat /proc/cpuinfo | grep -wc processor`" || \
    { [ -x /usr/sbin/psrinfo ] && NCPUS="`/usr/sbin/psrinfo | wc -l`"; } \
    || NCPUS=1; } 2>/dev/null
[ x"$NCPUS" != x -a "$NCPUS" -ge 1 ] || NCPUS=1

[ x"$NPARMAKES" = x ] && { NPARMAKES="`expr "$NCPUS" '*' 2`" || NPARMAKES=2; }
[ x"$NPARMAKES" != x -a "$NPARMAKES" -ge 1 ] || NPARMAKES=2
[ x"$MAXPARMAKES" != x ] && [ "$MAXPARMAKES" -ge 1 ] && \
    [ "$NPARMAKES" -gt "$MAXPARMAKES" ] && \
    echo "INFO: Detected or requested NPARMAKES=$NPARMAKES," \
        "however a limit of MAXPARMAKES=$MAXPARMAKES was configured" && \
    NPARMAKES="$MAXPARMAKES"

# GNU make allows to limit spawning of jobs by load average of the host,
# where LA is (roughly) the average amount over the last {timeframe} of
# queued processes that are ready to compute but must wait for CPU.
# The rough estimate for VM builders however seems that they always have
# some non-trivial LA, so we set the default limit per CPU relatively high.
[ x"$PARMAKE_LA_LIMIT" = x ] && PARMAKE_LA_LIMIT="`expr $NCPUS '*' 8`".0

# After all the tunable options above, this is the one which takes effect
# for actual builds with parallel phases. Specify a whitespace to neuter.
if [ -z "$PARMAKE_FLAGS" ]; then
    PARMAKE_FLAGS="-j $NPARMAKES"
    if LANG=C LC_ALL=C "$MAKE" --version 2>&1 | grep -E 'GNU Make|Free Software Foundation' > /dev/null ; then
        PARMAKE_FLAGS="$PARMAKE_FLAGS -l $PARMAKE_LA_LIMIT"
        echo "Parallel builds would spawn up to $NPARMAKES jobs (detected $NCPUS CPUs), or peak out at $PARMAKE_LA_LIMIT system load average" >&2
    else
        echo "Parallel builds would spawn up to $NPARMAKES jobs (detected $NCPUS CPUs)" >&2
    fi
fi

# Stash the value provided by caller, if any
ORIG_DISTCHECK_TGT="${DISTCHECK_TGT-}"

# CI builds on Jenkins
[ -z "$NODE_LABELS" ] || \
for L in $NODE_LABELS ; do
    case "$L" in
        "NUT_BUILD_CAPS=cppunit=no")
            [ -n "$CANBUILD_CPPUNIT_TESTS" ] || CANBUILD_CPPUNIT_TESTS=no ;;
        "NUT_BUILD_CAPS=cppunit=no-gcc")
            [ -n "$CANBUILD_CPPUNIT_TESTS" ] || CANBUILD_CPPUNIT_TESTS=no-gcc ;;
        "NUT_BUILD_CAPS=cppunit=no-clang")
            [ -n "$CANBUILD_CPPUNIT_TESTS" ] || CANBUILD_CPPUNIT_TESTS=no-clang ;;
        "NUT_BUILD_CAPS=cppunit"|"NUT_BUILD_CAPS=cppunit=yes")
            [ -n "$CANBUILD_CPPUNIT_TESTS" ] || CANBUILD_CPPUNIT_TESTS=yes ;;

        # This should cover both the --with-nutconf tool setting
        # and the cppunit tests for it (if active per above).
        # By default we would nowadays guess (requires C++11).
        "NUT_BUILD_CAPS=nutconf=no")
            [ -n "$CANBUILD_NUTCONF" ] || CANBUILD_NUTCONF=no ;;
        "NUT_BUILD_CAPS=nutconf=no-gcc")
            [ -n "$CANBUILD_NUTCONF" ] || CANBUILD_NUTCONF=no-gcc ;;
        "NUT_BUILD_CAPS=nutconf=no-clang")
            [ -n "$CANBUILD_NUTCONF" ] || CANBUILD_NUTCONF=no-clang ;;
        "NUT_BUILD_CAPS=nutconf"|"NUT_BUILD_CAPS=nutconf=yes")
            [ -n "$CANBUILD_NUTCONF" ] || CANBUILD_NUTCONF=yes ;;

        # Some (QEMU) builders have issues running valgrind as a tool
        "NUT_BUILD_CAPS=valgrind=no")
            [ -n "$CANBUILD_VALGRIND_TESTS" ] || CANBUILD_VALGRIND_TESTS=no ;;
        "NUT_BUILD_CAPS=valgrind"|"NUT_BUILD_CAPS=valgrind=yes")
            [ -n "$CANBUILD_VALGRIND_TESTS" ] || CANBUILD_VALGRIND_TESTS=yes ;;

        "NUT_BUILD_CAPS=cppcheck=no")
            [ -n "$CANBUILD_CPPCHECK_TESTS" ] || CANBUILD_CPPCHECK_TESTS=no ;;
        "NUT_BUILD_CAPS=cppcheck"|"NUT_BUILD_CAPS=cppcheck=yes")
            [ -n "$CANBUILD_CPPCHECK_TESTS" ] || CANBUILD_CPPCHECK_TESTS=yes ;;

        # Some workers (presumably where several executors or separate
        # Jenkins agents) are enabled randomly fail NIT tests, once in
        # a hundred runs or so. This option allows isolated workers to
        # proclaim they are safe places to "make check-NIT" (and we can
        # see if that is true, over time).
        "NUT_BUILD_CAPS=NIT=no")
            [ -n "$CANBUILD_NIT_TESTS" ] || CANBUILD_NIT_TESTS=no ;;
        "NUT_BUILD_CAPS=NIT"|"NUT_BUILD_CAPS=NIT=yes")
            [ -n "$CANBUILD_NIT_TESTS" ] || CANBUILD_NIT_TESTS=yes ;;

        "NUT_BUILD_CAPS=docs:man=no")
            [ -n "${DISTCHECK_TGT-}" ] || DISTCHECK_TGT="distcheck-ci"
            [ -n "$CANBUILD_DOCS_MAN" ] || CANBUILD_DOCS_MAN=no ;;
        "NUT_BUILD_CAPS=docs:man"|"NUT_BUILD_CAPS=docs:man=yes")
            [ -n "$CANBUILD_DOCS_MAN" ] || CANBUILD_DOCS_MAN=yes ;;

        "NUT_BUILD_CAPS=docs:all=no")
            [ -n "${DISTCHECK_TGT-}" ] || DISTCHECK_TGT="distcheck-ci"
            [ -n "$CANBUILD_DOCS_ALL" ] || CANBUILD_DOCS_ALL=no ;;
        "NUT_BUILD_CAPS=docs:all"|"NUT_BUILD_CAPS=docs:all=yes")
            [ -n "$CANBUILD_DOCS_ALL" ] || CANBUILD_DOCS_ALL=yes ;;

        "NUT_BUILD_CAPS=drivers:all=no")
            ( [ -n "${DISTCHECK_TGT-}" ] && [ x"${DISTCHECK_TGT-}" != x"distcheck-ci" ] ) || DISTCHECK_TGT="distcheck-light"
            [ -n "$CANBUILD_DRIVERS_ALL" ] || CANBUILD_DRIVERS_ALL=no ;;
        "NUT_BUILD_CAPS=drivers:all"|"NUT_BUILD_CAPS=drivers:all=yes")
            [ -n "$CANBUILD_DRIVERS_ALL" ] || CANBUILD_DRIVERS_ALL=yes ;;

        "NUT_BUILD_CAPS=cgi=no")
            ( [ -n "${DISTCHECK_TGT-}" ] && [ x"${DISTCHECK_TGT-}" != x"distcheck-ci" ] ) || DISTCHECK_TGT="distcheck-light"
            [ -n "$CANBUILD_LIBGD_CGI" ] || CANBUILD_LIBGD_CGI=no ;;
        "NUT_BUILD_CAPS=cgi"|"NUT_BUILD_CAPS=cgi=yes")
            [ -n "$CANBUILD_LIBGD_CGI" ] || CANBUILD_LIBGD_CGI=yes ;;

        # Currently for nut-scanner, might be more later - hence agnostic naming:
        "NUT_BUILD_CAPS=libltdl=no")
            ( [ -n "${DISTCHECK_TGT-}" ] && [ x"${DISTCHECK_TGT-}" != x"distcheck-ci" ] ) || DISTCHECK_TGT="distcheck-light"
            [ -n "$CANBUILD_WITH_LIBLTDL" ] || CANBUILD_WITH_LIBLTDL=no ;;
        "NUT_BUILD_CAPS=libltdl"|"NUT_BUILD_CAPS=libltdl=yes")
            [ -n "$CANBUILD_WITH_LIBLTDL" ] || CANBUILD_WITH_LIBLTDL=yes ;;
    esac
done

if [ -z "$CI_OS_NAME" ]; then
    # Check for dynaMatrix node labels support and map into a simple
    # classification styled after (compatible with) that in Travis CI
    for CI_OS_HINT in \
        "$OS_FAMILY-$OS_DISTRO" \
        "`grep = /etc/os-release 2>/dev/null`" \
        "`cat /etc/release 2>/dev/null`" \
        "`uname -o 2>/dev/null`" \
        "`uname -s -r -v 2>/dev/null`" \
        "`uname -a`" \
        "`uname`" \
    ; do
        [ -z "$CI_OS_HINT" -o "$CI_OS_HINT" = "-" ] || break
    done

    case "`echo "$CI_OS_HINT" | tr 'A-Z' 'a-z'`" in
        *freebsd*)
            CI_OS_NAME="freebsd" ;;
        *openbsd*)
            CI_OS_NAME="openbsd" ;;
        *netbsd*)
            CI_OS_NAME="netbsd" ;;
        *debian*|*ubuntu*)
            CI_OS_NAME="debian" ;;
        *centos*|*fedora*|*redhat*|*rhel*)
            CI_OS_NAME="centos" ;;
        *linux*)
            CI_OS_NAME="linux" ;;
        *msys2*)
            CI_OS_NAME="windows-msys2" ;;
        *mingw*64*)
            CI_OS_NAME="windows-mingw64" ;;
        *mingw*32*)
            CI_OS_NAME="windows-mingw32" ;;
        *windows*)
            CI_OS_NAME="windows" ;;
        *[Mm]ac*|*arwin*|*[Oo][Ss][Xx]*)
            CI_OS_NAME="osx" ;;
        *openindiana*)
            CI_OS_NAME="openindiana" ;;
        *omnios*)
            CI_OS_NAME="omnios" ;;
        *bsd*)
            CI_OS_NAME="bsd" ;;
        *illumos*)
            CI_OS_NAME="illumos" ;;
        *solaris*)
            CI_OS_NAME="solaris" ;;
        *sunos*)
            CI_OS_NAME="sunos" ;;
        "-") ;;
        *)  echo "WARNING: Could not recognize CI_OS_NAME from CI_OS_HINT='$CI_OS_HINT', update './ci_build.sh' if needed" >&2
            if [ "$OS_FAMILY-$OS_DISTRO" != "-" ]; then
                echo "WARNING: I was told that OS_FAMILY='$OS_FAMILY' and OS_DISTRO='$OS_DISTRO'" >&2
            fi
            ;;
    esac
    [ -z "$CI_OS_NAME" ] || echo "INFO: Detected CI_OS_NAME='$CI_OS_NAME'" >&2
fi

# CI builds on Travis
[ -n "$CI_OS_NAME" ] || CI_OS_NAME="$TRAVIS_OS_NAME"

case "${CI_OS_NAME}" in
    windows-msys2)
        # No-op: we seem to pass builds on MSYS2 anyway even without
        # these flags, and a populated CFLAGS happens to be toxic to
        # ccache builds in that distribution (as of 2022-2025 at least)
        ;;
    windows*)
        # At the moment WIN32 builds are quite particular in their
        # desires, for headers to declare what is needed, and yet
        # there is currently not much real variation in supportable
        # build environment (mingw variants). Lest we hardcode
        # stuff in configure script, define some here:
        case "$CFLAGS" in
            *-D_POSIX=*) ;;
            *) CFLAGS="$CFLAGS -D_POSIX=1" ;;
        esac
        case "$CFLAGS" in
            *-D_POSIX_C_SOURCE=*) ;;
            *) CFLAGS="$CFLAGS -D_POSIX_C_SOURCE=200112L" ;;
        esac
        case "$CFLAGS" in
            *-D_WIN32_WINNT=*) ;;
            *) CFLAGS="$CFLAGS -D_WIN32_WINNT=0xffff" ;;
        esac

        case "$CXXFLAGS" in
            *-D_POSIX=*) ;;
            *) CXXFLAGS="$CXXFLAGS -D_POSIX=1" ;;
        esac
        case "$CXXFLAGS" in
            *-D_POSIX_C_SOURCE=*) ;;
            *) CXXFLAGS="$CXXFLAGS -D_POSIX_C_SOURCE=200112L" ;;
        esac
        case "$CXXFLAGS" in
            *-D_WIN32_WINNT=*) ;;
            *) CXXFLAGS="$CXXFLAGS -D_WIN32_WINNT=0xffff" ;;
        esac
        ;;
esac

# Analyze some environmental choices
if [ -z "${CANBUILD_LIBGD_CGI-}" ]; then
    # No prereq dll and headers on win so far
    [[ "$CI_OS_NAME" = "windows" ]] && CANBUILD_LIBGD_CGI=no

    # NUT CI farm with Jenkins can build it; Travis could not
    [[ "$CI_OS_NAME" = "freebsd" ]] && CANBUILD_LIBGD_CGI=yes \
    || { [[ "$TRAVIS_OS_NAME" = "freebsd" ]] && CANBUILD_LIBGD_CGI=no ; }

    # See also below for some compiler-dependent decisions
fi

detect_platform_CANBUILD_LIBGD_CGI() {
    # Call after optional_prepare_compiler_family()!
    if [ -z "${CANBUILD_LIBGD_CGI-}" ]; then
        if [[ "$CI_OS_NAME" = "openindiana" ]] ; then
            # For some reason, here gcc-4.x (4.4.4, 4.9) have a problem with
            # configure-time checks of libgd; newer compilers fare okay.
            # Feel free to revise this if the distro packages are fixed
            # (or the way configure script and further build uses them).
            # UPDATE: Per https://github.com/networkupstools/nut/pull/1089
            # This is a systems issue (in current OpenIndiana 2021.04 built
            # with a newer GCC version, the older GCC is not ABI compatible
            # with the libgd shared object file). Maybe this warrants later
            # caring about not just the CI_OS_NAME but also CI_OS_RELEASE...
            if [[ "$COMPILER_FAMILY" = "GCC" ]]; then
                case "`LANG=C $CC --version | head -1`" in
                    *[\ -][01234].*)
                        echo "WARNING: Seems we are running with gcc-4.x or older on $CI_OS_NAME, which last had known issues with libgd; disabling CGI for this build"
                        CANBUILD_LIBGD_CGI=no
                        ;;
                    *)
                        case "${ARCH}${BITS}${ARCH_BITS}" in
                            *64*|*sparcv9*) ;;
                            *)
                                # GCC-7 (maybe other older compilers) could default
                                # to 32-bit builds, and the 32-bit libfontconfig.so
                                # and libfreetype.so are absent for some years now
                                # (while libgd.so still claims to exist).
                                echo "WARNING: Seems we are running with gcc on $CI_OS_NAME, which last had known issues with libgd on non-64-bit builds; making CGI optional for this build"
                                CANBUILD_LIBGD_CGI=auto
                                ;;
                        esac
                        ;;
                esac
            else
                case "${ARCH}${BITS}${ARCH_BITS}" in
                    *64*|*sparcv9*) ;;
                    *)
                        echo "WARNING: Seems we are running with $COMPILER_FAMILY on $CI_OS_NAME, which last had known issues with libgd on non-64-bit builds; making CGI optional for this build"
                        CANBUILD_LIBGD_CGI=auto
                        ;;
                esac
            fi
        fi
    fi
}

if [ -z "${PKG_CONFIG-}" ]; then
    # Default to using one from PATH, if any - mostly for config tuning done
    # below in this script
    # DO NOT "export" it here so configure script can find one for the build
    PKG_CONFIG="pkg-config"
fi

detect_platform_PKG_CONFIG_PATH_and_FLAGS() {
    # Some systems want a custom PKG_CONFIG_PATH which would be prepended
    # to whatever the callers might have provided as their PKG_CONFIG_PATH.
    # Optionally provided by some CI build scenarios: DEFAULT_PKG_CONFIG_PATH
    # On some platforms also barges in to CONFIG_OPTS[] (should exist!),
    # PATH, CFLAGS, CXXFLAGS, LDFLAGS, XML_CATALOG_FILES et al.
    #
    # Caller can override by OVERRIDE_PKG_CONFIG_PATH (ignore other values
    # then, including a PKG_CONFIG_PATH), where a "-" value leaves it empty.
    SYS_PKG_CONFIG_PATH="" # Let the OS guess... usually
    BUILTIN_PKG_CONFIG_PATH="`pkg-config --variable pc_path pkg-config`" || BUILTIN_PKG_CONFIG_PATH=""
    case "`echo "$CI_OS_NAME" | tr 'A-Z' 'a-z'`" in
        *openindiana*|*omnios*|*solaris*|*illumos*|*sunos*)
            _ARCHES="${ARCH-}"
            _BITS="${BITS-}"
            _ISA1=""

            [ -n "${_BITS}" ] || \
            case "${CC}${CXX}${CFLAGS}${CXXFLAGS}${LDFLAGS}" in
                *-m64*) _BITS=64 ;;
                *-m32*) _BITS=32 ;;
                *)  case "${ARCH-}${ARCH_BITS-}" in
                        *64*|*sparcv9*) _BITS=64 ;;
                        *32*|*86*|*sparcv7*|*sparc) _BITS=32 ;;
                        *)  _ISA1="`isainfo | awk '{print $1}'`"
                            case "${_ISA1}" in
                                *64*|*sparcv9*) _BITS=64 ;;
                                *32*|*86*|*sparcv7*|*sparc) _BITS=32 ;;
                            esac
                            ;;
                    esac
                    ;;
            esac

            # Consider also `gcc -v`/`clang -v`: their "Target:" line exposes the
            # triplet compiler was built to run on, e.g. "x86_64-pc-solaris2.11"
            case "${_ARCHES}${ARCH_BITS-}" in
                *amd64*|*x86_64*) _ARCHES="amd64" ;;
                *sparcv9*) _ARCHES="sparcv9" ;;
                *86*) _ARCHES="i86pc i386" ;;
                *sparcv7*|*sparc) _ARCHES="sparcv7 sparc" ;;
                *)  [ -n "${_ISA1}" ] || _ISA1="`isainfo | awk '{print $1}'`"
                    case "${_ISA1}" in
                        *amd64*|*x86_64*) _ARCHES="amd64" ;;
                        *sparcv9*) _ARCHES="sparcv9" ;;
                        *86*) _ARCHES="i86pc i386" ;;
                        *sparcv7*|*sparc) _ARCHES="sparcv7 sparc" ;;
                    esac
                    ;;
            esac

            # Pile it on, strip extra ":" and dedup entries later
            for D in \
                "/opt/ooce/lib" \
                "/usr/lib" \
            ; do
                if [ -d "$D" ] ; then
                    _ADDSHORT=false
                    if [ -n "${_BITS}" ] ; then
                        if [ -d "${D}/${_BITS}/pkgconfig" ] ; then
                            SYS_PKG_CONFIG_PATH="${SYS_PKG_CONFIG_PATH}:${D}/${_BITS}/pkgconfig"
                            # Here and below: hot-fix for https://github.com/networkupstools/nut/issues/2782
                            # situation on OmniOS with Extra repository,
                            # assumed only useful if we use it via pkgconfig
                            case "${D}" in
                                /usr/lib) ;;
                                *) LDFLAGS="${LDFLAGS} -R${D}/${_BITS}" ;;
                            esac
                        else
                            if [ -d "${D}/pkgconfig" ] ; then
                                case "`LANG=C LC_ALL=C file $(ls -1 $D/*.so | head -1)`" in
                                    *"ELF ${_BITS}-bit"*) _ADDSHORT=true ;;
                                esac
                            fi
                        fi
                    fi
                    for _ARCH in $_ARCHES ; do
                        if [ -d "${D}/${_ARCH}/pkgconfig" ] ; then
                            SYS_PKG_CONFIG_PATH="${SYS_PKG_CONFIG_PATH}:${D}/${_ARCH}/pkgconfig"
                            case "${D}" in
                                /usr/lib) ;;
                                *) LDFLAGS="${LDFLAGS} -R${D}/${_ARCH}" ;;
                            esac
                        else
                            if [ -d "${D}/pkgconfig" ] ; then
                                case "`LANG=C LC_ALL=C file $(ls -1 $D/*.so | head -1)`" in
                                    *"ELF 32-bit"*" SPARC "*)
                                        case "${_ARCH}" in
                                            sparc|sparcv7) _ADDSHORT=true ;;
                                        esac
                                        ;;
                                    *"ELF 64-bit"*" SPARCV9 "*)
                                        case "${_ARCH}" in
                                            sparcv9) _ADDSHORT=true ;;
                                        esac
                                        ;;
                                    *"ELF 32-bit"*" 80386 "*)
                                        case "${_ARCH}" in
                                            i386|i86pc) _ADDSHORT=true ;;
                                        esac
                                        ;;
                                    *"ELF 64-bit"*" AMD64 "*)
                                        case "${_ARCH}" in
                                            amd64) _ADDSHORT=true ;;
                                        esac
                                        ;;
                                esac
                            fi
                        fi
                    done
                    if [ "${_ADDSHORT}" = true ] ; then
                        SYS_PKG_CONFIG_PATH="${SYS_PKG_CONFIG_PATH}:${D}/pkgconfig"
                        case "${D}" in
                            /usr/lib) ;;
                            *) LDFLAGS="${LDFLAGS} -R${D}" ;;
                        esac
                    fi
                fi
            done

            # Last option if others are lacking
            if [ -d /usr/lib/pkgconfig ] ; then
                SYS_PKG_CONFIG_PATH="${SYS_PKG_CONFIG_PATH}:/usr/lib/pkgconfig"
            fi
            unset _ADDSHORT _BITS _ARCH _ARCHES D

            # OmniOS CE "Extra" repository
            case "$PATH" in
                /opt/ooce/bin|*:/opt/ooce/bin|/opt/ooce/bin:*|*:/opt/ooce/bin:*) ;;
                *) if [ -d "/opt/ooce/bin" ] ; then PATH="/opt/ooce/bin:${PATH}" ; fi ;;
            esac
            ;;
        *darwin*|*macos*|*osx*)
            # Architecture-dependent base dir, e.g.
            # * /usr/local on macos x86
            # * /opt/homebrew on macos Apple Silicon
            if [ -n "${HOMEBREW_PREFIX-}" -a -d "${HOMEBREW_PREFIX-}" ]; then
                echo "Homebrew: export general pkg-config location and C/C++/LD flags for the platform"
                SYS_PKG_CONFIG_PATH="${HOMEBREW_PREFIX}/lib/pkgconfig"
                CFLAGS="${CFLAGS-} -Wno-poison-system-directories -Wno-deprecated-declarations -isystem ${HOMEBREW_PREFIX}/include -I${HOMEBREW_PREFIX}/include"
                #CPPFLAGS="${CPPFLAGS-} -Wno-poison-system-directories -Wno-deprecated-declarations -isystem ${HOMEBREW_PREFIX}/include -I${HOMEBREW_PREFIX}/include"
                CXXFLAGS="${CXXFLAGS-} -Wno-poison-system-directories -isystem ${HOMEBREW_PREFIX}/include -I${HOMEBREW_PREFIX}/include"
                LDFLAGS="${LDFLAGS-} -L${HOMEBREW_PREFIX}/lib"

                # Net-SNMP "clashes" with system-provided tools (but no header/lib)
                # so explicit args are needed
                checkFSobj="${HOMEBREW_PREFIX}/opt/net-snmp/lib/pkgconfig"
                if [ -d "$checkFSobj" -a ! -e "${HOMEBREW_PREFIX}/lib/pkgconfig/netsnmp.pc" ] ; then
                    echo "Homebrew: export pkg-config location for Net-SNMP"
                    SYS_PKG_CONFIG_PATH="$SYS_PKG_CONFIG_PATH:$checkFSobj"
                    #echo "Homebrew: export flags for Net-SNMP"
                    #CONFIG_OPTS+=("--with-snmp-includes=-isystem ${HOMEBREW_PREFIX}/opt/net-snmp/include -I${HOMEBREW_PREFIX}/opt/net-snmp/include")
                    #CONFIG_OPTS+=("--with-snmp-libs=-L${HOMEBREW_PREFIX}/opt/net-snmp/lib")
                fi

                if [ -d "${HOMEBREW_PREFIX}/opt/net-snmp/include" -a -d "${HOMEBREW_PREFIX}/include/openssl" ]; then
                    # TODO? Check netsnmp.pc for Libs.private with
                    #   -L/opt/homebrew/opt/openssl@1.1/lib
                    # or
                    #   -L/usr/local/opt/openssl@3/lib
                    # among other options to derive the exact version
                    # it wants, and serve that include path here
                    echo "Homebrew: export configure options for Net-SNMP with default OpenSSL headers (too intimate on Homebrew)"
                    CONFIG_OPTS+=("--with-snmp-includes=-isystem ${HOMEBREW_PREFIX}/opt/net-snmp/include -I${HOMEBREW_PREFIX}/opt/net-snmp/include -isystem ${HOMEBREW_PREFIX}/include -I${HOMEBREW_PREFIX}/include")
                    CONFIG_OPTS+=("--with-snmp-libs=-L${HOMEBREW_PREFIX}/opt/net-snmp/lib -lnetsnmp")
                fi

                # A bit hackish to check this outside `configure`, but...
                if [ -s "${HOMEBREW_PREFIX-}/include/ltdl.h" ] ; then
                    echo "Homebrew: export flags for LibLTDL"
                    # The m4 script clear default CFLAGS/LIBS so benefit from new ones
                    CONFIG_OPTS+=("--with-libltdl-includes=-isystem ${HOMEBREW_PREFIX}/include -I${HOMEBREW_PREFIX}/include")
                    CONFIG_OPTS+=("--with-libltdl-libs=-L${HOMEBREW_PREFIX}/lib -lltdl")
                fi

                if [ -z "${XML_CATALOG_FILES-}" ] ; then
                    checkFSobj="${HOMEBREW_PREFIX}/etc/xml/catalog"
                    if [ -e "$checkFSobj" ] ; then
                        echo "Homebrew: export XML_CATALOG_FILES='$checkFSobj' for asciidoc et al"
                        XML_CATALOG_FILES="$checkFSobj"
                        export XML_CATALOG_FILES
                    fi
                fi
            else
                echo "WARNING: It seems you are building on MacOS, but HOMEBREW_PREFIX is not set or valid."
                echo 'If you do use this build system, try running   eval "$(brew shellenv)"'
                echo "in your terminal or shell profile, it can help with auto-detection of some features!"
            fi
            ;;
        *netbsd*)
            # At least as of NetBSD-9.2 installed in 2022 and updated in 2025,
            # there are issues with some pkgsrc-delivered dependencies not
            # linking well. For more details see
            # https://github.com/networkupstools/nut/pull/2870#issuecomment-2768590518
            if [ -d "/usr/pkg/lib" -a -d "/usr/pkg/include" ] ; then
                LDFLAGS="${LDFLAGS-} -R/usr/pkg/lib"
                CFLAGS="${CFLAGS-} -I/usr/pkg/include"
                CXXFLAGS="${CXXFLAGS-} -I/usr/pkg/include"
            fi

            if [ -d "/usr/pkg/lib/pkgconfig" ] ; then
                SYS_PKG_CONFIG_PATH="${SYS_PKG_CONFIG_PATH}:/usr/pkg/lib/pkgconfig"
            fi

            # A bit hackish to check this outside `configure`, but...
            if [ -s "/usr/pkg/include/ltdl.h" ] \
            && [ ! -s "/usr/pkg/lib/pkgconfig/ltdl.pc" ] \
            && [ ! -s "/usr/pkg/lib/pkgconfig/libltdl.pc" ] \
            ; then
                echo "NetBSD: export flags for LibLTDL"
                # The m4 script clear default CFLAGS/LIBS so benefit from new ones
                CONFIG_OPTS+=("--with-libltdl-includes=-isystem /usr/pkg/include -I/usr/pkg/include")
                CONFIG_OPTS+=("--with-libltdl-libs=-L/usr/pkg/lib -lltdl")
            fi
            ;;
    esac

    if [ -n "${OVERRIDE_PKG_CONFIG_PATH-}" ] ; then
        if [ x"${OVERRIDE_PKG_CONFIG_PATH}" = x- ] ; then
            PKG_CONFIG_PATH=""
        else
            PKG_CONFIG_PATH="${OVERRIDE_PKG_CONFIG_PATH}"
        fi
        return
    fi

    # Do not check for existence of non-trivial values, we normalize the mess (if any)
    PKG_CONFIG_PATH="`echo "${DEFAULT_PKG_CONFIG_PATH-}:${SYS_PKG_CONFIG_PATH-}:${PKG_CONFIG_PATH-}:${BUILTIN_PKG_CONFIG_PATH-}" | normalize_path`"
}

# Would hold full path to the CONFIGURE_SCRIPT="${SCRIPTDIR}/${CONFIGURE_SCRIPT_FILENAME}"
CONFIGURE_SCRIPT=""
autogen_get_CONFIGURE_SCRIPT() {
    # Autogen once (delete the file if some scenario ever requires to re-autogen)
    if [ -n "${CONFIGURE_SCRIPT}" -a -s "${CONFIGURE_SCRIPT}" ] ; then return 0 ; fi

    pushd "${SCRIPTDIR}" || exit

    if [[ "$CI_OS_NAME" == "windows" ]] ; then
        # Debug once
        [ -n "$CONFIGURE_SCRIPT" ] || find . -ls
        CONFIGURE_SCRIPT="configure.bat"
    else
        CONFIGURE_SCRIPT="configure"
    fi

    if [ ! -s "./$CONFIGURE_SCRIPT" ]; then
        # Note: modern auto(re)conf requires pkg-config to generate the configure
        # script, so to stage the situation of building without one (as if on an
        # older system) we have to remove it when we already have the script.
        # This matches the use-case of distro-building from release tarballs that
        # include all needed pre-generated files to rely less on OS facilities.
        if [ "$CI_OS_NAME" = "windows" ] ; then
            $CI_TIME ./autogen.sh || true
        else
            $CI_TIME ./autogen.sh ### 2>/dev/null
        fi || exit
    fi

    # Retain the full path to configure script file
    CONFIGURE_SCRIPT="${SCRIPTDIR}/${CONFIGURE_SCRIPT}"

    popd || exit
}

configure_CI_BUILDDIR() {
    autogen_get_CONFIGURE_SCRIPT

    if [ "${CI_BUILDDIR}" != "." ]; then
        # Per above, we always start this routine in absolute $SCRIPTDIR
        echo "=== Running NUT build out-of-tree in ${CI_BUILDDIR}"
        mkdir -p "${CI_BUILDDIR}" && cd "${CI_BUILDDIR}" || exit
    fi
}

configure_nut() {
    configure_CI_BUILDDIR

    # Note: maintainer-clean checks remove this, and then some systems'
    # build toolchains noisily complain about missing LD path candidate
    if [ -n "$BUILD_PREFIX" ]; then
        # tmp/lib/
        mkdir -p "$BUILD_PREFIX"/lib
    fi
    if [ -n "$INST_PREFIX" ]; then
        # .inst/
        mkdir -p "$INST_PREFIX"
    fi

    # Help copy-pasting build setups from CI logs to terminal:
    local CONFIG_OPTS_STR="`for F in "${CONFIG_OPTS[@]}" ; do echo "'$F' " ; done`" ### | tr '\n' ' '`"
    while : ; do # Note the CI_SHELL_IS_FLAKY=true support below
      echo "=== CONFIGURING NUT: $CONFIGURE_SCRIPT ${CONFIG_OPTS_STR}"
      echo "=== CC='$CC' CXX='$CXX' CPP='$CPP'"
      [ -z "${CI_SHELL_IS_FLAKY-}" ] || echo "=== CI_SHELL_IS_FLAKY='$CI_SHELL_IS_FLAKY'"
      $CI_TIME $CONFIGURE_SCRIPT "${CONFIG_OPTS[@]}" \
      && echo "$0: configure phase complete (0)" >&2 \
      && return 0 \
      || { RES_CFG=$?
        echo "$0: configure phase complete ($RES_CFG)" >&2
        echo "FAILED ($RES_CFG) to configure nut, will dump config.log in a second to help troubleshoot CI" >&2
        echo "    (or press Ctrl+C to abort now if running interactively)" >&2
        sleep 5
        echo "=========== DUMPING config.log :"
        $GGREP -B 100 -A 1 'Cache variables' config.log 2>/dev/null \
        || cat config.log || true
        echo "=========== END OF config.log"

        if [ "${CI_SHELL_IS_FLAKY-}" = true ]; then
            # Real-life story from the trenches: there are weird systems
            # which fail ./configure in random spots not due to script's
            # quality. Then we'd just loop here.
            echo "WOULD BE FATAL: FAILED ($RES_CFG) to $CONFIGURE_SCRIPT ${CONFIG_OPTS[*]} -- but asked to loop trying" >&2
        else
            echo "FATAL: FAILED ($RES_CFG) to $CONFIGURE_SCRIPT ${CONFIG_OPTS[*]}" >&2
            echo "If you are sure this is not a fault of scripting or config option, try" >&2
            echo "    CI_SHELL_IS_FLAKY=true $0"
            exit $RES_CFG
        fi
       }
    done
}

build_to_only_catch_errors_target() {
    if [ $# = 0 ]; then
        # Re-enter with an arg list
        build_to_only_catch_errors_target all ; return $?
    fi

    # Sub-shells to avoid crashing with "unhandled" faults in "set -e" mode:
    ( echo "`date`: Starting the parallel build attempt (quietly to build what we can) for '$@' ..."; \
      if [ -n "$PARMAKE_FLAGS" ]; then
        echo "For parallel builds, '$PARMAKE_FLAGS' options would be used"
      fi
      if [ -n "$MAKEFLAGS" ]; then
        echo "Generally, MAKEFLAGS='$MAKEFLAGS' options would be passed"
      fi
      ( case "${CI_PARMAKE_VERBOSITY}" in
        silent)
          # Note: stderr would still expose errors and warnings (needed for
          # e.g. CI analysis of coding issues, even if not treated as fatal)
          $CI_TIME $MAKE $MAKE_FLAGS_QUIET -k $PARMAKE_FLAGS "$@" >/dev/null ;;
        quiet)
          $CI_TIME $MAKE $MAKE_FLAGS_QUIET -k $PARMAKE_FLAGS "$@" ;;
        silent)
          $CI_TIME $MAKE $MAKE_FLAGS_VERBOSE -k $PARMAKE_FLAGS "$@" ;;
        default)
          $CI_TIME $MAKE -k $PARMAKE_FLAGS "$@" ;;
      esac ) && echo "`date`: SUCCESS" ; ) || \
    ( RET=$?
      if [ "$CI_FAILFAST" = true ]; then
        echo "===== Aborting after parallel build attempt failure for '$*' because CI_FAILFAST=$CI_FAILFAST" >&2
        exit $RET
      fi
      echo "`date`: Starting the sequential build attempt (to list remaining files with errors considered fatal for this build configuration) for '$@'..."; \
      $CI_TIME $MAKE $MAKE_FLAGS_VERBOSE "$@" -k ) || return $?
    return 0
}

build_to_only_catch_errors_check() {
    # Specifically run (an optional) "make check"
    if [ "${CI_SKIP_CHECK}" = true ] ; then
        echo "`date`: SKIP: not starting a '$MAKE check' for quick sanity test of the products built with the current compiler and standards, because caller requested CI_SKIP_CHECK=true; plain build has just succeeded however"
        return 0
    fi

    # Lots of tedious touch-files to make, better run it in parallel separately.
    # May report absence of "aspell" but would not fail in that case (just noise).
    if grep "WITH_SPELLCHECK_TRUE=''" config.log >/dev/null 2>/dev/null ; then
        echo "`date`: Starting a '$MAKE spellcheck-quick' first"
        $CI_TIME $MAKE $MAKE_FLAGS_QUIET spellcheck-quick \
        && echo "`date`: SUCCESS" \
        || return $?
    fi

    echo "`date`: Starting a '$MAKE check' for quick sanity test of the products built with the current compiler and standards"
    $CI_TIME $MAKE $MAKE_FLAGS_QUIET check \
    && echo "`date`: SUCCESS" \
    || return $?

    return 0
}

build_to_only_catch_errors() {
    build_to_only_catch_errors_target all || return $?
    build_to_only_catch_errors_check || return $?
    return 0
}

ccache_stats() {
    local WHEN="$1"
    [ -n "$WHEN" ] || WHEN="some time around the"
    if [ "$HAVE_CCACHE" = yes ]; then
        if [ -d "$CCACHE_DIR" ]; then
            echo "CCache stats $WHEN build:"
            ccache -s || true
            # Some ccache versions support compression stats
            # This may take time on slower systems however
            # (and/or with larger cache contents) => off by default
            if [ x"${CI_CCACHE_STATS_COMPRESSION-}" = xtrue ]; then
                ccache -x 2>/dev/null || true
            fi
        else
            echo "WARNING: CCache stats $WHEN build: tool is enabled, but CCACHE_DIR='$CCACHE_DIR' was not found now" >&2
        fi
    fi
    return 0
}

check_gitignore() {
    # Optional envvars from caller: FILE_DESCR FILE_REGEX FILE_GLOB
    # and GIT_ARGS GIT_DIFF_SHOW
    local BUILT_TARGETS="$@"

    [ -n "${FILE_DESCR-}" ] || FILE_DESCR="some"
    # Note: regex actually used starts with catching Git markup, so
    # FILE_REGEX should not include that nor "^" line-start marker.
    # We also rule out files made by CI routines and this script.
    # NOTEL: In particular, we need build results of `make cppcheck`
    # later, so its recipe does not clean nor care for gitignore.
    [ -n "${FILE_REGEX-}" ] || FILE_REGEX='.*'
    # Shell-glob filename pattern for points of interest to git status
    # and git diff; note that filenames starting with a dot should be
    # reported by `git status -- '*'` and not hidden.
    [ -n "${FILE_GLOB-}" ] || FILE_GLOB="'*'"
    # Always filter these names away:
    FILE_GLOB_EXCLUDE="':!.ci*.log*' ':!VERSION_DEFAULT' ':!VERSION_FORCED*'"
    [ -n "${GIT_ARGS-}" ] || GIT_ARGS='' # e.g. GIT_ARGS="--ignored"
    # Display contents of the diff?
    # (Helps copy-paste from CI logs to source to amend quickly)
    [ -n "${GIT_DIFF_SHOW-}" ] || GIT_DIFF_SHOW=true
    [ -n "${BUILT_TARGETS-}" ] || BUILT_TARGETS="all? (usual default)"

    echo "=== Are GitIgnores good after '$MAKE $BUILT_TARGETS'? (should have no output below)"
    if [ ! -e .git ]; then
        echo "WARNING: Skipping the GitIgnores check after '$BUILT_TARGETS' because there is no `pwd`/.git anymore" >&2
        return 0
    fi

    # One invocation should report to log if there was any discrepancy
    # to report in the first place (GITOUT may be empty without error):
    GITOUT="`git status $GIT_ARGS -s -- ${FILE_GLOB} ${FILE_GLOB_EXCLUDE}`" \
    || { echo "WARNING: Could not query git repo while in `pwd`" >&2 ; GITOUT=""; }

    if [ -n "${GITOUT-}" ] ; then
        echo "$GITOUT" \
        | grep -E "${FILE_REGEX}"
    else
        echo "Got no output and no errors querying git repo while in `pwd`: seems clean" >&2
    fi
    echo "==="

    # Another invocation checks that there was nothing to complain about:
    if [ -n "`git status $GIT_ARGS -s ${FILE_GLOB} ${FILE_GLOB_EXCLUDE} | grep -E "^.. ${FILE_REGEX}"`" ] \
    && [ "$CI_REQUIRE_GOOD_GITIGNORE" != false ] \
    ; then
        echo "FATAL: There are changes in $FILE_DESCR files listed above - tracked sources should be updated in the PR (even if generated - not all builders can do so), and build products should be added to a .gitignore file, everything made should be cleaned and no tracked files should be removed! You can 'export CI_REQUIRE_GOOD_GITIGNORE=false' if appropriate." >&2
        if [ "$GIT_DIFF_SHOW" = true ]; then
            PAGER=cat git diff -- ${FILE_GLOB} ${FILE_GLOB_EXCLUDE} || true
        fi
        echo "==="
        return 1
    fi
    return 0
}

consider_cleanup_shortcut() {
    # Note: modern auto(re)conf requires pkg-config to generate the configure
    # script, so to stage the situation of building without one (as if on an
    # older system) we have to remove it when we already have the script.
    # This matches the use-case of distro-building from release tarballs that
    # include all needed pre-generated files to rely less on OS facilities.
    DO_REGENERATE=false
    if [ x"${CI_REGENERATE}" = xtrue ] ; then
        echo "=== Starting initial clean-up (from old build products): TAKING SHORTCUT because CI_REGENERATE='${CI_REGENERATE}'"
        DO_REGENERATE=true
    fi

    if [ -s Makefile ]; then
        if [ -n "`find "${SCRIPTDIR}" -name configure.ac -newer "${CI_BUILDDIR}"/configure`" ] \
        || [ -n "`find "${SCRIPTDIR}" -name '*.m4' -newer "${CI_BUILDDIR}"/configure`" ] \
        || [ -n "`find "${SCRIPTDIR}" -name Makefile.am -newer "${CI_BUILDDIR}"/Makefile`" ] \
        || [ -n "`find "${SCRIPTDIR}" -name Makefile.in -newer "${CI_BUILDDIR}"/Makefile`" ] \
        || [ -n "`find "${SCRIPTDIR}" -name Makefile.am -newer "${CI_BUILDDIR}"/Makefile.in`" ] \
        ; then
            # Avoid reconfiguring just for the sake of distclean
            echo "=== Starting initial clean-up (from old build products): TAKING SHORTCUT because recipes changed"
            DO_REGENERATE=true
        fi
    fi

    # When iterating configure.ac or m4 sources, we can end up with an
    # existing but useless script file - nuke it and restart from scratch!
    if [ -s "${CI_BUILDDIR}"/configure ] ; then
        if ! sh -n "${CI_BUILDDIR}"/configure 2>/dev/null ; then
            echo "=== Starting initial clean-up (from old build products): TAKING SHORTCUT because current configure script syntax is broken"
            DO_REGENERATE=true
        fi
    fi

    if $DO_REGENERATE ; then
        rm -f "${CI_BUILDDIR}"/Makefile "${CI_BUILDDIR}"/configure "${CI_BUILDDIR}"/include/config.h "${CI_BUILDDIR}"/include/config.h.in "${CI_BUILDDIR}"'/include/config.h.in~'
    fi
}

can_clean_check() {
    if [ "${DO_CLEAN_CHECK-}" = "no" ] ; then
        # NOTE: Not handling here particular DO_MAINTAINER_CLEAN_CHECK or DO_DIST_CLEAN_CHECK
        return 1
    fi
    if [ -s Makefile ] && [ -e .git ] ; then
        return 0
    fi
    return 1
}

optional_maintainer_clean_check() {
    if [ ! -e .git ]; then
        echo "Skipping maintainer-clean check because there is no .git" >&2
        return 0
    fi

    if [ ! -e Makefile ]; then
        echo "WARNING: Skipping maintainer-clean check because there is no Makefile (did we clean in a loop earlier?)" >&2
        return 0
    fi

    if [ "${DO_CLEAN_CHECK-}" = "no" ] || [ "${DO_MAINTAINER_CLEAN_CHECK-}" = "no" ] ; then
        echo "Skipping maintainer-clean check because recipe/developer said so"
    else
        [ -z "$CI_TIME" ] || echo "`date`: Starting maintainer-clean check of currently tested project..."

        # Note: currently Makefile.am has just a dummy "distcleancheck" rule
        case "$MAKE_FLAGS $DISTCHECK_FLAGS $PARMAKE_FLAGS $MAKE_FLAGS_CLEAN" in
        *V=0*)
            $CI_TIME $MAKE DISTCHECK_FLAGS="$DISTCHECK_FLAGS" $PARMAKE_FLAGS $MAKE_FLAGS_CLEAN maintainer-clean > /dev/null || return
            ;;
        *)
            $CI_TIME $MAKE DISTCHECK_FLAGS="$DISTCHECK_FLAGS" $PARMAKE_FLAGS $MAKE_FLAGS_CLEAN maintainer-clean || return
        esac

        GIT_ARGS="--ignored" check_gitignore "maintainer-clean" || return
    fi

    return 0
}

optional_dist_clean_check() {
    if [ ! -e .git ]; then
        echo "Skipping distclean check because there is no .git" >&2
        return 0
    fi

    if [ ! -e Makefile ]; then
        echo "WARNING: Skipping distclean check because there is no Makefile (did we clean in a loop earlier?)" >&2
        return 0
    fi

    if [ "${DO_CLEAN_CHECK-}" = "no" ] || [ "${DO_DIST_CLEAN_CHECK-}" = "no" ] ; then
        echo "Skipping distclean check because recipe/developer said so"
    else
        [ -z "$CI_TIME" ] || echo "`date`: Starting dist-clean check of currently tested project..."

        # Note: currently Makefile.am has just a dummy "distcleancheck" rule
        $CI_TIME $MAKE DISTCHECK_FLAGS="$DISTCHECK_FLAGS" $PARMAKE_FLAGS $MAKE_FLAGS_CLEAN distclean || return

        check_gitignore "distclean" || return
    fi
    return 0
}

# Link a few BUILD_TYPEs to command-line arguments
if [ -z "$BUILD_TYPE" ] ; then
    case "$1" in
        inplace)
            # Note: causes a developer-style build (not CI)
            shift
            BUILD_TYPE="inplace"
            ;;

        docs|docs=*|doc|doc=*)
            # Note: causes a developer-style build (not CI)
            # Arg will be passed to configure script as `--with-$1`
            BUILD_TYPE="$1"
            shift
            ;;

        --with-docs|--with-docs=*|--with-doc|--with-doc=*)
            # Note: causes a developer-style build (not CI)
            # Arg will be passed to configure script as `--with-$1`
            BUILD_TYPE="`echo "$1" | sed 's,^--with-,,'`"
            shift
            ;;

        win64|cross-windows-mingw64) BUILD_TYPE="cross-windows-mingw64" ; shift ;;

        win32|cross-windows-mingw32) BUILD_TYPE="cross-windows-mingw32" ; shift ;;

        win|windows|cross-windows-mingw) BUILD_TYPE="cross-windows-mingw" ; shift ;;

        spellcheck|spellcheck-interactive|spellcheck-quick|spellcheck-interactive-quick)
            # Note: this is a little hack to reduce typing
            # and scrolling in (docs) developer iterations.
            case "$CI_OS_NAME" in
                windows-msys2)
                    # https://github.com/msys2/MSYS2-packages/issues/2088
                    echo "=========================================================================="
                    echo "WARNING: some MSYS2 builds of aspell are broken with 'tex' support"
                    echo "Are you sure you run this in a functional build environment? Ctrl+C if not"
                    echo "=========================================================================="
                    sleep 5
                    ;;
                *)  if ! (command -v aspell) 2>/dev/null >/dev/null ; then
                        echo "=========================================================================="
                        echo "WARNING: Seems you do not have 'aspell' in PATH (but maybe NUT configure"
                        echo "script would find the spellchecking toolkit elsewhere)"
                        echo "Are you sure you run this in a functional build environment? Ctrl+C if not"
                        echo "=========================================================================="
                        sleep 5
                    fi
                    ;;
            esac >&2
            if [ -s Makefile ] && [ -s docs/Makefile ]; then
                echo "Processing quick and quiet spellcheck with already existing recipe files, will only report errors if any ..."
                build_to_only_catch_errors_target $1 ; exit
            else
                # TODO: Actually do it (default-spellcheck-interactive)?
                if [ "$1" = spellcheck-interactive ] ; then
                    echo "Only CI-building 'spellcheck', please do the interactive part manually if needed" >&2
                fi
                BUILD_TYPE="default-spellcheck-quick"
                shift
            fi
            ;;

        *) echo "WARNING: Command-line argument '$1' wsa not recognized as a BUILD_TYPE alias" >&2 ;;
    esac
fi

# Default follows autotools:
[ -n "${DISTCHECK_TGT-}" ] || DISTCHECK_TGT="distcheck"

echo "Processing BUILD_TYPE='${BUILD_TYPE}' ..."

ensure_CI_CCACHE_SYMLINKDIR_envvar
echo "Build host settings:"
set | grep -E '^(PATH|[^ ]*CCACHE[^ ]*|CI_[^ ]*|OS_[^ ]*|CANBUILD_[^ ]*|NODE_LABELS|MAKE|C[^ ]*FLAGS|LDFLAGS|ARCH[^ ]*|BITS[^ ]*|CC|CXX|CPP|DO_[^ ]*|BUILD_[^ ]*|[^ ]*_TGT|INPLACE_RUNTIME)=' || true
uname -a
echo "LONG_BIT:`getconf LONG_BIT` WORD_BIT:`getconf WORD_BIT`" || true
if command -v xxd >/dev/null ; then xxd -c 1 -l 6 | tail -1; else if command -v od >/dev/null; then od -N 1 -j 5 -b | head -1 ; else hexdump -s 5 -n 1 -C | head -1; fi; fi < /bin/ls 2>/dev/null | awk '($2 == 1){print "Endianness: LE"}; ($2 == 2){print "Endianness: BE"}' || true

case "$BUILD_TYPE" in
default|default-alldrv|default-alldrv:no-distcheck|default-all-errors|default-spellcheck|default-spellcheck-quick|default-shellcheck|default-nodoc|default-withdoc|default-withdoc:man|"default-tgt:"*)
    LANG=C
    LC_ALL=C
    export LANG LC_ALL

    if [ -d "./tmp/" ]; then
        rm -rf ./tmp/
    fi
    if [ -d "./.inst/" ]; then
        rm -rf ./.inst/
    fi

    # Pre-create locations; tmp/lib in particular to avoid (on MacOS xcode):
    #   ld: warning: directory not found for option '-L/Users/distiller/project/tmp/lib'
    # Note that maintainer-clean checks can remove these directory trees,
    # so we re-create them just in case in the configure_nut() method too.
    mkdir -p tmp/lib .inst/
    BUILD_PREFIX="$PWD/tmp"
    INST_PREFIX="$PWD/.inst"

    optional_prepare_ccache
    ccache_stats "before"

    optional_prepare_compiler_family

    CONFIG_OPTS=(--enable-configure-debug)
    COMMON_CFLAGS=""
    EXTRA_CFLAGS=""
    EXTRA_CPPFLAGS=""
    EXTRA_CXXFLAGS=""

    detect_platform_CANBUILD_LIBGD_CGI

    # Prepend or use this build's preferred artifacts, if any
    DEFAULT_PKG_CONFIG_PATH="${BUILD_PREFIX}/lib/pkgconfig"
    detect_platform_PKG_CONFIG_PATH_and_FLAGS
    if [ -n "$PKG_CONFIG_PATH" ] ; then
        CONFIG_OPTS+=("PKG_CONFIG_PATH=${PKG_CONFIG_PATH}")
    fi

    PATH="`echo "${PATH}" | normalize_path`"
    CCACHE_PATH="`echo "${CCACHE_PATH}" | normalize_path`"

    # Note: Potentially there can be spaces in entries for multiple
    # *FLAGS here; this should be okay as long as entry expands to
    # one token when calling shell (may not be the case for distcheck)
    CONFIG_OPTS+=("CFLAGS=-I${BUILD_PREFIX}/include ${CFLAGS}")
    CONFIG_OPTS+=("CPPFLAGS=-I${BUILD_PREFIX}/include ${CPPFLAGS}")
    CONFIG_OPTS+=("CXXFLAGS=-I${BUILD_PREFIX}/include ${CXXFLAGS}")
    CONFIG_OPTS+=("LDFLAGS=-L${BUILD_PREFIX}/lib ${LDFLAGS}")

    CONFIG_OPTS+=("--enable-keep_nut_report_feature")
    CONFIG_OPTS+=("--prefix=${BUILD_PREFIX}")
    CONFIG_OPTS+=("--sysconfdir=${BUILD_PREFIX}/etc/nut")
    CONFIG_OPTS+=("--with-udev-dir=${BUILD_PREFIX}/etc/udev")
    CONFIG_OPTS+=("--with-devd-dir=${BUILD_PREFIX}/etc/devd")
    CONFIG_OPTS+=("--with-hotplug-dir=${BUILD_PREFIX}/etc/hotplug")

<<<<<<< HEAD
    if [ -z "${WITH_UNMAPPED_DATAPOINTS-}" ] ; then
        # This is assumed for non-production builds to avoid confusion
        # with shipped untested code.
        WITH_UNMAPPED_DATAPOINTS=true
    fi

    if [ x"${WITH_UNMAPPED_DATAPOINTS-}" = xtrue ] ; then
        CONFIG_OPTS+=("--with-unmapped-data-points")
=======
    if [ "${BUILD_TYPE}" != "default-all-errors" ] ; then
        case x"${WITH_UNMAPPED_DATAPOINTS-}" in
            [Tt][Rr][Uu][Ee]|[Yy][Ee][Ss])
                CONFIG_OPTS+=("--with-unmapped-data-points") ;;
            [Ff][Aa][Ll][Ss][Ee]|[Nn][Oo])
                CONFIG_OPTS+=("--without-unmapped-data-points") ;;
            *)  ;; # Keep built-in default
        esac
>>>>>>> b03af2d4
    fi

    if [ x"${INPLACE_RUNTIME-}" = xtrue ]; then
        CONFIG_OPTS+=("--enable-inplace-runtime")
    fi

    # TODO: Consider `--enable-maintainer-mode` to add recipes that
    # would quickly regenerate Makefile(.in) if you edit Makefile.am
    # TODO: Resolve port-collision reliably (for multi-executor agents)
    # and enable the test for CI runs. Bonus for making it quieter.
    if [ "${CANBUILD_NIT_TESTS-}" != no ] ; then
        CONFIG_OPTS+=("--enable-check-NIT")
    else
        echo "WARNING: Build agent does not say it can reliably 'make check-NIT'" >&2
        CONFIG_OPTS+=("--disable-check-NIT")
    fi

    if [ -n "${PYTHON-}" ]; then
        # WARNING: Watch out for whitespaces, not handled here!
        CONFIG_OPTS+=("--with-python=${PYTHON}")
    fi
    # Even in scenarios that request --with-all, we do not want
    # to choke on absence of desktop-related modules in Python.
    # Just make sure relevant install recipes are tested:
    CONFIG_OPTS+=("--with-nut_monitor=force")
    CONFIG_OPTS+=("--with-pynut=auto")

    # Primarily here to ensure libusb-1.0 use on MSYS2/mingw
    # when 0.1 is available too
    if [ "${CANBUILD_WITH_LIBMODBUS_USB-}" = yes ] ; then
        CONFIG_OPTS+=("--with-modbus+usb=yes")
    fi

    # Similarly for nut-scanner which requires libltdl which
    # is not ubiquitous on CI workers. So unless agent labels
    # declare it should be capable, err on the safe side:
    if [ "${CANBUILD_WITH_LIBLTDL-}" != yes ] ; then
        CONFIG_OPTS+=("--with-nut-scanner=auto")
    fi

    # Some OSes have broken cppunit support, it crashes either build/link
    # or at run-time. While distros take time to figure out fixes, we can
    # skip the case...
    if [ "${CANBUILD_CPPUNIT_TESTS-}" = no ] \
    || ( [ "${CANBUILD_CPPUNIT_TESTS-}" = "no-gcc" ] && [ "$COMPILER_FAMILY" = "GCC" ] ) \
    || ( [ "${CANBUILD_CPPUNIT_TESTS-}" = "no-clang" ] && [ "$COMPILER_FAMILY" = "CLANG" ] ) \
    ; then
        echo "WARNING: Build agent says it can't build or run libcppunit tests, adding configure option to skip them" >&2
        CONFIG_OPTS+=("--enable-cppunit=no")
    fi

    if ( [ "${CANBUILD_NUTCONF-}" = "no-gcc" ] && [ "$COMPILER_FAMILY" = "GCC" ] ) \
    || ( [ "${CANBUILD_NUTCONF-}" = "no-clang" ] && [ "$COMPILER_FAMILY" = "CLANG" ] ) \
    ; then
        CANBUILD_NUTCONF=no
    fi

    case "${CANBUILD_NUTCONF-}" in
        yes)
            # Depends on C++11 or newer, so let configure script try this tediously
            # unless we know we would not build for the too-old language revision
            case "${CXXFLAGS-}" in
                *-std=c++98*|*-std=gnu++98*|*-std=c++03*|*-std=gnu++03*)
                    echo "WARNING: Build agent says it can build nutconf, but requires a test with C++ revision too old - so not requiring the experimental feature (auto-try)" >&2
                    CONFIG_OPTS+=("--with-nutconf=auto")
                    ;;
                *-std=c++0x*|*-std=gnu++0x*|*-std=c++1*|*-std=gnu++1*|*-std=c++2*|*-std=gnu++2*)
                    echo "WARNING: Build agent says it can build nutconf, and requires a test with a sufficiently new C++ revision - so requiring the experimental feature" >&2
                    CONFIG_OPTS+=("--with-nutconf=yes")
                    ;;
                *)
                    echo "WARNING: Build agent says it can build nutconf, and does not specify a test with particular C++ revision - so not requiring the experimental feature (auto-try)" >&2
                    CONFIG_OPTS+=("--with-nutconf=auto")
                    ;;
            esac
            ;;
        no)
            echo "WARNING: Build agent says it can not build nutconf, disabling the feature (do not even try)" >&2
            CONFIG_OPTS+=("--with-nutconf=no")
            ;;
        "")
            CONFIG_OPTS+=("--with-nutconf=auto")
            ;;
    esac

    if [ "${CANBUILD_VALGRIND_TESTS-}" = no ] ; then
        echo "WARNING: Build agent says it has a broken valgrind, adding configure option to skip tests with it" >&2
        CONFIG_OPTS+=("--with-valgrind=no")
    fi

    if [ -n "${CI_CROSSBUILD_TARGET-}" ] || [ -n "${CI_CROSSBUILD_HOST-}" ] ; then
        # at least one is e.g. "arm-linux-gnueabihf"
        [ -z "${CI_CROSSBUILD_TARGET-}" ] && CI_CROSSBUILD_TARGET="${CI_CROSSBUILD_HOST}"
        [ -z "${CI_CROSSBUILD_HOST-}" ] && CI_CROSSBUILD_HOST="${CI_CROSSBUILD_TARGET}"
        echo "NOTE: Cross-build was requested, passing options to configure this for target '${CI_CROSSBUILD_TARGET}' host '${CI_CROSSBUILD_HOST}' (note you may need customized PKG_CONFIG_PATH)" >&2
        CONFIG_OPTS+=("--host=${CI_CROSSBUILD_HOST}")
        CONFIG_OPTS+=("--target=${CI_CROSSBUILD_TARGET}")
    fi

    # This flag is primarily linked with (lack of) docs generation enabled
    # (or not) in some BUILD_TYPE scenarios or workers. Initial value may
    # be set by caller, but codepaths below have the final word.
    [ "${DO_DISTCHECK-}" = no ] || DO_DISTCHECK=yes
    case "$BUILD_TYPE" in
        "default-nodoc")
            CONFIG_OPTS+=("--with-doc=no")
            CONFIG_OPTS+=("--disable-spellcheck")
            DO_DISTCHECK=no
            ;;
        "default-spellcheck"|"default-spellcheck-quick"|"default-shellcheck")
            CONFIG_OPTS+=("--with-all=no")
            CONFIG_OPTS+=("--with-libltdl=no")
            CONFIG_OPTS+=("--with-doc=man=skip")
            CONFIG_OPTS+=("--enable-spellcheck")
            #TBD# CONFIG_OPTS+=("--with-shellcheck=yes")
            DO_DISTCHECK=no
            ;;
        "default-withdoc")
            # If the build agent says what it can not do, honor that
            # TOTHINK: Should this build scenario die with error/unstable instead?
            if [ "${CANBUILD_DOCS_ALL-}" = no ]; then
                if [ "${CANBUILD_DOCS_MAN-}" = no ]; then
                    # TBD: Also html? We'd have man then, and that is needed for distchecks at least
                    echo "WARNING: Build agent says it can build neither 'all' nor 'man' doc types; will ask for what we can build" >&2
                    #?#CONFIG_OPTS+=("--with-doc=no")
                    CONFIG_OPTS+=("--with-doc=auto")
                else
                    echo "WARNING: Build agent says it can't build 'all' doc types, but can build 'man' pages; will ask for what we can build" >&2
                    CONFIG_OPTS+=("--with-doc=auto")
                fi
            else
                if [ "${CANBUILD_DOCS_MAN-}" = no ]; then
                    # TBD: Also html? We'd have man then, and that is needed for distchecks at least
                    echo "WARNING: Build agent says it can't build 'man' pages and says nothing about 'all' doc types; will ask for what we can build" >&2
                    CONFIG_OPTS+=("--with-doc=auto")
                else
                    # Not a "no" in any category (yes or unspecified), request everything
                    CONFIG_OPTS+=("--with-doc=yes")
                fi
            fi
            if [ -z "${DO_CLEAN_CHECK-}" ]; then
                # This is one of recipes where we want to
                # keep the build products by default ;)
                DO_CLEAN_CHECK=no
            fi
            ;;
        "default-withdoc:man")
            # Some systems lack tools for HTML/PDF generation
            # but may still yield standard man pages
            if [ "${CANBUILD_DOCS_MAN-}" = no ]; then
                echo "WARNING: Build agent says it can't build man pages; will ask for what we can build" >&2
                CONFIG_OPTS+=("--with-doc=auto")
            else
                CONFIG_OPTS+=("--with-doc=man")
            fi
            if [ -z "${DO_CLEAN_CHECK-}" ]; then
                # This is one of recipes where we want to
                # keep the build products by default ;)
                DO_CLEAN_CHECK=no
            fi
            ;;
        "default-all-errors")
            # This mode aims to build as many codepaths (to collect warnings)
            # as it can, so help it enable (require) as many options as we can.

            # Do not build the docs as we are interested in binary code
            CONFIG_OPTS+=("--with-doc=skip")
            CONFIG_OPTS+=("--disable-spellcheck")
            # Enable as many binaries to build as current worker setup allows
            CONFIG_OPTS+=("--with-all=auto")

            # Use "distcheck-ci" if caller did not ask for any DISTCHECK_TGT
            # value, and we defaulted to strict "distcheck" above
            ( [ -n "${ORIG_DISTCHECK_TGT}" ] || [ x"${DISTCHECK_TGT}" != x"distcheck" ] ) || DISTCHECK_TGT="distcheck-ci"

            if [ "${CANBUILD_LIBGD_CGI-}" != "no" ] && [ "${BUILD_LIBGD_CGI-}" != "auto" ]  ; then
                # Currently --with-all implies this, but better be sure to
                # really build everything we can to be certain it builds:
                if [ "${CANBUILD_LIBGD_CGI-}" != "auto" ] && (
                   $PKG_CONFIG --exists libgd || $PKG_CONFIG --exists libgd2 || $PKG_CONFIG --exists libgd3 || $PKG_CONFIG --exists gdlib || $PKG_CONFIG --exists gd
                ) ; then
                    CONFIG_OPTS+=("--with-cgi=yes")
                else
                    # Note: CI-wise, our goal IS to test as much as we can
                    # with this build, so environments should be set up to
                    # facilitate that as much as feasible. But reality is...
                    echo "WARNING: Seems libgd{,2,3} is not present, CGI build may be skipped!" >&2
                    CONFIG_OPTS+=("--with-cgi=auto")
                fi
            else
                if [ "${CANBUILD_LIBGD_CGI-}" = "no" ] ; then
                    CONFIG_OPTS+=("--without-cgi")
                else
                    CONFIG_OPTS+=("--with-cgi=auto")
                fi
            fi
            ;;
        "default-alldrv:no-distcheck")
            DO_DISTCHECK=no
            ;& # fall through
        "default-alldrv")
            # Do not build the docs and make possible a distcheck below
            CONFIG_OPTS+=("--with-doc=skip")
            CONFIG_OPTS+=("--disable-spellcheck")
            if [ "${CANBUILD_DRIVERS_ALL-}" = no ]; then
                echo "WARNING: Build agent says it can't build 'all' driver types; will ask for what we can build" >&2
                if [ "$DO_DISTCHECK" != no ]; then
                    echo "WARNING: this is effectively default-tgt:distcheck-light then" >&2
                fi
                CONFIG_OPTS+=("--with-all=auto")
                # Use "distcheck-light" if caller did not ask for any DISTCHECK_TGT
                # value, and we defaulted to strict "distcheck" above
                ( [ -n "${ORIG_DISTCHECK_TGT}" ] || [ x"${DISTCHECK_TGT}" != x"distcheck" ] ) || DISTCHECK_TGT="distcheck-light"
            else
                CONFIG_OPTS+=("--with-all=yes")
                # Use "distcheck-ci" if caller did not ask for any DISTCHECK_TGT
                # value, and we defaulted to strict "distcheck" above
                ( [ -n "${ORIG_DISTCHECK_TGT}" ] || [ x"${DISTCHECK_TGT}" != x"distcheck" ] ) || DISTCHECK_TGT="distcheck-ci"
            fi
            ;;
        "default-tgt:cppcheck")
            if [ "${CANBUILD_CPPCHECK_TESTS-}" = no ] ; then
                echo "WARNING: Build agent says it has a broken cppcheck, but we requested a BUILD_TYPE='$BUILD_TYPE'" >&2
                exit 1
            fi
            if [ -z "${DO_CLEAN_CHECK-}" ]; then
                # This is one of recipes where we want to
                # keep the build products by default ;)
                DO_CLEAN_CHECK=no
            fi
            CONFIG_OPTS+=("--enable-cppcheck=yes")
            CONFIG_OPTS+=("--with-doc=skip")
            # Use "distcheck-ci" if caller did not ask for any DISTCHECK_TGT
            # value, and we defaulted to strict "distcheck" above
            ( [ -n "${ORIG_DISTCHECK_TGT}" ] || [ x"${DISTCHECK_TGT}" != x"distcheck" ] ) || DISTCHECK_TGT="distcheck-ci"
            ;;
        "default"|"default-tgt:"*|*)
            # Do not build the docs and tell distcheck it is okay
            CONFIG_OPTS+=("--with-doc=skip")
            CONFIG_OPTS+=("--disable-spellcheck")
            # Use "distcheck-ci" if caller did not ask for any DISTCHECK_TGT
            # value, and we defaulted to strict "distcheck" above
            ( [ -n "${ORIG_DISTCHECK_TGT}" ] || [ x"${DISTCHECK_TGT}" != x"distcheck" ] ) || DISTCHECK_TGT="distcheck-ci"
            ;;
    esac
    # NOTE: The case "$BUILD_TYPE" above was about setting CONFIG_OPTS.
    # There is another below for running actual scenarios.

    if optional_ensure_ccache ; then
        # Note: Potentially there can be spaces in entries for multiword
        # "ccache gcc" here; this should be okay as long as entry expands to
        # one token when calling shell (may not be the case for distcheck)
        CONFIG_OPTS+=("CC=${CC}")
        CONFIG_OPTS+=("CXX=${CXX}")
        CONFIG_OPTS+=("CPP=${CPP}")
    fi

    # Build and check this project; note that zprojects always have an autogen.sh
    [ -z "$CI_TIME" ] || echo "`date`: Starting build of currently tested project..."

    # Numerous per-compiler variants defined in configure.ac, including
    # aliases "minimal", "medium", "hard", "all"
    if [ -n "${BUILD_WARNOPT-}" ]; then
        CONFIG_OPTS+=("--enable-warnings=${BUILD_WARNOPT}")
    fi

    # Parse from strings that could be populated by a CI Boolean checkbox:
    case "${BUILD_WARNFATAL-}" in
        [Tt][Rr][Uu][Ee]) BUILD_WARNFATAL=yes;;
        [Ff][Aa][Ll][Ss][Ee]) BUILD_WARNFATAL=no;;
    esac
    if [ -n "${BUILD_WARNFATAL-}" ]; then
        CONFIG_OPTS+=("--enable-Werror=${BUILD_WARNFATAL}")
    fi

    # Tell interactive and CI builds to prefer colorized output so warnings
    # and errors are found more easily in a wall of text:
    CONFIG_OPTS+=("--enable-Wcolor")

    if [ -n "${BUILD_DEBUGINFO-}" ]; then
        CONFIG_OPTS+=("--with-debuginfo=${BUILD_DEBUGINFO}")
    fi

    consider_cleanup_shortcut

    if [ -s Makefile ]; then
        # Let initial clean-up be at default verbosity

        # Handle Ctrl+C with helpful suggestions:
        trap 'echo "!!! If clean-up looped remaking the configure script for maintainer-clean, try to:"; echo "    rm -f Makefile configure include/config.h* ; $0 $SCRIPT_ARGS"' 2

        echo "=== Starting initial clean-up (from old build products)"
        case "$MAKE_FLAGS $MAKE_FLAGS_CLEAN" in
        *V=0*)
            ${MAKE} maintainer-clean $MAKE_FLAGS_CLEAN -k > /dev/null \
            || ${MAKE} maintainer-clean $MAKE_FLAGS_CLEAN -k
            ;;
        *)
            ${MAKE} maintainer-clean $MAKE_FLAGS_CLEAN -k
        esac \
        || ${MAKE} distclean $MAKE_FLAGS_CLEAN -k \
        || true
        echo "=== Finished initial clean-up"

        trap - 2
    fi

    # Just prepare `configure` script; we run it at different points
    # below depending on scenario
    autogen_get_CONFIGURE_SCRIPT

    if [ "$NO_PKG_CONFIG" = "true" ] && [ "$CI_OS_NAME" = "linux" ] && (command -v dpkg) ; then
        # This should be done in scratch containers...
        echo "NO_PKG_CONFIG==true : BUTCHER pkg-config package for this test case" >&2
        sudo dpkg -r --force all pkg-config
    fi

    if [ "$BUILD_TYPE" != "default-all-errors" ] ; then
        configure_nut
    fi

    # NOTE: There is also a case "$BUILD_TYPE" above for setting CONFIG_OPTS
    # This case runs some specially handled BUILD_TYPEs and exists; support
    # for all other scenarios proceeds.below.
    case "$BUILD_TYPE" in
        "default-tgt:"*) # Hook for matrix of custom distchecks primarily
            # e.g. distcheck-ci, distcheck-light, distcheck-valgrind, cppcheck,
            # maybe others later, as defined in top-level Makefile.am:
            BUILD_TGT="`echo "$BUILD_TYPE" | sed 's,^default-tgt:,,'`"
            if [ -n "${PARMAKE_FLAGS}" ]; then
                echo "`date`: Starting the parallel build attempt for singular target $BUILD_TGT..."
            else
                echo "`date`: Starting the sequential build attempt for singular target $BUILD_TGT..."
            fi

            # Note: Makefile.am already sets some default DISTCHECK_CONFIGURE_FLAGS
            # that include DISTCHECK_FLAGS if provided
            DISTCHECK_FLAGS="`for F in "${CONFIG_OPTS[@]}" ; do echo "'$F' " ; done | tr '\n' ' '`"
            export DISTCHECK_FLAGS

            # Tell the sub-makes (likely distcheck*) to hush down
            # NOTE: Parameter pass-through was tested with:
            #   MAKEFLAGS="-j 12" BUILD_TYPE=default-tgt:distcheck-light ./ci_build.sh
            MAKEFLAGS="${MAKEFLAGS-} $MAKE_FLAGS_QUIET" \
            $CI_TIME $MAKE DISTCHECK_FLAGS="$DISTCHECK_FLAGS" $PARMAKE_FLAGS "$BUILD_TGT"

            # Can be noisy if regen is needed (DMF branch)
            #GIT_DIFF_SHOW=false \
            FILE_DESCR="DMF" FILE_REGEX='\.dmf$' FILE_GLOB='*.dmf' check_gitignore "$BUILD_TGT" || exit
            check_gitignore "$BUILD_TGT" || exit

            ccache_stats "after"

            optional_maintainer_clean_check || exit

            echo "=== Exiting after the custom-build target '$MAKE $BUILD_TGT' succeeded OK"
            exit 0
            ;;
        "default-spellcheck"|"default-spellcheck-quick")
            [ -z "$CI_TIME" ] || echo "`date`: Trying to spellcheck documentation of the currently tested project..."
            # Note: use the root Makefile's spellcheck recipe which goes into
            # sub-Makefiles known to check corresponding directory's doc files.
            # Note: no PARMAKE_FLAGS here - better have this output readably
            # ordered in case of issues (in sequential replay below).
            ( echo "`date`: Starting the quiet build attempt for target $BUILD_TYPE..." >&2
              $CI_TIME $MAKE $MAKE_FLAGS_QUIET SPELLCHECK_ERROR_FATAL=yes -k $PARMAKE_FLAGS "`echo "$BUILD_TYPE" | sed 's,^default-,,'`" >/dev/null 2>&1 \
              && echo "`date`: SUCCEEDED the spellcheck" >&2
            ) || \
            ( echo "`date`: FAILED something in spellcheck above; re-starting a verbose build attempt to give more context first:" >&2
              $CI_TIME $MAKE $MAKE_FLAGS_VERBOSE SPELLCHECK_ERROR_FATAL=yes spellcheck
              # Make end of log useful:
              echo "`date`: FAILED something in spellcheck above; re-starting a non-verbose build attempt to just summarize now:" >&2
              $CI_TIME $MAKE $MAKE_FLAGS_QUIET SPELLCHECK_ERROR_FATAL=yes spellcheck
            )
            exit $?
            ;;
        "default-shellcheck")
            [ -z "$CI_TIME" ] || echo "`date`: Trying to check shell script syntax validity of the currently tested project..."
            ### Note: currently, shellcheck target calls check-scripts-syntax
            ### so when both are invoked at once, in the end the check is only
            ### executed once. Later it is anticipated that shellcheck would
            ### be implemented by requiring, configuring and calling the tool
            ### named "shellcheck" for even more code inspection and details.
            ### Still, there remains value in also checking the script syntax
            ### by the very version of the shell interpreter that would run
            ### these scripts in production usage of the resulting packages.
            ### Note: no PARMAKE_FLAGS here - better have this output readably
            ### ordered in case of issues.
            ( $CI_TIME $MAKE $MAKE_FLAGS_VERBOSE shellcheck check-scripts-syntax )
            exit $?
            ;;
        "default-all-errors")
            # This mode aims to build as many codepaths (to collect warnings)
            # as it can, so help it enable (require) as many options as we can.

            # Try to run various build scenarios to collect build errors
            # (no checks here) as configured further by caller's choice
            # of BUILD_WARNFATAL and/or BUILD_WARNOPT envvars above.
            # Note this is one scenario where we did not configure_nut()
            # in advance.
            RES_ALLERRORS=0
            FAILED=""
            SUCCEEDED=""
            BUILDSTODO=0

            # Technically, let caller provide this setting explicitly
            if [ -z "$NUT_SSL_VARIANTS" ] ; then
                NUT_SSL_VARIANTS="auto"
                if $PKG_CONFIG --exists nss && $PKG_CONFIG --exists openssl && [ "${BUILD_SSL_ONCE-}" != "true" ] ; then
                    # Try builds for both cases as they are ifdef-ed
                    # TODO: Extend if we begin to care about different
                    # major versions of openssl (with their APIs), etc.
                    NUT_SSL_VARIANTS="openssl nss"
                else
                    if [ "${BUILD_SSL_ONCE-}" != "true" ]; then
                        $PKG_CONFIG --exists nss 2>/dev/null && NUT_SSL_VARIANTS="nss"
                        $PKG_CONFIG --exists openssl 2>/dev/null && NUT_SSL_VARIANTS="openssl"
                    fi  # else leave at "auto", if we skipped building
                        # two variants while having two possibilities
                fi

                # Consider also a build --without-ssl to test that codepath?
                if [ "$NUT_SSL_VARIANTS" != auto ] && [ "${BUILD_SSL_ONCE-}" != "true" ]; then
                    NUT_SSL_VARIANTS="$NUT_SSL_VARIANTS no"
                fi
            fi

            if [ -z "$NUT_USB_VARIANTS" ] ; then
                # Check preferred version first, in case BUILD_USB_ONCE==true
                if $PKG_CONFIG --exists libusb-1.0 ; then
                    NUT_USB_VARIANTS="1.0"
                fi

                # TODO: Is there anywhere a `pkg-config --exists libusb-0.1`?
                if $PKG_CONFIG --exists libusb || ( command -v libusb-config || which libusb-config ) 2>/dev/null >/dev/null ; then
                    if [ -z "$NUT_USB_VARIANTS" ] ; then
                        NUT_USB_VARIANTS="0.1"
                    else
                        if [ "${BUILD_USB_ONCE-}" != "true" ] ; then
                            NUT_USB_VARIANTS="$NUT_USB_VARIANTS 0.1"
                        fi
                    fi
                fi

                if [ -z "$NUT_USB_VARIANTS" ] ; then
                    # Nothing supported detected...
                    NUT_USB_VARIANTS="auto"
                fi

                # Consider also a build --without-usb to test that codepath?
                # (e.g. for nutdrv_qx that has both serial and USB parts)
                if [ "$NUT_USB_VARIANTS" != auto ] && [ "${BUILD_USB_ONCE-}" != "true" ]; then
                    NUT_USB_VARIANTS="$NUT_USB_VARIANTS no"
                fi
            fi

            if [ -z "$NUT_UNMAPPED_VARIANTS" ] || [ "$NUT_UNMAPPED_VARIANTS" = auto ] ; then
                case x"${WITH_UNMAPPED_DATAPOINTS-}" in
                    [Tt][Rr][Uu][Ee]|[Yy][Ee][Ss])
                        NUT_UNMAPPED_VARIANTS="yes" ;;
                    [Ff][Aa][Ll][Ss][Ee]|[Nn][Oo])
                        NUT_UNMAPPED_VARIANTS="no" ;;
                    *)
                        NUT_UNMAPPED_VARIANTS="yes no" ;;
                esac
            fi

            # Count our expected build variants, so the last one gets the
            # "maintainer-clean" check and not a mere "distclean" check
            # NOTE: We count different dependency variations separately,
            # and analyze later, to avoid building same (auto+auto) twice
            BUILDSTODO_SSL=0
            for NUT_SSL_VARIANT in $NUT_SSL_VARIANTS ; do
                BUILDSTODO_SSL="`expr $BUILDSTODO_SSL + 1`"
            done

            BUILDSTODO_USB=0
            for NUT_USB_VARIANT in $NUT_USB_VARIANTS ; do
                BUILDSTODO_USB="`expr $BUILDSTODO_USB + 1`"
            done

            BUILDSTODO_UNMAPPED=0
            for NUT_UNMAPPED_VARIANT in $NUT_UNMAPPED_VARIANTS ; do
                BUILDSTODO_UNMAPPED="`expr $BUILDSTODO_UNMAPPED + 1`"
            done
            # Use the only one requested right away
            if [ "${BUILDSTODO_UNMAPPED}" -eq 1 ] ; then
                CONFIG_OPTS+=("--with-unmapped-data-points=${NUT_UNMAPPED_VARIANT}")
            fi

            if [ "${BUILDSTODO_SSL}" -gt 1 ] \
            && [ "${BUILDSTODO_USB}" -gt 1 ] \
            ; then
                BUILDSTODO="`expr $BUILDSTODO_SSL + $BUILDSTODO_USB`"
            else
                ###BUILDSTODO=0
                ###if [ "${BUILDSTODO_SSL}" -gt "${BUILDSTODO}" ] ; then BUILDSTODO="${BUILDSTODO_SSL}" ; fi
                ###if [ "${BUILDSTODO_USB}" -gt "${BUILDSTODO}" ] ; then BUILDSTODO="${BUILDSTODO_USB}" ; fi

                # Use same logic as in actual loops below
                # It may be imperfect (WRT avoiding extra builds) -- and
                # that may be addressed separately, but counts should fit
                BUILDSTODO="${BUILDSTODO_SSL}"

                # Adding up only if we are building several USB variants
                # or a single non-default variant (maybe a "no" option),
                # so we should be trying both SSL's and that/those USB
                ###[ "$NUT_USB_VARIANTS" = "auto" ] || \
                ###{ [ "${BUILDSTODO_USB}" -le 1 ] && [ "$NUT_USB_VARIANTS" != "no" ] ; } || \
                if [ "${BUILDSTODO_USB}" -gt 1 ] \
                || [ "$NUT_USB_VARIANTS" != "auto" ] \
                ; then
                    BUILDSTODO="`expr $BUILDSTODO + $BUILDSTODO_USB`"
                fi

                if [ "$NUT_SSL_VARIANTS" = "auto" ] \
                && [ "${BUILDSTODO_USB}" -gt 0 ] \
                ; then
                    echo "=== Only build USB scenario(s) picking whatever SSL is found"
                    BUILDSTODO="${BUILDSTODO_USB}"
                fi

            fi

            # Tack a remaining yes/no in the end to whatever scenario is there;
            # NOT a full matrix
            if [ "${BUILDSTODO_UNMAPPED}" -gt 1 ] ; then
                BUILDSTODO="`expr $BUILDSTODO + $BUILDSTODO_UNMAPPED - 1`"
            fi

            BUILDSTODO_INITIAL="$BUILDSTODO"
            echo "=== Will loop now with $BUILDSTODO build variants: found ${BUILDSTODO_SSL} SSL ($NUT_SSL_VARIANTS) and ${BUILDSTODO_USB} USB ($NUT_USB_VARIANTS) and ${BUILDSTODO_UNMAPPED} UNMAPPED ($NUT_UNMAPPED_VARIANTS) variations..."
            # If we don't care about SSL implem and want to pick USB, go straight there
            ( [ "$NUT_SSL_VARIANTS" = "auto" ] && [ "${BUILDSTODO_USB}" -gt 0 ] ) || \
            for NUT_SSL_VARIANT in $NUT_SSL_VARIANTS ; do
                # NOTE: Do not repeat a distclean before the loop,
                # we have cleaned above before autogen, and here it
                # would just re-evaluate `configure` to update the
                # Makefile to remove it and other generated data.
                #echo "=== Clean the sandbox, $BUILDSTODO build variants remaining..."
                #$MAKE distclean $MAKE_FLAGS_CLEAN -k || true

                echo "=== Starting 'NUT_SSL_VARIANT=$NUT_SSL_VARIANT', $BUILDSTODO build variants remaining..."
                case "$NUT_SSL_VARIANT" in
                    ""|auto|default)
                        # Quietly build one scenario, whatever we can (or not)
                        # configure regarding SSL and other features
                        NUT_SSL_VARIANT=auto
                        configure_nut
                        ;;
                    no)
                        echo "=== Building without SSL support..."
                        ( CONFIG_OPTS+=("--without-ssl")
                          configure_nut
                        )
                        ;;
                    *)
                        echo "=== Building with 'NUT_SSL_VARIANT=${NUT_SSL_VARIANT}' ..."
                        ( CONFIG_OPTS+=("--with-${NUT_SSL_VARIANT}")
                          configure_nut
                        )
                        ;;
                esac || {
                    RES_ALLERRORS=$?
                    FAILED="${FAILED} NUT_SSL_VARIANT=${NUT_SSL_VARIANT}[configure]"
                    # TOTHINK: Do we want to try clean-up if we likely have no Makefile?
                    if [ "$CI_FAILFAST" = true ]; then
                        echo "===== Aborting because CI_FAILFAST=$CI_FAILFAST" >&2
                        break
                    fi
                    BUILDSTODO="`expr $BUILDSTODO - 1`" || [ "$BUILDSTODO" = "0" ] || break
                    continue
                }

                echo "=== Configured 'NUT_SSL_VARIANT=$NUT_SSL_VARIANT', $BUILDSTODO build variants (including this one) remaining to complete; trying to build..."
                cd "${CI_BUILDDIR}"
                # Use default target e.g. "all":
                build_to_only_catch_errors_target && {
                    SUCCEEDED="${SUCCEEDED} NUT_SSL_VARIANT=${NUT_SSL_VARIANT}[build]"
                } || {
                    RES_ALLERRORS=$?
                    FAILED="${FAILED} NUT_SSL_VARIANT=${NUT_SSL_VARIANT}[build]"
                    # Help find end of build (before cleanup noise) in logs:
                    echo "=== FAILED 'NUT_SSL_VARIANT=${NUT_SSL_VARIANT}' build"
                    if [ "$CI_FAILFAST" = true ]; then
                        echo "===== Aborting because CI_FAILFAST=$CI_FAILFAST" >&2
                        break
                    fi
                }

                build_to_only_catch_errors_check && {
                    SUCCEEDED="${SUCCEEDED} NUT_SSL_VARIANT=${NUT_SSL_VARIANT}[check]"
                } || {
                    RES_ALLERRORS=$?
                    FAILED="${FAILED} NUT_SSL_VARIANT=${NUT_SSL_VARIANT}[check]"
                    # Help find end of build (before cleanup noise) in logs:
                    echo "=== FAILED 'NUT_SSL_VARIANT=${NUT_SSL_VARIANT}' check"
                    if [ "$CI_FAILFAST" = true ]; then
                        echo "===== Aborting because CI_FAILFAST=$CI_FAILFAST" >&2
                        break
                    fi
                }

                # Note: when `expr` calculates a zero value below, it returns
                # an "erroneous" `1` as exit code. Why oh why?..
                # (UPDATE: because expr returns boolean, and calculated 0 is false;
                # so a `set -e` run aborts)
                BUILDSTODO="`expr $BUILDSTODO - 1`" || [ "$BUILDSTODO" = "0" ] || break

                if [ "$BUILDSTODO" -gt 0 ] && [ "${DO_CLEAN_CHECK-}" != no ]; then
                    # For last iteration with DO_CLEAN_CHECK=no,
                    # we would leave built products in place
                    echo "=== Clean the sandbox, $BUILDSTODO build variants remaining..."
                fi

                if can_clean_check ; then
                    if [ $BUILDSTODO -gt 0 ]; then
                        ### Avoid having to re-autogen in a loop:
                        optional_dist_clean_check && {
                            if [ "${DO_DIST_CLEAN_CHECK-}" != "no" ] ; then
                                SUCCEEDED="${SUCCEEDED} NUT_SSL_VARIANT=${NUT_SSL_VARIANT}[dist_clean]"
                            fi
                        } || {
                            RES_ALLERRORS=$?
                            FAILED="${FAILED} NUT_SSL_VARIANT=${NUT_SSL_VARIANT}[dist_clean]"
                        }
                    else
                        optional_maintainer_clean_check && {
                            if [ "${DO_MAINTAINER_CLEAN_CHECK-}" != no ] ; then
                                SUCCEEDED="${SUCCEEDED} NUT_SSL_VARIANT=${NUT_SSL_VARIANT}[maintainer_clean]"
                            fi
                        } || {
                            RES_ALLERRORS=$?
                            FAILED="${FAILED} NUT_SSL_VARIANT=${NUT_SSL_VARIANT}[maintainer_clean]"
                        }
                    fi
                    echo "=== Completed sandbox cleanup-check after NUT_SSL_VARIANT=${NUT_SSL_VARIANT}, $BUILDSTODO build variants remaining"
                else
                    if [ "$BUILDSTODO" -gt 0 ] && [ "${DO_CLEAN_CHECK-}" != no ]; then
                        $MAKE distclean $MAKE_FLAGS_CLEAN -k \
                        || echo "WARNING: 'make distclean' FAILED: $? ... proceeding" >&2
                        echo "=== Completed sandbox cleanup after NUT_SSL_VARIANT=${NUT_SSL_VARIANT}, $BUILDSTODO build variants remaining"
                    else
                        echo "=== SKIPPED sandbox cleanup because DO_CLEAN_CHECK=$DO_CLEAN_CHECK and $BUILDSTODO build variants remaining"
                    fi
                fi
            done	# end of "for NUT_SSL_VARIANT in $NUT_SSL_VARIANTS"

            # Effectively, whatever up to one version of LibUSB support
            # was detected (or not), was tested above among SSL builds.
            # Here we drill deeper for envs that have more than one LibUSB,
            # or when caller explicitly requested to only test without it,
            # and then we only attempt the serial and/or USB options while
            # disabling other drivers for faster turnaround.
            ###[ "$NUT_USB_VARIANTS" = "auto" ] || \
            ###( [ "${BUILDSTODO_USB}" -le 1 ] && [ "$NUT_USB_VARIANTS" != "no" ] ) || \
            ( ( [ "$NUT_SSL_VARIANTS" = "auto" ] && [ "${BUILDSTODO_USB}" -gt 0 ] ) \
             || [ "${BUILDSTODO_USB}" -gt 1 ] \
             || [ "$NUT_USB_VARIANTS" != "auto" ] \
            ) && \
            (   [ "$CI_FAILFAST" != "true" ] \
             || [ "$CI_FAILFAST" = "true" -a "$RES_ALLERRORS" = 0 ] \
            ) && \
            for NUT_USB_VARIANT in $NUT_USB_VARIANTS ; do
                echo "=== Starting 'NUT_USB_VARIANT=$NUT_USB_VARIANT', $BUILDSTODO build variants remaining..."
                case "$NUT_USB_VARIANT" in
                    ""|auto|default)
                        # Quietly build one scenario, whatever we can (or not)
                        # configure regarding USB and other features
                        NUT_USB_VARIANT=auto
                        ( if [ "$NUT_SSL_VARIANTS" != "auto" ] ; then
                              CONFIG_OPTS+=("--without-all")
                              CONFIG_OPTS+=("--without-ssl")
                          fi
                          CONFIG_OPTS+=("--with-serial=auto")
                          CONFIG_OPTS+=("--with-usb")
                          configure_nut
                        )
                        ;;
                    no)
                        echo "=== Building without USB support (check mixed drivers coded for Serial/USB support)..."
                        ( if [ "$NUT_SSL_VARIANTS" != "auto" ] ; then
                              CONFIG_OPTS+=("--without-all")
                              CONFIG_OPTS+=("--without-ssl")
                          fi
                          CONFIG_OPTS+=("--with-serial=auto")
                          CONFIG_OPTS+=("--without-usb")
                          configure_nut
                        )
                        ;;
                    libusb-*)
                        echo "=== Building with 'NUT_USB_VARIANT=${NUT_USB_VARIANT}' ..."
                        ( if [ "$NUT_SSL_VARIANTS" != "auto" ] ; then
                              CONFIG_OPTS+=("--without-all")
                              CONFIG_OPTS+=("--without-ssl")
                          fi
                          CONFIG_OPTS+=("--with-serial=auto")
                          CONFIG_OPTS+=("--with-usb=${NUT_USB_VARIANT}")
                          configure_nut
                        )
                        ;;
                    *)
                        echo "=== Building with 'NUT_USB_VARIANT=${NUT_USB_VARIANT}' ..."
                        ( if [ "$NUT_SSL_VARIANTS" != "auto" ] ; then
                              CONFIG_OPTS+=("--without-all")
                              CONFIG_OPTS+=("--without-ssl")
                          fi
                          CONFIG_OPTS+=("--with-serial=auto")
                          CONFIG_OPTS+=("--with-usb=libusb-${NUT_USB_VARIANT}")
                          configure_nut
                        )
                        ;;
                esac || {
                    RES_ALLERRORS=$?
                    FAILED="${FAILED} NUT_USB_VARIANT=${NUT_USB_VARIANT}[configure]"
                    # TOTHINK: Do we want to try clean-up if we likely have no Makefile?
                    if [ "$CI_FAILFAST" = true ]; then
                        echo "===== Aborting because CI_FAILFAST=$CI_FAILFAST" >&2
                        break
                    fi
                    BUILDSTODO="`expr $BUILDSTODO - 1`" || [ "$BUILDSTODO" = "0" ] || break
                    continue
                }

                echo "=== Configured 'NUT_USB_VARIANT=$NUT_USB_VARIANT', $BUILDSTODO build variants (including this one) remaining to complete; trying to build..."
                cd "${CI_BUILDDIR}"
                # Use default target e.g. "all":
                build_to_only_catch_errors_target && {
                    SUCCEEDED="${SUCCEEDED} NUT_USB_VARIANT=${NUT_USB_VARIANT}[build]"
                } || {
                    RES_ALLERRORS=$?
                    FAILED="${FAILED} NUT_USB_VARIANT=${NUT_USB_VARIANT}[build]"
                    # Help find end of build (before cleanup noise) in logs:
                    echo "=== FAILED 'NUT_USB_VARIANT=${NUT_USB_VARIANT}' build"
                    if [ "$CI_FAILFAST" = true ]; then
                        echo "===== Aborting because CI_FAILFAST=$CI_FAILFAST" >&2
                        break
                    fi
                }

                build_to_only_catch_errors_check && {
                    SUCCEEDED="${SUCCEEDED} NUT_USB_VARIANT=${NUT_USB_VARIANT}[check]"
                } || {
                    RES_ALLERRORS=$?
                    FAILED="${FAILED} NUT_USB_VARIANT=${NUT_USB_VARIANT}[check]"
                    # Help find end of build (before cleanup noise) in logs:
                    echo "=== FAILED 'NUT_USB_VARIANT=${NUT_USB_VARIANT}' check"
                    if [ "$CI_FAILFAST" = true ]; then
                        echo "===== Aborting because CI_FAILFAST=$CI_FAILFAST" >&2
                        break
                    fi
                }

                # Note: when `expr` calculates a zero value below, it returns
                # an "erroneous" `1` as exit code. Notes above.
                BUILDSTODO="`expr $BUILDSTODO - 1`" || [ "$BUILDSTODO" = "0" ] || break

                if [ "$BUILDSTODO" -gt 0 ] && [ "${DO_CLEAN_CHECK-}" != no ]; then
                    # For last iteration with DO_CLEAN_CHECK=no,
                    # we would leave built products in place
                    echo "=== Clean the sandbox, $BUILDSTODO build variants remaining..."
                fi

                if can_clean_check ; then
                    if [ $BUILDSTODO -gt 0 ]; then
                        ### Avoid having to re-autogen in a loop:
                        optional_dist_clean_check && {
                            if [ "${DO_DIST_CLEAN_CHECK-}" != "no" ] ; then
                                SUCCEEDED="${SUCCEEDED} NUT_USB_VARIANT=${NUT_USB_VARIANT}[dist_clean]"
                            fi
                        } || {
                            RES_ALLERRORS=$?
                            FAILED="${FAILED} NUT_USB_VARIANT=${NUT_USB_VARIANT}[dist_clean]"
                        }
                    else
                        optional_maintainer_clean_check && {
                            if [ "${DO_MAINTAINER_CLEAN_CHECK-}" != no ] ; then
                                SUCCEEDED="${SUCCEEDED} NUT_USB_VARIANT=${NUT_USB_VARIANT}[maintainer_clean]"
                            fi
                        } || {
                            RES_ALLERRORS=$?
                            FAILED="${FAILED} NUT_USB_VARIANT=${NUT_USB_VARIANT}[maintainer_clean]"
                        }
                    fi
                    echo "=== Completed sandbox cleanup-check after NUT_USB_VARIANT=${NUT_USB_VARIANT}, $BUILDSTODO build variants remaining"
                else
                    if [ "$BUILDSTODO" -gt 0 ] && [ "${DO_CLEAN_CHECK-}" != no ]; then
                        $MAKE distclean $MAKE_FLAGS_CLEAN -k \
                        || echo "WARNING: 'make distclean' FAILED: $? ... proceeding" >&2
                        echo "=== Completed sandbox cleanup after NUT_USB_VARIANT=${NUT_USB_VARIANT}, $BUILDSTODO build variants remaining"
                    else
                        echo "=== SKIPPED sandbox cleanup because DO_CLEAN_CHECK=$DO_CLEAN_CHECK and $BUILDSTODO build variants remaining"
                    fi
                fi
            done	# end of "for NUT_USB_VARIANT in $NUT_USB_VARIANTS"

            # Tack a remaining yes/no in the end to whatever scenario is there;
            # NOT a full matrix
            if [ "${BUILDSTODO_UNMAPPED}" -gt 1 ] ; then
                for NUT_UNMAPPED_VARIANT in $NUT_UNMAPPED_VARIANTS ; do
                    case "${NUT_UNMAPPED_VARIANT}" in
                        no) ;;	# we already did the default ("no") implicitly
                        *)	# Try this variant
                            echo "=== Starting 'NUT_UNMAPPED_VARIANT=$NUT_UNMAPPED_VARIANT', $BUILDSTODO build variants remaining..."
                            ( if [ "$NUT_SSL_VARIANTS" != "auto" ] ; then
                                  CONFIG_OPTS+=("--without-all")
                                  CONFIG_OPTS+=("--without-ssl")
                              fi
                              CONFIG_OPTS+=("--with-serial=auto")
                              if [ "$NUT_USB_VARIANTS" != "no" ] ; then
                                  CONFIG_OPTS+=("--with-usb=auto")
                              fi
                              CONFIG_OPTS+=("--with-unmapped-data-points=${NUT_UNMAPPED_VARIANT}")
                              configure_nut
                            ) || {
                                RES_ALLERRORS=$?
                                FAILED="${FAILED} NUT_UNMAPPED_VARIANT=${NUT_UNMAPPED_VARIANT}[configure]"
                                # TOTHINK: Do we want to try clean-up if we likely have no Makefile?
                                if [ "$CI_FAILFAST" = true ]; then
                                    echo "===== Aborting because CI_FAILFAST=$CI_FAILFAST" >&2
                                    break
                                fi
                                BUILDSTODO="`expr $BUILDSTODO - 1`" || [ "$BUILDSTODO" = "0" ] || break
                                continue
                            }

                            echo "=== Configured 'NUT_UNMAPPED_VARIANT=$NUT_UNMAPPED_VARIANT', $BUILDSTODO build variants (including this one) remaining to complete; trying to build..."
                            cd "${CI_BUILDDIR}"
                            # Use default target e.g. "all":
                            build_to_only_catch_errors_target && {
                                SUCCEEDED="${SUCCEEDED} NUT_UNMAPPED_VARIANT=${NUT_UNMAPPED_VARIANT}[build]"
                            } || {
                                RES_ALLERRORS=$?
                                FAILED="${FAILED} NUT_UNMAPPED_VARIANT=${NUT_UNMAPPED_VARIANT}[build]"
                                # Help find end of build (before cleanup noise) in logs:
                                echo "=== FAILED 'NUT_UNMAPPED_VARIANT=${NUT_UNMAPPED_VARIANT}' build"
                                if [ "$CI_FAILFAST" = true ]; then
                                    echo "===== Aborting because CI_FAILFAST=$CI_FAILFAST" >&2
                                    break
                                fi
                            }

                            build_to_only_catch_errors_check && {
                                SUCCEEDED="${SUCCEEDED} NUT_UNMAPPED_VARIANT=${NUT_UNMAPPED_VARIANT}[check]"
                            } || {
                                RES_ALLERRORS=$?
                                FAILED="${FAILED} NUT_UNMAPPED_VARIANT=${NUT_UNMAPPED_VARIANT}[check]"
                                # Help find end of build (before cleanup noise) in logs:
                                echo "=== FAILED 'NUT_UNMAPPED_VARIANT=${NUT_UNMAPPED_VARIANT}' check"
                                if [ "$CI_FAILFAST" = true ]; then
                                    echo "===== Aborting because CI_FAILFAST=$CI_FAILFAST" >&2
                                    break
                                fi
                            }

                            # Note: when `expr` calculates a zero value below, it returns
                            # an "erroneous" `1` as exit code. Notes above.
                            BUILDSTODO="`expr $BUILDSTODO - 1`" || [ "$BUILDSTODO" = "0" ] || break

                            if [ "$BUILDSTODO" -gt 0 ] && [ "${DO_CLEAN_CHECK-}" != no ]; then
                                # For last iteration with DO_CLEAN_CHECK=no,
                                # we would leave built products in place
                                echo "=== Clean the sandbox, $BUILDSTODO build variants remaining..."
                            fi

                            if can_clean_check ; then
                                if [ $BUILDSTODO -gt 0 ]; then
                                    ### Avoid having to re-autogen in a loop:
                                    optional_dist_clean_check && {
                                        if [ "${DO_DIST_CLEAN_CHECK-}" != "no" ] ; then
                                            SUCCEEDED="${SUCCEEDED} NUT_UNMAPPED_VARIANT=${NUT_UNMAPPED_VARIANT}[dist_clean]"
                                        fi
                                    } || {
                                        RES_ALLERRORS=$?
                                        FAILED="${FAILED} NUT_UNMAPPED_VARIANT=${NUT_UNMAPPED_VARIANT}[dist_clean]"
                                    }
                                else
                                    optional_maintainer_clean_check && {
                                        if [ "${DO_MAINTAINER_CLEAN_CHECK-}" != no ] ; then
                                            SUCCEEDED="${SUCCEEDED} NUT_UNMAPPED_VARIANT=${NUT_UNMAPPED_VARIANT}[maintainer_clean]"
                                        fi
                                    } || {
                                        RES_ALLERRORS=$?
                                        FAILED="${FAILED} NUT_UNMAPPED_VARIANT=${NUT_UNMAPPED_VARIANT}[maintainer_clean]"
                                    }
                                fi
                                echo "=== Completed sandbox cleanup-check after NUT_UNMAPPED_VARIANT=${NUT_UNMAPPED_VARIANT}, $BUILDSTODO build variants remaining"
                            else
                                if [ "$BUILDSTODO" -gt 0 ] && [ "${DO_CLEAN_CHECK-}" != no ]; then
                                    $MAKE distclean $MAKE_FLAGS_CLEAN -k \
                                    || echo "WARNING: 'make distclean' FAILED: $? ... proceeding" >&2
                                    echo "=== Completed sandbox cleanup after NUT_UNMAPPED_VARIANT=${NUT_UNMAPPED_VARIANT}, $BUILDSTODO build variants remaining"
                                else
                                    echo "=== SKIPPED sandbox cleanup because DO_CLEAN_CHECK=$DO_CLEAN_CHECK and $BUILDSTODO build variants remaining"
                                fi
                            fi
                            ;;	# end of "Try this variant"
                    esac
                done	# end of "for NUT_UNMAPPED_VARIANT in $NUT_UNMAPPED_VARIANTS"
            fi

            # TODO: Similar loops for other variations like TESTING,
            # MGE SHUT vs. other serial protocols...

            if can_clean_check ; then
                echo "=== One final try for optional_maintainer_clean_check:"
                optional_maintainer_clean_check && {
                    if [ "${DO_MAINTAINER_CLEAN_CHECK-}" != no ] ; then
                        SUCCEEDED="${SUCCEEDED} [final_maintainer_clean]"
                    fi
                } || {
                    RES_ALLERRORS=$?
                    FAILED="${FAILED} [final_maintainer_clean]"
                }
                echo "=== Completed sandbox maintainer-cleanup-check after all builds"
            fi

            if [ -n "$SUCCEEDED" ]; then
                echo "SUCCEEDED build(s) with:${SUCCEEDED}" >&2
            fi

            if [ "$RES_ALLERRORS" != 0 ]; then
                # Leading space is included in FAILED
                echo "FAILED build(s) with code ${RES_ALLERRORS}:${FAILED}" >&2
            else
                echo "(and no build scenarios had failed)" >&2
            fi

            echo "Initially estimated ${BUILDSTODO_INITIAL} variations for BUILD_TYPE='$BUILD_TYPE'" >&2
            if [ "$BUILDSTODO" -gt 0 ]; then
                echo "(and missed the mark: ${BUILDSTODO} variations remain - did anything crash early above?)" >&2
            fi

            exit $RES_ALLERRORS
            ;;
    esac

    # Quiet parallel make, redo loud sequential if that failed
    build_to_only_catch_errors_target all

    # Can be noisy if regen is needed (DMF branch with this or that BUILD_TGT)
    # Bail out due to DMF will (optionally) happen in the next check
    #GIT_DIFF_SHOW=false FILE_DESCR="DMF" FILE_REGEX='\.dmf$' FILE_GLOB='*.dmf' check_gitignore "$BUILD_TGT" || true

    # TODO (when merging DMF branch, not a problem before then):
    # this one check should not-list the "*.dmf" files even if
    # changed (listed as a special group above) but should still
    # fail due to them:
    check_gitignore "all" || exit

    if test -s "${SCRIPTDIR}/install-sh" \
    && grep -w MKDIRPROG "${SCRIPTDIR}/install-sh" >/dev/null \
    ; then
         if grep -v '#' "${SCRIPTDIR}/install-sh" | grep -E '\$mkdirprog.*-p' >/dev/null \
        ; then
            true
        else
            if [ -z "${MKDIRPROG-}" ] ; then
                echo "`date`: WARNING: setting MKDIRPROG to work around possible deficiencies of install-sh"
                MKDIRPROG="mkdir -p"
                export MKDIRPROG
            fi
        fi
    fi

    [ -z "$CI_TIME" ] || echo "`date`: Trying to install the currently tested project into the custom DESTDIR..."
    $CI_TIME $MAKE $MAKE_FLAGS_VERBOSE DESTDIR="$INST_PREFIX" install
    [ -n "$CI_TIME" ] && echo "`date`: listing files installed into the custom DESTDIR..." && \
        find "$INST_PREFIX" -ls || true

    if [ "$DO_DISTCHECK" = "no" ] ; then
        echo "Skipping distcheck (by caller request or BUILD_TYPE specifics)"
    else
        [ -z "$CI_TIME" ] || echo "`date`: Starting distcheck of currently tested project..."
        (
        # Note: Makefile.am already sets some default DISTCHECK_CONFIGURE_FLAGS
        # that include DISTCHECK_FLAGS if provided
        DISTCHECK_FLAGS="`for F in "${CONFIG_OPTS[@]}" ; do echo "'$F' " ; done | tr '\n' ' '`"
        export DISTCHECK_FLAGS

        # Tell the sub-makes (distcheck) to hush down
        MAKEFLAGS="${MAKEFLAGS-} $MAKE_FLAGS_QUIET" \
        $CI_TIME $MAKE DISTCHECK_FLAGS="$DISTCHECK_FLAGS" $PARMAKE_FLAGS ${DISTCHECK_TGT}

        #FILE_DESCR="DMF" FILE_REGEX='\.dmf$' FILE_GLOB='*.dmf' check_gitignore "$BUILD_TGT" || true
        check_gitignore "${DISTCHECK_TGT}" || exit
        )
    fi

    optional_maintainer_clean_check || exit

    ccache_stats "after"
    ;;
bindings)
    pushd "./bindings/${BINDING}" && ./ci_build.sh
    ;;
""|inplace|doc*)
    if [ x"${BUILD_TYPE}" = x ] ; then
        _msg="No BUILD_TYPE"
    else
        _msg="BUILD_TYPE='${BUILD_TYPE}'"
    fi
    echo "WARNING: ${_msg} was specified, doing a minimal default ritual without any *required* build products and with developer-oriented options" >&2
    if [ -n "${BUILD_WARNOPT}${BUILD_WARNFATAL}" ]; then
        echo "WARNING: BUILD_WARNOPT and BUILD_WARNFATAL settings are ignored in this mode (warnings are always enabled and fatal for these developer-oriented builds)" >&2
        sleep 5
    fi
    echo ""

    # NOTE: Alternative to optional_prepare_ccache()
    # FIXME: Can these be united and de-duplicated?
    if [ -n "${CI_CCACHE_SYMLINKDIR}" ] && [ -d "${CI_CCACHE_SYMLINKDIR}" ] ; then
        PATH="`echo "$PATH" | sed -e 's,^'"${CI_CCACHE_SYMLINKDIR}"'/?:,,' -e 's,:'"${CI_CCACHE_SYMLINKDIR}"'/?:,,' -e 's,:'"${CI_CCACHE_SYMLINKDIR}"'/?$,,' -e 's,^'"${CI_CCACHE_SYMLINKDIR}"'/?$,,'`"
        CCACHE_PATH="$PATH"
        CCACHE_DIR="${HOME}/.ccache"
        if (command -v ccache || which ccache) && ls -la "${CI_CCACHE_SYMLINKDIR}" && mkdir -p "${CCACHE_DIR}"/ ; then
            echo "INFO: Using ccache via PATH preferring tool names in ${CI_CCACHE_SYMLINKDIR}" >&2
            PATH="${CI_CCACHE_SYMLINKDIR}:$PATH"
            export CCACHE_PATH CCACHE_DIR PATH
            HAVE_CCACHE=yes
            mkdir -p "${CCACHE_DIR}"/ || HAVE_CCACHE=no
        else
            HAVE_CCACHE=no
        fi
    fi

    optional_prepare_compiler_family

    cd "${SCRIPTDIR}"

    consider_cleanup_shortcut

    if [ -s Makefile ]; then
        # Help developers debug:
        # Let initial clean-up be at default verbosity
        echo "=== Starting initial clean-up (from old build products)"
        ${MAKE} realclean -k || true
        echo "=== Finished initial clean-up"
    fi

    configure_CI_BUILDDIR

    # NOTE: Default NUT "configure" actually insists on some features,
    # like serial port support unless told otherwise, or docs if possible.
    # Below we aim for really fast iterations of C/C++ development so
    # enable whatever is auto-detectable (except docs), and highlight
    # any warnings if we can.
    CONFIG_OPTS=(--enable-Wcolor \
        --enable-configure-debug \
        --enable-warnings --enable-Werror \
        --enable-keep_nut_report_feature \
        --with-all=auto --with-cgi=auto --with-serial=auto \
        --with-dev=auto \
        --with-nut_monitor=auto --with-pynut=auto \
        --disable-force-nut-version-header \
        --enable-check-NIT --enable-maintainer-mode)

    case x"${BUILD_TYPE}" in
        xdoc*) CONFIG_OPTS+=("--with-${BUILD_TYPE}") ;;
        *) CONFIG_OPTS+=("--with-doc=skip") ;;
    esac

    detect_platform_PKG_CONFIG_PATH_and_FLAGS
    if [ -n "$PKG_CONFIG_PATH" ] ; then
        CONFIG_OPTS+=("PKG_CONFIG_PATH=${PKG_CONFIG_PATH}")
    fi

    # Primarily here to ensure libusb-1.0 use on MSYS2/mingw
    # when 0.1 is available too
    if [ "${CANBUILD_WITH_LIBMODBUS_USB-}" = yes ] ; then
        CONFIG_OPTS+=("--with-modbus+usb=yes")
    fi

    # Not default for parameter-less build, to prevent "make check-NIT"
    # from somehow interfering with the running daemons.
    if [ x"${INPLACE_RUNTIME-}" = xtrue ] || [ x"${BUILD_TYPE-}" = xinplace ] ; then
        CONFIG_OPTS+=("--enable-inplace-runtime")
    else
        # Help developers debug:
        CONFIG_OPTS+=("--disable-silent-rules")
    fi

    if [ -z "${WITH_UNMAPPED_DATAPOINTS-}" ] ; then
        if [ x"${INPLACE_RUNTIME-}" = xtrue ]; then
            WITH_UNMAPPED_DATAPOINTS=false
        else
            WITH_UNMAPPED_DATAPOINTS=true
        fi
    fi

    if [ x"${WITH_UNMAPPED_DATAPOINTS-}" = xtrue ] ; then
        # This is assumed for non-production builds to avoid confusion
        # for end-users (not dev/testers).
        # See above for defaulting of this vs. inplace builds.
        CONFIG_OPTS+=("--with-unmapped-data-points")
    fi

    if [ -n "${BUILD_DEBUGINFO-}" ]; then
        CONFIG_OPTS+=("--with-debuginfo=${BUILD_DEBUGINFO}")
    else
        CONFIG_OPTS+=("--with-debuginfo=auto")
    fi

    if [ -n "${PYTHON-}" ]; then
        # WARNING: Watch out for whitespaces, not handled here!
        CONFIG_OPTS+=("--with-python=${PYTHON}")
    fi

    if optional_ensure_ccache ; then
        # Note: Potentially there can be spaces in entries for multiword
        # "ccache gcc" here; this should be okay as long as entry expands to
        # one token when calling shell (may not be the case for distcheck)
        CONFIG_OPTS+=("CC=${CC}")
        CONFIG_OPTS+=("CXX=${CXX}")
        CONFIG_OPTS+=("CPP=${CPP}")
    fi

    # If detect_platform_PKG_CONFIG_PATH_and_FLAGS() customized anything here,
    # let configure script know
    _EXPORT_FLAGS=true
    case "${CI_OS_NAME}" in
        windows-msys2)
            if [ "$HAVE_CCACHE" = yes ] ; then
                # NO-OP: Its ccache gets confused, apparently parsing the flags as one parameter
                #   configure:6064: checking whether the C compiler works
                #   configure:6086: /mingw64/lib/ccache/bin/gcc  -D_POSIX=1 -D_POSIX_C_SOURCE=200112L -D_WIN32_WINNT=0xffff   conftest.c  >&5
                #   Cannot create temporary file in C:\msys64\home\abuild\nut-win\ -D_POSIX=1 -D_POSIX_C_SOURCE=200112L -D_WIN32_WINNT=0xffff\: No such file or directory
                # FIXME: Detect better if this bites us on the current system?
                _EXPORT_FLAGS=false
            fi
            ;;
    esac

    if [ "${_EXPORT_FLAGS}" = true ] ; then
            [ -z "${CFLAGS}" ]   || export CFLAGS
            [ -z "${CXXFLAGS}" ] || export CXXFLAGS
            [ -z "${CPPFLAGS}" ] || export CPPFLAGS
            [ -z "${LDFLAGS}" ]  || export LDFLAGS
    else
            # NOTE: Passing via CONFIG_OPTS also fails
            [ -z "${CFLAGS}" ]   || echo "WARNING: SKIP: On '${CI_OS_NAME}' with ccache used, can not export CFLAGS='${CFLAGS}'" >&2
            [ -z "${CXXFLAGS}" ] || echo "WARNING: SKIP: On '${CI_OS_NAME}' with ccache used, can not export CXXFLAGS='${CXXFLAGS}'" >&2
            [ -z "${CPPFLAGS}" ] || echo "WARNING: SKIP: On '${CI_OS_NAME}' with ccache used, can not export CPPFLAGS='${CPPFLAGS}'" >&2
            [ -z "${LDFLAGS}" ]  || echo "WARNING: SKIP: On '${CI_OS_NAME}' with ccache used, can not export LDFLAGS='${LDFLAGS}'" >&2
    fi

    PATH="`echo "${PATH}" | normalize_path`"
    CCACHE_PATH="`echo "${CCACHE_PATH}" | normalize_path`"

    RES_CFG=0
    ${CONFIGURE_SCRIPT} "${CONFIG_OPTS[@]}" \
    || RES_CFG=$?
    echo "$0: configure phase complete ($RES_CFG)" >&2
    [ x"$RES_CFG" = x0 ] || exit $RES_CFG

    # NOTE: Currently parallel builds are expected to succeed (as far
    # as recipes are concerned), and the builds without a BUILD_TYPE
    # are aimed at developer iterations so not tweaking verbosity.
    echo "Configuration finished, starting make" >&2
    if [ -n "$PARMAKE_FLAGS" ]; then
        echo "For parallel builds, '$PARMAKE_FLAGS' options would be used" >&2
    fi
    if [ -n "$MAKEFLAGS" ]; then
        echo "Generally, MAKEFLAGS='$MAKEFLAGS' options would be passed" >&2
    fi

    #$MAKE all || \
    $MAKE $PARMAKE_FLAGS all || exit
    build_to_only_catch_errors_check
    ### if [ "${CI_SKIP_CHECK}" != true ] ; then $MAKE check || exit ; fi

    case "$CI_OS_NAME" in
        windows*)
            echo "INFO: Build and tests succeeded. If you plan to install a NUT bundle now" >&2
            echo "for practical usage or testing on a native Windows system, consider calling" >&2
            echo "    make install-win-bundle DESTDIR=`pwd`/.inst/NUT4Win" >&2
            echo "(or some other valid DESTDIR) to co-bundle dependency FOSS DLL files there." >&2
            ;;
    esac

    if [ -s config.nut_report_feature.log ]; then
        cat config.nut_report_feature.log
    fi
    ;;

# These mingw modes below are currently experimental and not too integrated
# with this script per se; it is intended to run for NUT CI farm on prepared
# Linux+mingw worker nodes (see scripts/Windows/README.adoc) in an uniform
# manner, using mostly default settings (warnings in particular) and some
# values hardcoded in that script (ARCH, CFLAGS, ...).
# Note that semi-native builds with e.g. MSYS2 on Windows should "just work" as
# on any other supported platform (more details in docs/config-prereqs.txt).
cross-windows-mingw*)
    echo "INFO: When using build-mingw-nut.sh consider 'export INSTALL_WIN_BUNDLE=true' to use mainstream DLL co-bundling recipe" >&2

    if [ "$HAVE_CCACHE" = yes ] \
    && [ -n "${CI_CCACHE_SYMLINKDIR}" ] \
    && [ -d "${CI_CCACHE_SYMLINKDIR}" ] \
    ; then
        PATH="`echo "$PATH" | sed -e 's,^'"${CI_CCACHE_SYMLINKDIR}"'/?:,,' -e 's,:'"${CI_CCACHE_SYMLINKDIR}"'/?:,,' -e 's,:'"${CI_CCACHE_SYMLINKDIR}"'/?$,,' -e 's,^'"${CI_CCACHE_SYMLINKDIR}"'/?$,,'`"
        CCACHE_PATH="$PATH"
        CCACHE_DIR="${HOME}/.ccache"
        if (command -v ccache || which ccache) && ls -la "${CI_CCACHE_SYMLINKDIR}" && mkdir -p "${CCACHE_DIR}"/ ; then
            echo "INFO: Using ccache via PATH preferring tool names in ${CI_CCACHE_SYMLINKDIR}" >&2
            PATH="${CI_CCACHE_SYMLINKDIR}:$PATH"
            export CCACHE_PATH CCACHE_DIR PATH
        fi
    fi

    ./autogen.sh || exit
    cd scripts/Windows || exit

    cmd="" # default soup of the day, as defined in the called script
    case "$BUILD_TYPE" in
        cross-windows-mingw32|cross-windows-mingw-32) cmd="all32" ;;
        cross-windows-mingw64|cross-windows-mingw-64) cmd="all64" ;;
        cross-windows-mingw) # make a difficult guess
            case "${BITS-}" in
                32|64) cmd="all${BITS}"
                    ;;
                *)  # Use other clues
                    case "${CFLAGS-}${CXXFLAGS-}${LDFLAGS-}" in
                        *-m32*-m64*|*-m64*-m32*)
                            echo "FATAL: Mismatched bitness requested in *FLAGS" >&2
                            exit 1
                            ;;
                        *-m32*) cmd="all32" ;;
                        *-m64*) cmd="all64" ;;
                    esac
                    ;;
            esac
            ;;
    esac

    SOURCEMODE="out-of-tree" \
    MAKEFLAGS="$PARMAKE_FLAGS" \
    KEEP_NUT_REPORT_FEATURE="true" \
    ./build-mingw-nut.sh $cmd
    ;;

*)
    pushd "./builds/${BUILD_TYPE}" && REPO_DIR="$(dirs -l +1)" ./ci_build.sh
    ;;
esac<|MERGE_RESOLUTION|>--- conflicted
+++ resolved
@@ -1517,16 +1517,6 @@
     CONFIG_OPTS+=("--with-devd-dir=${BUILD_PREFIX}/etc/devd")
     CONFIG_OPTS+=("--with-hotplug-dir=${BUILD_PREFIX}/etc/hotplug")
 
-<<<<<<< HEAD
-    if [ -z "${WITH_UNMAPPED_DATAPOINTS-}" ] ; then
-        # This is assumed for non-production builds to avoid confusion
-        # with shipped untested code.
-        WITH_UNMAPPED_DATAPOINTS=true
-    fi
-
-    if [ x"${WITH_UNMAPPED_DATAPOINTS-}" = xtrue ] ; then
-        CONFIG_OPTS+=("--with-unmapped-data-points")
-=======
     if [ "${BUILD_TYPE}" != "default-all-errors" ] ; then
         case x"${WITH_UNMAPPED_DATAPOINTS-}" in
             [Tt][Rr][Uu][Ee]|[Yy][Ee][Ss])
@@ -1535,7 +1525,6 @@
                 CONFIG_OPTS+=("--without-unmapped-data-points") ;;
             *)  ;; # Keep built-in default
         esac
->>>>>>> b03af2d4
     fi
 
     if [ x"${INPLACE_RUNTIME-}" = xtrue ]; then
