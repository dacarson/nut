/*
 *  Copyright (C)
 *    2011 - EATON
 *    2012 - Arnaud Quette <arnaud.quette@free.fr>
 *    2016 - EATON - IP addressed XML scan
 *    2016-2021 - EATON - Various threads-related improvements
 *
 *  This program is free software; you can redistribute it and/or modify
 *  it under the terms of the GNU General Public License as published by
 *  the Free Software Foundation; either version 2 of the License, or
 *  (at your option) any later version.
 *
 *  This program is distributed in the hope that it will be useful,
 *  but WITHOUT ANY WARRANTY; without even the implied warranty of
 *  MERCHANTABILITY or FITNESS FOR A PARTICULAR PURPOSE.  See the
 *  GNU General Public License for more details.
 *
 *  You should have received a copy of the GNU General Public License
 *  along with this program; if not, write to the Free Software
 *  Foundation, Inc., 59 Temple Place, Suite 330, Boston, MA 02111-1307 USA
 */

/*! \file nut-scan.h
    \brief general header for nut-scanner
    \author Frederic Bohe <fredericbohe@eaton.com>
    \author Arnaud Quette <arnaud.quette@free.fr>
    \author Michal Vyskocil <MichalVyskocil@eaton.com>
    \author Jim Klimov <EvgenyKlimov@eaton.com>
*/

#ifndef NUT_SCAN_H
#define NUT_SCAN_H

#include "config.h"
#include <sys/types.h>

#include <nutscan-init.h>
#include <nutscan-device.h>
#include <nutscan-ip.h>
#ifdef HAVE_PTHREAD
#include <semaphore.h>
#endif

#ifdef WITH_IPMI
#include <freeipmi/freeipmi.h>
#endif

#ifdef HAVE_PTHREAD
# include <pthread.h>

# ifdef HAVE_SEMAPHORE
#  include <semaphore.h>
# endif

# if (defined HAVE_PTHREAD_TRYJOIN) || (defined HAVE_SEMAPHORE)
extern size_t max_threads, curr_threads, max_threads_netxml, max_threads_oldnut, max_threads_netsnmp;
# endif

# ifdef HAVE_PTHREAD_TRYJOIN
extern pthread_mutex_t threadcount_mutex;
# endif

typedef struct nutscan_thread {
	pthread_t	thread;
	int		active;	/* true if the thread was created, false if joined (to not join twice) */
} nutscan_thread_t;
#endif /* HAVE_PTHREAD */

#ifdef __cplusplus
/* *INDENT-OFF* */
extern "C" {
/* *INDENT-ON* */
#endif

/* SNMP structure */
typedef struct nutscan_snmp {
	char * community;
	char * secLevel;
	char * secName;
	char * authPassword;
	char * privPassword;
	char * authProtocol;
	char * privProtocol;
	char * peername;
	void * handle;
} nutscan_snmp_t;

/* IPMI structure */
/* Settings for OutofBand (remote) connection */
typedef struct nutscan_ipmi {
	char*			username;            /* IPMI 1.5 and 2.0 */
	char*			password;            /* IPMI 1.5 and 2.0 */
	int				authentication_type; /* IPMI 1.5 */
	int				cipher_suite_id;     /* IPMI 2.0 */
	char*			K_g_BMC_key;         /* IPMI 2.0, optional key for 2 key auth. */
	int				privilege_level;     /* for both */
	unsigned int	workaround_flags;    /* for both */
	int				ipmi_version;        /* IPMI 1.5 or 2.0? */
} nutscan_ipmi_t;

/* IPMI auth defines, simply using FreeIPMI defines */
#ifndef IPMI_AUTHENTICATION_TYPE_NONE
  #define IPMI_AUTHENTICATION_TYPE_NONE                  0x00
  #define IPMI_AUTHENTICATION_TYPE_MD2                   0x01
  #define IPMI_AUTHENTICATION_TYPE_MD5                   0x02
  #define IPMI_AUTHENTICATION_TYPE_STRAIGHT_PASSWORD_KEY 0x04
  #define IPMI_AUTHENTICATION_TYPE_OEM_PROP              0x05
  #define IPMI_AUTHENTICATION_TYPE_RMCPPLUS              0x06
#endif
#ifndef IPMI_PRIVILEGE_LEVEL_ADMIN
  #define IPMI_PRIVILEGE_LEVEL_ADMIN                     0x04
#endif

#define IPMI_1_5		1
#define IPMI_2_0		0

/* XML HTTP structure */
typedef struct nutscan_xml {
	int port_http;		/* Port for xml http (tcp) */
	int port_udp;		/* Port for xml udp */
	long usec_timeout;	/* Wait this long for a response */
	char *peername;		/* Hostname or NULL for broadcast mode */
} nutscan_xml_t;

/* Scanning */
nutscan_device_t * nutscan_scan_snmp(const char * start_ip, const char * stop_ip, long usec_timeout, nutscan_snmp_t * sec);

nutscan_device_t * nutscan_scan_usb(void);

/* If "ip" == NULL, do a broadcast scan */
/* If sec->usec_timeout < 0 then the common usec_timeout arg overrides it */
nutscan_device_t * nutscan_scan_xml_http_range(const char *start_ip, const char *end_ip, long usec_timeout, nutscan_xml_t * sec);

nutscan_device_t * nutscan_scan_nut(const char * startIP, const char * stopIP, const char * port, long usec_timeout);

nutscan_device_t * nutscan_scan_avahi(long usec_timeout);

nutscan_device_t * nutscan_scan_ipmi(const char * startIP, const char * stopIP, nutscan_ipmi_t * sec);

nutscan_device_t * nutscan_scan_eaton_serial(const char* ports_list);

#ifdef HAVE_PTHREAD
<<<<<<< HEAD
extern sem_t semaphore;
sem_t * nutscan_semaphore();
=======
# ifdef HAVE_SEMAPHORE
extern sem_t semaphore;
sem_t * nutscan_semaphore();
# endif
>>>>>>> d93e2423
#endif

/* Display functions */
void nutscan_display_ups_conf(nutscan_device_t * device);
void nutscan_display_parsable(nutscan_device_t * device);

#ifdef __cplusplus
/* *INDENT-OFF* */
}
/* *INDENT-ON* */
#endif

#endif<|MERGE_RESOLUTION|>--- conflicted
+++ resolved
@@ -37,9 +37,6 @@
 #include <nutscan-init.h>
 #include <nutscan-device.h>
 #include <nutscan-ip.h>
-#ifdef HAVE_PTHREAD
-#include <semaphore.h>
-#endif
 
 #ifdef WITH_IPMI
 #include <freeipmi/freeipmi.h>
@@ -140,15 +137,10 @@
 nutscan_device_t * nutscan_scan_eaton_serial(const char* ports_list);
 
 #ifdef HAVE_PTHREAD
-<<<<<<< HEAD
-extern sem_t semaphore;
-sem_t * nutscan_semaphore();
-=======
 # ifdef HAVE_SEMAPHORE
 extern sem_t semaphore;
 sem_t * nutscan_semaphore();
 # endif
->>>>>>> d93e2423
 #endif
 
 /* Display functions */
