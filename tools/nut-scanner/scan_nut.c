/*
 *  Copyright (C) 2011 - EATON
 *  Copyright (C) 2016-2021 - EATON - Various threads-related improvements
 *
 *  This program is free software; you can redistribute it and/or modify
 *  it under the terms of the GNU General Public License as published by
 *  the Free Software Foundation; either version 2 of the License, or
 *  (at your option) any later version.
 *
 *  This program is distributed in the hope that it will be useful,
 *  but WITHOUT ANY WARRANTY; without even the implied warranty of
 *  MERCHANTABILITY or FITNESS FOR A PARTICULAR PURPOSE.  See the
 *  GNU General Public License for more details.
 *
 *  You should have received a copy of the GNU General Public License
 *  along with this program; if not, write to the Free Software
 *  Foundation, Inc., 59 Temple Place, Suite 330, Boston, MA 02111-1307 USA
 */

/*! \file scan_nut.c
    \brief detect remote NUT services
    \author Frederic Bohe <fredericbohe@eaton.com>
    \author Jim Klimov <EvgenyKlimov@eaton.com>
*/

#include "common.h"
#include "upsclient.h"
#include "nut-scan.h"
#include <ltdl.h>

/* dynamic link library stuff */
static lt_dlhandle dl_handle = NULL;
static const char *dl_error = NULL;

static int (*nut_upscli_splitaddr)(const char *buf, char **hostname, int *port);
static int (*nut_upscli_tryconnect)(UPSCONN_t *ups, const char *host, int port,
					int flags, struct timeval * timeout);
static int (*nut_upscli_list_start)(UPSCONN_t *ups, unsigned int numq,
					const char **query);
static int (*nut_upscli_list_next)(UPSCONN_t *ups, unsigned int numq,
			const char **query, unsigned int *numa, char ***answer);
static int (*nut_upscli_disconnect)(UPSCONN_t *ups);

static nutscan_device_t * dev_ret = NULL;
#ifdef HAVE_PTHREAD
static pthread_mutex_t dev_mutex;
#endif

/* use explicit booleans */
#ifndef FALSE
typedef enum ebool { FALSE = 0, TRUE } bool_t;
#else
typedef int bool_t;
#endif

struct scan_nut_arg {
	char * hostname;
	long timeout;
};

/* return 0 on error; visible externally */
int nutscan_load_upsclient_library(const char *libname_path);
int nutscan_load_upsclient_library(const char *libname_path)
{
	if (dl_handle != NULL) {
			/* if previous init failed */
			if (dl_handle == (void *)1) {
					return 0;
			}
			/* init has already been done */
			return 1;
	}

	if (libname_path == NULL) {
		fprintf(stderr, "NUT client library not found. NUT search disabled.\n");
		return 0;
	}

	if (lt_dlinit() != 0) {
			fprintf(stderr, "Error initializing lt_init\n");
			return 0;
	}

	dl_handle = lt_dlopen(libname_path);
	if (!dl_handle) {
			dl_error = lt_dlerror();
			goto err;
	}

	lt_dlerror();      /* Clear any existing error */

	*(void **) (&nut_upscli_splitaddr) = lt_dlsym(dl_handle,
													"upscli_splitaddr");
	if ((dl_error = lt_dlerror()) != NULL) {
			goto err;
	}

	*(void **) (&nut_upscli_tryconnect) = lt_dlsym(dl_handle,
						"upscli_tryconnect");
	if ((dl_error = lt_dlerror()) != NULL) {
			goto err;
	}

	*(void **) (&nut_upscli_list_start) = lt_dlsym(dl_handle,
						"upscli_list_start");
	if ((dl_error = lt_dlerror()) != NULL) {
			goto err;
	}

	*(void **) (&nut_upscli_list_next) = lt_dlsym(dl_handle,
						"upscli_list_next");
	if ((dl_error = lt_dlerror()) != NULL) {
			goto err;
	}

	*(void **) (&nut_upscli_disconnect) = lt_dlsym(dl_handle,
						"upscli_disconnect");
	if ((dl_error = lt_dlerror()) != NULL) {
			goto err;
	}

	return 1;
err:
	fprintf(stderr, "Cannot load NUT library (%s) : %s. NUT search disabled.\n", libname_path, dl_error);
	dl_handle = (void *)1;
	lt_dlexit();
	return 0;
}

/* FIXME: SSL support */
static void * list_nut_devices(void * arg)
{
	struct scan_nut_arg * nut_arg = (struct scan_nut_arg*)arg;
	char *target_hostname = nut_arg->hostname;
	struct timeval tv;
	int port;
	unsigned int numq, numa;
	const char *query[4];
	char **answer;
	char *hostname = NULL;
	UPSCONN_t *ups = malloc(sizeof(*ups));
	nutscan_device_t * dev = NULL;
	int buf_size;

	tv.tv_sec = nut_arg->timeout / (1000*1000);
	tv.tv_usec = nut_arg->timeout % (1000*1000);

	query[0] = "UPS";
	numq = 1;

	if ((*nut_upscli_splitaddr)(target_hostname, &hostname, &port) != 0) {
		free(target_hostname);
		free(nut_arg);
		free(ups);
		return NULL;
	}

	if ((*nut_upscli_tryconnect)(ups, hostname, port, UPSCLI_CONN_TRYSSL, &tv) < 0) {
		free(target_hostname);
		free(nut_arg);
		free(ups);
		return NULL;
	}

	if ((*nut_upscli_list_start)(ups, numq, query) < 0) {
		(*nut_upscli_disconnect)(ups);
		free(target_hostname);
		free(nut_arg);
		free(ups);
		return NULL;
	}

	while ((*nut_upscli_list_next)(ups, numq, query, &numa, &answer) == 1) {
		/* UPS <upsname> <description> */
		if (numa < 3) {
			(*nut_upscli_disconnect)(ups);
			free(target_hostname);
			free(nut_arg);
			free(ups);
			return NULL;
		}
		/* FIXME: check for duplication by getting driver.port and device.serial
		 * for comparison with other busses results */
		/* FIXME:
		 * - also print answer[2] if != "Unavailable"?
		 * - for upsmon.conf or ups.conf (using dummy-ups)? */
		dev = nutscan_new_device();
		dev->type = TYPE_NUT;
		dev->driver = strdup("nutclient");
		/* +1+1 is for '@' character and terminating 0 */
		buf_size = strlen(answer[1]) + strlen(hostname) + 1 + 1;
		dev->port = malloc(buf_size);

		if (dev->port) {
			snprintf(dev->port, buf_size, "%s@%s", answer[1],
					hostname);
#ifdef HAVE_PTHREAD
			pthread_mutex_lock(&dev_mutex);
#endif
			dev_ret = nutscan_add_device_to_device(dev_ret, dev);
#ifdef HAVE_PTHREAD
			pthread_mutex_unlock(&dev_mutex);
#endif
		}

	}

	(*nut_upscli_disconnect)(ups);
	free(target_hostname);
	free(nut_arg);
	free(ups);
	return NULL;
}

nutscan_device_t * nutscan_scan_nut(const char* startIP, const char* stopIP, const char* port, long usec_timeout)
{
<<<<<<< HEAD
	int pass = 1;
=======
	bool_t pass = TRUE; /* Track that we may spawn a scanning thread */
>>>>>>> d93e2423
	nutscan_ip_iter_t ip;
	char * ip_str = NULL;
	char * ip_dest = NULL;
	char buf[SMALLBUF];
	struct sigaction oldact;
	int change_action_handler = 0;
	int i;
	struct scan_nut_arg *nut_arg;
#ifdef HAVE_PTHREAD
<<<<<<< HEAD
	sem_t * semaphore = nutscan_semaphore();
=======
# ifdef HAVE_SEMAPHORE
	sem_t * semaphore = nutscan_semaphore();
	sem_t   semaphore_scantype_inst;
	sem_t * semaphore_scantype = &semaphore_scantype_inst;
# endif /* HAVE_SEMAPHORE */
>>>>>>> d93e2423
	pthread_t thread;
	nutscan_thread_t * thread_array = NULL;
	int thread_count = 0;
# if (defined HAVE_PTHREAD_TRYJOIN) || (defined HAVE_SEMAPHORE)
	size_t  max_threads_scantype = max_threads_oldnut;
# endif

	pthread_mutex_init(&dev_mutex, NULL);

# ifdef HAVE_SEMAPHORE
	if (max_threads_scantype > 0)
		sem_init(semaphore_scantype, 0, max_threads_scantype);
# endif /* HAVE_SEMAPHORE */

#endif /* HAVE_PTHREAD */

	if (!nutscan_avail_nut) {
		return NULL;
	}

	/* Ignore SIGPIPE if the caller hasn't set a handler for it yet */
	if (sigaction(SIGPIPE, NULL, &oldact) == 0) {
#if (defined HAVE_PRAGMA_GCC_DIAGNOSTIC_PUSH_POP) && (defined HAVE_PRAGMA_GCC_DIAGNOSTIC_IGNORED_STRICT_PROTOTYPES)
# pragma GCC diagnostic push
# pragma GCC diagnostic ignored "-Wstrict-prototypes"
#endif
		if (oldact.sa_handler == SIG_DFL) {
			change_action_handler = 1;
			signal(SIGPIPE, SIG_IGN);
		}
#if (defined HAVE_PRAGMA_GCC_DIAGNOSTIC_PUSH_POP) && (defined HAVE_PRAGMA_GCC_DIAGNOSTIC_IGNORED_STRICT_PROTOTYPES)
# pragma GCC diagnostic pop
#endif
	}

	ip_str = nutscan_ip_iter_init(&ip, startIP, stopIP);

<<<<<<< HEAD
	while (ip_str != NULL)
	{
#ifdef HAVE_PTHREAD
		if (thread_array == NULL) {
			sem_wait(semaphore);
			pass = 1;
		} else {
			pass = (sem_trywait(semaphore) == 0);
		}
#endif
=======
	while (ip_str != NULL) {
#ifdef HAVE_PTHREAD
		/* NOTE: With many enough targets to scan, this can crash
		 * by spawning too many children; add a limit and loop to
		 * "reap" some already done with their work. And probably
		 * account them in thread_array[] as something to not wait
		 * for below in pthread_join()...
		 */

# ifdef HAVE_SEMAPHORE
		/* Just wait for someone to free a semaphored slot,
		 * if none are available, and then/otherwise grab one
		 */
		if (thread_array == NULL) {
			/* Starting point, or after a wait to complete
			 * all earlier runners */
			if (max_threads_scantype > 0)
				sem_wait(semaphore_scantype);
			sem_wait(semaphore);
			pass = TRUE;
		} else {
			pass = ((max_threads_scantype == 0 || sem_trywait(semaphore_scantype) == 0) &&
			        sem_trywait(semaphore) == 0);
		}
# else
#  ifdef HAVE_PTHREAD_TRYJOIN
		/* A somewhat naive and brute-force solution for
		 * systems without a semaphore.h. This may suffer
		 * some off-by-one errors, using a few more threads
		 * than intended (if we race a bit at the wrong time,
		 * probably up to one per enabled scanner routine).
		 */

		/* TOTHINK: Should there be a threadcount_mutex when
		 * we just read the value in if() and while() below?
		 * At worst we would overflow the limit a bit due to
		 * other protocol scanners...
		 */
		if (curr_threads >= max_threads
		|| (curr_threads >= max_threads_scantype && max_threads_scantype > 0)
		) {
			upsdebugx(2, "%s: already running %zu scanning threads "
				"(launched overall: %d), "
				"waiting until some would finish",
				__func__, curr_threads, thread_count);
			while (curr_threads >= max_threads
			   || (curr_threads >= max_threads_scantype && max_threads_scantype > 0)
			) {
				for (i = 0; i < thread_count ; i++) {
					int ret;

					if (!thread_array[i].active) continue;

					pthread_mutex_lock(&threadcount_mutex);
					upsdebugx(3, "%s: Trying to join thread #%i...", __func__, i);
					ret = pthread_tryjoin_np(thread_array[i].thread, NULL);
					switch (ret) {
						case ESRCH:     // No thread with the ID thread could be found - already "joined"?
							upsdebugx(5, "%s: Was thread #%i joined earlier?", __func__, i);
							break;
						case 0:         // thread exited
							if (curr_threads > 0) {
								curr_threads --;
								upsdebugx(4, "%s: Joined a finished thread #%i", __func__, i);
							} else {
								/* threadcount_mutex fault? */
								upsdebugx(0, "WARNING: %s: Accounting of thread count "
									"says we are already at 0", __func__);
							}
							thread_array[i].active = FALSE;
							break;
						case EBUSY:     // actively running
							upsdebugx(6, "%s: thread #%i still busy (%i)",
								__func__, i, ret);
							break;
						case EDEADLK:   // Errors with thread interactions... bail out?
						case EINVAL:    // Errors with thread interactions... bail out?
						default:        // new pthreads abilities?
							upsdebugx(5, "%s: thread #%i reported code %i",
								__func__, i, ret);
							break;
					}
					pthread_mutex_unlock(&threadcount_mutex);
				}

				if (curr_threads >= max_threads
				|| (curr_threads >= max_threads_scantype && max_threads_scantype > 0)
				) {
					usleep (10000); // microSec's, so 0.01s here
				}
			}
			upsdebugx(2, "%s: proceeding with scan", __func__);
		}
		/* NOTE: No change to default "pass" in this ifdef:
		 * if we got to this line, we have a slot to use */
#  endif /* HAVE_PTHREAD_TRYJOIN */
# endif  /* HAVE_SEMAPHORE */
#endif   /* HAVE_PTHREAD */

>>>>>>> d93e2423
		if (pass) {
			if (port) {
				if (ip.type == IPv4) {
					snprintf(buf, sizeof(buf), "%s:%s", ip_str, port);
				}
				else {
					snprintf(buf, sizeof(buf), "[%s]:%s", ip_str, port);
				}

				ip_dest = strdup(buf);
			}
			else {
				ip_dest = strdup(ip_str);
			}

			if ((nut_arg = malloc(sizeof(struct scan_nut_arg))) == NULL) {
				free(ip_dest);
				break;
			}
<<<<<<< HEAD

			nut_arg->timeout = usec_timeout;
			nut_arg->hostname = ip_dest;
#ifdef HAVE_PTHREAD
			if (pthread_create(&thread, NULL, list_nut_devices, (void*)nut_arg) == 0) {
				thread_count++;
				pthread_t *new_thread_array = realloc(thread_array,
						thread_count * sizeof(pthread_t));
				if (new_thread_array == NULL) {
					upsdebugx(1, "%s: Failed to realloc thread", __func__);
=======

			nut_arg->timeout = usec_timeout;
			nut_arg->hostname = ip_dest;

#ifdef HAVE_PTHREAD
			if (pthread_create(&thread, NULL, list_nut_devices, (void*)nut_arg) == 0) {
# ifdef HAVE_PTHREAD_TRYJOIN
				pthread_mutex_lock(&threadcount_mutex);
				curr_threads++;
# endif /* HAVE_PTHREAD_TRYJOIN */

				thread_count++;
				nutscan_thread_t *new_thread_array = realloc(thread_array,
					thread_count * sizeof(nutscan_thread_t));
				if (new_thread_array == NULL) {
					upsdebugx(1, "%s: Failed to realloc thread array", __func__);
>>>>>>> d93e2423
					break;
				}
				else {
					thread_array = new_thread_array;
				}
<<<<<<< HEAD
				thread_array[thread_count - 1] = thread;
			}
#else
			list_nut_devices(nut_arg);
#endif
			free(ip_str);
			ip_str = nutscan_ip_iter_inc(&ip);
#ifdef HAVE_PTHREAD
		} else {
			if (thread_array != NULL) {
				for (i = 0; i < thread_count; i++) {
					pthread_join(thread_array[i], NULL);
					sem_post(semaphore);
				}
				thread_count = 0;
				free(thread_array);
				thread_array = NULL;
			}
#endif
		}
	}
=======
				thread_array[thread_count - 1].thread = thread;
				thread_array[thread_count - 1].active = TRUE;

# ifdef HAVE_PTHREAD_TRYJOIN
				pthread_mutex_unlock(&threadcount_mutex);
# endif /* HAVE_PTHREAD_TRYJOIN */
			}
#else  /* not HAVE_PTHREAD */
			list_nut_devices(nut_arg);
#endif /* if HAVE_PTHREAD */
			free(ip_str);
			ip_str = nutscan_ip_iter_inc(&ip);
		} else { /* if not pass -- all slots busy */
#ifdef HAVE_PTHREAD
# ifdef HAVE_SEMAPHORE
			/* Wait for all current scans to complete */
			if (thread_array != NULL) {
				upsdebugx (2, "%s: Running too many scanning threads, "
					"waiting until older ones would finish",
					__func__);
				for (i = 0; i < thread_count ; i++) {
					int ret;
					if (!thread_array[i].active) {
						/* Probably should not get here,
						 * but handle it just in case */
						upsdebugx(0, "WARNING: %s: Midway clean-up: did not expect thread %i to be not active",
							__func__, i);
						sem_post(semaphore);
						if (max_threads_scantype > 0)
							sem_post(semaphore_scantype);
						continue;
					}
					thread_array[i].active = FALSE;
					ret = pthread_join(thread_array[i].thread, NULL);
					if (ret != 0) {
						upsdebugx(0, "WARNING: %s: Midway clean-up: pthread_join() returned code %i",
							__func__, ret);
					}
					sem_post(semaphore);
					if (max_threads_scantype > 0)
						sem_post(semaphore_scantype);
				}
				thread_count = 0;
				free(thread_array);
				thread_array = NULL;
			}
# else
#  ifdef HAVE_PTHREAD_TRYJOIN
		/* TODO: Move the wait-loop for TRYJOIN here? */
#  endif /* HAVE_PTHREAD_TRYJOIN */
# endif  /* HAVE_SEMAPHORE */
#endif   /* HAVE_PTHREAD */
		} /* if: could we "pass" or not? */
	} /* while */
>>>>>>> d93e2423

#ifdef HAVE_PTHREAD
	if (thread_array != NULL) {
		upsdebugx(2, "%s: all planned scans launched, waiting for threads to complete", __func__);
	for (i = 0; i < thread_count; i++) {
			int ret;

			if (!thread_array[i].active) continue;

			ret = pthread_join(thread_array[i].thread, NULL);
			if (ret != 0) {
				upsdebugx(0, "WARNING: %s: Clean-up: pthread_join() returned code %i",
					__func__, ret);
			}
			thread_array[i].active = FALSE;
# ifdef HAVE_SEMAPHORE
			sem_post(semaphore);
			if (max_threads_scantype > 0)
				sem_post(semaphore_scantype);
# else
#  ifdef HAVE_PTHREAD_TRYJOIN
			pthread_mutex_lock(&threadcount_mutex);
			if (curr_threads > 0) {
				curr_threads --;
				upsdebugx(5, "%s: Clean-up: Joined a finished thread #%i",
					__func__, i);
			} else {
				upsdebugx(0, "WARNING: %s: Clean-up: Accounting of thread count "
					"says we are already at 0", __func__);
			}
			pthread_mutex_unlock(&threadcount_mutex);
#  endif /* HAVE_PTHREAD_TRYJOIN */
# endif /* HAVE_SEMAPHORE */
		}
		free(thread_array);
		upsdebugx(2, "%s: all threads freed", __func__);
	}
	pthread_mutex_destroy(&dev_mutex);

# ifdef HAVE_SEMAPHORE
	if (max_threads_scantype > 0)
		sem_destroy(semaphore_scantype);
# endif /* HAVE_SEMAPHORE */
#endif /* HAVE_PTHREAD */

	if (change_action_handler) {
#if (defined HAVE_PRAGMA_GCC_DIAGNOSTIC_PUSH_POP) && (defined HAVE_PRAGMA_GCC_DIAGNOSTIC_IGNORED_STRICT_PROTOTYPES)
# pragma GCC diagnostic push
# pragma GCC diagnostic ignored "-Wstrict-prototypes"
#endif
		signal(SIGPIPE, SIG_DFL);
#if (defined HAVE_PRAGMA_GCC_DIAGNOSTIC_PUSH_POP) && (defined HAVE_PRAGMA_GCC_DIAGNOSTIC_IGNORED_STRICT_PROTOTYPES)
# pragma GCC diagnostic pop
#endif
	}

	return nutscan_rewind_device(dev_ret);
}<|MERGE_RESOLUTION|>--- conflicted
+++ resolved
@@ -214,11 +214,7 @@
 
 nutscan_device_t * nutscan_scan_nut(const char* startIP, const char* stopIP, const char* port, long usec_timeout)
 {
-<<<<<<< HEAD
-	int pass = 1;
-=======
 	bool_t pass = TRUE; /* Track that we may spawn a scanning thread */
->>>>>>> d93e2423
 	nutscan_ip_iter_t ip;
 	char * ip_str = NULL;
 	char * ip_dest = NULL;
@@ -228,15 +224,11 @@
 	int i;
 	struct scan_nut_arg *nut_arg;
 #ifdef HAVE_PTHREAD
-<<<<<<< HEAD
-	sem_t * semaphore = nutscan_semaphore();
-=======
 # ifdef HAVE_SEMAPHORE
 	sem_t * semaphore = nutscan_semaphore();
 	sem_t   semaphore_scantype_inst;
 	sem_t * semaphore_scantype = &semaphore_scantype_inst;
 # endif /* HAVE_SEMAPHORE */
->>>>>>> d93e2423
 	pthread_t thread;
 	nutscan_thread_t * thread_array = NULL;
 	int thread_count = 0;
@@ -274,18 +266,6 @@
 
 	ip_str = nutscan_ip_iter_init(&ip, startIP, stopIP);
 
-<<<<<<< HEAD
-	while (ip_str != NULL)
-	{
-#ifdef HAVE_PTHREAD
-		if (thread_array == NULL) {
-			sem_wait(semaphore);
-			pass = 1;
-		} else {
-			pass = (sem_trywait(semaphore) == 0);
-		}
-#endif
-=======
 	while (ip_str != NULL) {
 #ifdef HAVE_PTHREAD
 		/* NOTE: With many enough targets to scan, this can crash
@@ -385,7 +365,6 @@
 # endif  /* HAVE_SEMAPHORE */
 #endif   /* HAVE_PTHREAD */
 
->>>>>>> d93e2423
 		if (pass) {
 			if (port) {
 				if (ip.type == IPv4) {
@@ -405,18 +384,6 @@
 				free(ip_dest);
 				break;
 			}
-<<<<<<< HEAD
-
-			nut_arg->timeout = usec_timeout;
-			nut_arg->hostname = ip_dest;
-#ifdef HAVE_PTHREAD
-			if (pthread_create(&thread, NULL, list_nut_devices, (void*)nut_arg) == 0) {
-				thread_count++;
-				pthread_t *new_thread_array = realloc(thread_array,
-						thread_count * sizeof(pthread_t));
-				if (new_thread_array == NULL) {
-					upsdebugx(1, "%s: Failed to realloc thread", __func__);
-=======
 
 			nut_arg->timeout = usec_timeout;
 			nut_arg->hostname = ip_dest;
@@ -433,35 +400,11 @@
 					thread_count * sizeof(nutscan_thread_t));
 				if (new_thread_array == NULL) {
 					upsdebugx(1, "%s: Failed to realloc thread array", __func__);
->>>>>>> d93e2423
 					break;
 				}
 				else {
 					thread_array = new_thread_array;
 				}
-<<<<<<< HEAD
-				thread_array[thread_count - 1] = thread;
-			}
-#else
-			list_nut_devices(nut_arg);
-#endif
-			free(ip_str);
-			ip_str = nutscan_ip_iter_inc(&ip);
-#ifdef HAVE_PTHREAD
-		} else {
-			if (thread_array != NULL) {
-				for (i = 0; i < thread_count; i++) {
-					pthread_join(thread_array[i], NULL);
-					sem_post(semaphore);
-				}
-				thread_count = 0;
-				free(thread_array);
-				thread_array = NULL;
-			}
-#endif
-		}
-	}
-=======
 				thread_array[thread_count - 1].thread = thread;
 				thread_array[thread_count - 1].active = TRUE;
 
@@ -516,7 +459,6 @@
 #endif   /* HAVE_PTHREAD */
 		} /* if: could we "pass" or not? */
 	} /* while */
->>>>>>> d93e2423
 
 #ifdef HAVE_PTHREAD
 	if (thread_array != NULL) {
