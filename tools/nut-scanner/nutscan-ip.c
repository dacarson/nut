--- conflicted
+++ resolved
@@ -44,15 +44,9 @@
 {
 	struct in6_addr addr;
 
-<<<<<<< HEAD
-	memcpy(addr.s6_addr, addr1->s6_addr, sizeof(addr.s6_addr));
-	memcpy(addr1->s6_addr, addr2->s6_addr, sizeof(addr.s6_addr));
-	memcpy(addr2->s6_addr, addr.s6_addr, sizeof(addr.s6_addr));
-=======
 	memcpy(addr.s6_addr,   addr1->s6_addr, sizeof(addr.s6_addr));
 	memcpy(addr1->s6_addr, addr2->s6_addr, sizeof(addr.s6_addr));
 	memcpy(addr2->s6_addr, addr.s6_addr,   sizeof(addr.s6_addr));
->>>>>>> c090d20d
 }
 
 static int ntop(struct in_addr * ip, char * host, size_t host_size)
@@ -61,36 +55,22 @@
 	memset(&in, 0, sizeof(struct sockaddr_in));
 	in.sin_addr = *ip;
 	in.sin_family = AF_INET;
-<<<<<<< HEAD
-	return getnameinfo((struct sockaddr *)&in,
-				sizeof(struct sockaddr_in),
-				host, host_size, NULL, 0, NI_NUMERICHOST);
-=======
 	return getnameinfo(
 		(struct sockaddr *)&in,
 		sizeof(struct sockaddr_in),
 		host, host_size, NULL, 0, NI_NUMERICHOST);
->>>>>>> c090d20d
 }
 
 static int ntop6(struct in6_addr * ip, char * host, size_t host_size)
 {
 	struct sockaddr_in6 in6;
 	memset(&in6, 0, sizeof(struct sockaddr_in6));
-<<<<<<< HEAD
-	memcpy( &in6.sin6_addr, ip, sizeof(struct in6_addr) );
-	in6.sin6_family = AF_INET6;
-	return getnameinfo((struct sockaddr *)&in6,
-				sizeof(struct sockaddr_in6),
-				host, host_size, NULL, 0, NI_NUMERICHOST);
-=======
 	memcpy(&in6.sin6_addr, ip, sizeof(struct in6_addr));
 	in6.sin6_family = AF_INET6;
 	return getnameinfo(
 		(struct sockaddr *)&in6,
 		sizeof(struct sockaddr_in6),
 		host, host_size, NULL, 0, NI_NUMERICHOST);
->>>>>>> c090d20d
 }
 
 /* Return the first ip or NULL if error */
@@ -394,13 +374,8 @@
 
 		mask_byte = mask_val / 8;
 		if (mask_byte < 16) {
-<<<<<<< HEAD
-			memset( &(ip.stop6.s6_addr[mask_byte + 1]), 0xFF, 15 - mask_byte);
-			memset( &(ip.start6.s6_addr[mask_byte + 1]), 0x00, 15 - mask_byte);
-=======
 			memset(&(ip.stop6.s6_addr[mask_byte + 1]), 0xFF, 15 - mask_byte);
 			memset(&(ip.start6.s6_addr[mask_byte + 1]), 0x00, 15 - mask_byte);
->>>>>>> c090d20d
 
 			mask_bit = (0x100 >> mask_val%8) - 1;
 			ip.stop6.s6_addr[mask_byte] |= mask_bit;
