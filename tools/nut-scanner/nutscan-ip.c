--- conflicted
+++ resolved
@@ -159,15 +159,12 @@
 			fprintf(stderr,"Invalid address : %s\n",stopIP);
 			return NULL;
 		}
-<<<<<<< HEAD
-=======
-#if (defined HAVE_PRAGMA_GCC_DIAGNOSTIC_PUSH_POP) && (defined HAVE_PRAGMA_GCC_DIAGNOSTIC_IGNORED_CAST_ALIGN)
-# pragma GCC diagnostic push
-# pragma GCC diagnostic ignored "-Wcast-align"
-#endif
-		/* Note: we receive a pointer to res above, so have
-		 * no control about alignment of its further data */
->>>>>>> b263e476
+#if (defined HAVE_PRAGMA_GCC_DIAGNOSTIC_PUSH_POP) && (defined HAVE_PRAGMA_GCC_DIAGNOSTIC_IGNORED_CAST_ALIGN)
+# pragma GCC diagnostic push
+# pragma GCC diagnostic ignored "-Wcast-align"
+#endif
+		/* Note: we receive a pointer to res above, so have
+		 * no control about alignment of its further data */
 		s_in6 = (struct sockaddr_in6 *)res->ai_addr;
 #if (defined HAVE_PRAGMA_GCC_DIAGNOSTIC_PUSH_POP) && (defined HAVE_PRAGMA_GCC_DIAGNOSTIC_IGNORED_CAST_ALIGN)
 # pragma GCC diagnostic pop
