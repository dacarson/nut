/*
 *  Copyright (C) 2011 - 2012  Arnaud Quette <arnaud.quette@free.fr>
 *  Copyright (C) 2016 Michal Vyskocil <MichalVyskocil@eaton.com>
 *  Copyright (C) 2016 Jim Klimov <EvgenyKlimov@eaton.com>
 *
 *  This program is free software; you can redistribute it and/or modify
 *  it under the terms of the GNU General Public License as published by
 *  the Free Software Foundation; either version 2 of the License, or
 *  (at your option) any later version.
 *
 *  This program is distributed in the hope that it will be useful,
 *  but WITHOUT ANY WARRANTY; without even the implied warranty of
 *  MERCHANTABILITY or FITNESS FOR A PARTICULAR PURPOSE.  See the
 *  GNU General Public License for more details.
 *
 *  You should have received a copy of the GNU General Public License
 *  along with this program; if not, write to the Free Software
 *  Foundation, Inc., 59 Temple Place, Suite 330, Boston, MA 02111-1307 USA
 */

/*! \file nut-scanner.c
    \brief A tool to detect NUT supported devices
    \author Arnaud Quette <arnaud.quette@free.fr>
    \author Michal Vyskocil <MichalVyskocil@eaton.com>
    \author Jim Klimov <EvgenyKlimov@eaton.com>
*/

#include <stdio.h>
#include <stdlib.h>
#include <stdarg.h>
#include "common.h"
#include "nut_version.h"
#include <unistd.h>
#include <string.h>
#ifdef HAVE_PTHREAD
#include <pthread.h>
#endif

#include "nut-scan.h"

#if WITH_DMFMIB
# ifdef WANT_LIBNUTSCAN_SNMP_DMF
# undef WANT_LIBNUTSCAN_SNMP_DMF
# endif

// This chains to also include nutscan-snmp.h and the desired
// variables need structures defined lower in the dmf.h file.
// But there is protection in nutscan-snmp.h to only declare
// those vars if dmf.h was already completely imported.
#include "dmf.h"

// Now we may "want" the variables from libnutscan with types from dmf.h
#define WANT_LIBNUTSCAN_SNMP_DMF 1
#include "nutscan-snmp.h"
#endif /* WITH_DMFMIB */

#ifdef DEFAULT_DMFNUTSCAN_DIR_OVERRIDE
# ifdef DEFAULT_DMFNUTSCAN_DIR
# undef DEFAULT_DMFNUTSCAN_DIR
# endif
#define DEFAULT_DMFNUTSCAN_DIR DEFAULT_DMFNUTSCAN_DIR_OVERRIDE
#endif

#ifndef DEFAULT_DMFNUTSCAN_DIR
#define DEFAULT_DMFNUTSCAN_DIR "./"
#endif

#define DEFAULT_TIMEOUT 5

#define ERR_BAD_OPTION	(-1)

// TODO : #if WITH_DMFMIB for options to set up path(s) to the DMFs to load
const char optstring[] = "?ht:s:e:E:c:l:u:W:X:w:x:p:b:B:d:L:CUSMOAm:NPqIVazZ:D";

#ifdef HAVE_GETOPT_LONG
const struct option longopts[] =
	{{ "timeout",required_argument,NULL,'t' },
	{ "start_ip",required_argument,NULL,'s' },
	{ "end_ip",required_argument,NULL,'e' },
	{ "eaton_serial",required_argument,NULL,'E' },
	{ "mask_cidr",required_argument,NULL,'m' },
	{ "community",required_argument,NULL,'c' },
	{ "secLevel",required_argument,NULL,'l' },
	{ "secName",required_argument,NULL,'u' },
	{ "authPassword",required_argument,NULL,'W' },
	{ "privPassword",required_argument,NULL,'X' },
	{ "authProtocol",required_argument,NULL,'w' },
	{ "privProtocol",required_argument,NULL,'x' },
	{ "username",required_argument,NULL,'b' },
	{ "password",required_argument,NULL,'B' },
	{ "authType",required_argument,NULL,'d' },
	{ "cipher_suite_id",required_argument,NULL,'L' },
	{ "port",required_argument,NULL,'p' },
	{ "complete_scan",no_argument,NULL,'C' },
	{ "usb_scan",no_argument,NULL,'U' },
	{ "snmp_scan",no_argument,NULL,'S' },
	{ "xml_scan",no_argument,NULL,'M' },
	{ "oldnut_scan",no_argument,NULL,'O' },
	{ "avahi_scan",no_argument,NULL,'A' },
	{ "ipmi_scan",no_argument,NULL,'I' },
	{ "disp_nut_conf",no_argument,NULL,'N' },
	{ "disp_parsable",no_argument,NULL,'P' },
	{ "quiet",no_argument,NULL,'q' },
	{ "help",no_argument,NULL,'h' },
	{ "version",no_argument,NULL,'V' },
	{ "available",no_argument,NULL,'a' },
	{ "snmp_fingerprints_file",required_argument,NULL,'F' },
	{ "snmp_scan_dmf", no_argument, NULL, 'z' },
	{ "snmp_scan_dmf_dir", required_argument, NULL, 'Z' },
	{ "nut_debug_level", no_argument, NULL, 'D' },
	{NULL,0,NULL,0}};
#else
#define getopt_long(a,b,c,d,e)	getopt(a,b,c) 
#endif /* HAVE_GETOPT_LONG */

static nutscan_device_t *dev[TYPE_END];

static long timeout = DEFAULT_TIMEOUT*1000*1000; /* in usec */
static char * start_ip = NULL;
static char * end_ip = NULL;
static char * port = NULL;
static char * serial_ports = NULL;

#ifdef HAVE_PTHREAD
static pthread_t thread[TYPE_END];

static void * run_usb(void * arg)
{
	dev[TYPE_USB] = nutscan_scan_usb();
	return NULL;
}
static void * run_snmp(void * arg)
{
	nutscan_snmp_t * sec = (nutscan_snmp_t *)arg;

	dev[TYPE_SNMP] = nutscan_scan_snmp(start_ip,end_ip,timeout,sec);
	return NULL;
}
static void * run_xml(void * arg)
{
<<<<<<< HEAD
/* Note: This routine is from EATON customized patch; the upstream code was:
	dev[TYPE_XML] = nutscan_scan_xml_http(timeout);
=======
    nutscan_xml_t * sec = (nutscan_xml_t *)arg;

	dev[TYPE_XML] = ETN_nutscan_scan_xml_http(start_ip, timeout, sec);
>>>>>>> 5b93e0de
	return NULL;
*/

	nutscan_xml_t * sec = (nutscan_xml_t *)arg;

	dev[TYPE_XML] = ETN_nutscan_scan_xml_http(start_ip, timeout, sec);
	return NULL;
}

static void * run_nut_old(void * arg)
{
	dev[TYPE_NUT] = nutscan_scan_nut(start_ip,end_ip,port,timeout);
	return NULL;
}

static void * run_avahi(void * arg)
{
	dev[TYPE_AVAHI] = nutscan_scan_avahi(timeout);
	return NULL;
}
static void * run_ipmi(void * arg)
{
	nutscan_ipmi_t * sec = (nutscan_ipmi_t *)arg;

	dev[TYPE_IPMI] = nutscan_scan_ipmi(start_ip,end_ip,sec);
	return NULL;
}

static void * run_eaton_serial(void * arg)
{
	dev[TYPE_EATON_SERIAL] = nutscan_scan_eaton_serial (serial_ports);
	return NULL;
}

#endif /* HAVE_PTHREAD */
int printq(int quiet,const char *fmt, ...)
{
	va_list ap;
	int ret;

	if(quiet) {
		return 0;
	}

	va_start(ap, fmt);
	ret = vprintf(fmt, ap);
	va_end(ap);

	return ret;
}

void show_usage()
{
/* NOTE: This code uses `nutscan_avail_*` global vars from nutscan-init.c */
	puts("nut-scanner : utility for detection of available power devices.\n");
	puts("OPTIONS:");
	printf("  -C, --complete_scan: Scan all available devices except serial ports (default).\n");
	if( nutscan_avail_usb ) {
		printf("  -U, --usb_scan: Scan USB devices.\n");
	}
	if( nutscan_avail_snmp ) {
		printf("  -S, --snmp_scan: Scan SNMP devices using built-in mapping definitions.\n");
#if WITH_DMFMIB
		printf("  -z, --snmp_scan_dmf: Scan SNMP devices using DMF files in default directory (" DEFAULT_DMFNUTSCAN_DIR ").\n");
		printf("  -Z, --snmp_scan_dmf_dir: Scan SNMP devices using DMF files in specified directory.\n");
		if( nutscan_avail_xml_http) {
			printf("      (libneon will be used to work with dynamically loaded DMF MIB library).\n");
		} else {
			printf("      (libneon support seems missing, so built-in definitions will\n"
			       "       be used rather than DMF MIB library).\n");
		}
#else
		printf("  -z, --snmp_scan_dmf: Not implemented in this build.\n");
		printf("  -Z, --snmp_scan_dmf_dir: Not implemented in this build.\n");
#endif /* WITH_DMFMIB */
	}
	if( nutscan_avail_xml_http ) {
		printf("  -M, --xml_scan: Scan XML/HTTP devices.\n");
	}
	printf("  -O, --oldnut_scan: Scan NUT devices (old method).\n");
	if( nutscan_avail_avahi ) {
		printf("  -A, --avahi_scan: Scan NUT devices (avahi method).\n");
	}
	if( nutscan_avail_ipmi ) {
		printf("  -I, --ipmi_scan: Scan IPMI devices.\n");
	}

	printf("  -E, --eaton_serial <serial ports list>: Scan serial Eaton devices (XCP, SHUT and Q1).\n");

	printf("\nNetwork specific options:\n");
	printf("  -t, --timeout <timeout in seconds>: network operation timeout (default %d).\n",DEFAULT_TIMEOUT);
	printf("  -s, --start_ip <IP address>: First IP address to scan.\n");
	printf("  -e, --end_ip <IP address>: Last IP address to scan.\n");
	printf("  -m, --mask_cidr <IP address/mask>: Give a range of IP using CIDR notation.\n");

	if( nutscan_avail_snmp ) {
		printf("\nSNMP specific options:\n");
		printf("  -F, --fingerprints-file <filename>: provide an additional list of SNMP fingerprints\n");

		printf("\nSNMP v1 specific options:\n");
		printf("  -c, --community <community name>: Set SNMP v1 community name (default = public)\n");

		printf("\nSNMP v3 specific options:\n");
		printf("  -l, --secLevel <security level>: Set the securityLevel used for SNMPv3 messages (allowed values: noAuthNoPriv,authNoPriv,authPriv)\n");
		printf("  -u, --secName <security name>: Set the securityName used for authenticated SNMPv3 messages (mandatory if you set secLevel. No default)\n");
		printf("  -w, --authProtocol <authentication protocol>: Set the authentication protocol (MD5 or SHA) used for authenticated SNMPv3 messages (default=MD5)\n");
		printf("  -W, --authPassword <authentication pass phrase>: Set the authentication pass phrase used for authenticated SNMPv3 messages (mandatory if you set secLevel to authNoPriv or authPriv)\n");
		printf("  -x, --privProtocol <privacy protocol>: Set the privacy protocol (DES or AES) used for encrypted SNMPv3 messages (default=DES)\n");
		printf("  -X, --privPassword <privacy pass phrase>: Set the privacy pass phrase used for encrypted SNMPv3 messages (mandatory if you set secLevel to authPriv)\n");
	}

	if( nutscan_avail_ipmi ) {
		printf("\nIPMI over LAN specific options:\n");
		printf("  -b, --username <username>: Set the username used for authenticating IPMI over LAN connections (mandatory for IPMI over LAN. No default)\n");
		/* Specify  the  username  to  use  when authenticating with the remote host.  If not specified, a null (i.e. anonymous) username is assumed. The user must have
		 * at least ADMIN privileges in order for this tool to operate fully. */
		printf("  -B, --password <password>: Specify the password to use when authenticationg with the remote host (mandatory for IPMI over LAN. No default)\n");
		/* Specify the password to use when authenticationg with the remote host.  If not specified, a null password is assumed. Maximum password length is 16 for IPMI
		 * 1.5 and 20 for IPMI 2.0. */
		printf("  -d, --authType <authentication type>: Specify the IPMI 1.5 authentication type to use (NONE, STRAIGHT_PASSWORD_KEY, MD2, and MD5) with the remote host (default=MD5)\n");
		printf("  -L, --cipher_suite_id <cipher suite id>: Specify the IPMI 2.0 cipher suite ID to use, for authentication, integrity, and confidentiality (default=3)\n");
	}

	printf("\nNUT specific options:\n");
	printf("  -p, --port <port number>: Port number of remote NUT upsd\n");
	printf("\ndisplay specific options:\n");
	printf("  -N, --disp_nut_conf: Display result in the ups.conf format\n");
	printf("  -P, --disp_parsable: Display result in a parsable format\n");
	printf("\nMiscellaneous options:\n");
	printf("  -V, --version: Display NUT version\n");
	printf("  -a, --available: Display available bus that can be scanned\n");
	printf("  -q, --quiet: Display only scan result. No information on currently scanned bus is displayed.\n");
	printf("  -D, --nut_debug_level: Raise the debugging level.  Use this multiple times to see more details.\n");
}
int main(int argc, char *argv[])
{
	nutscan_snmp_t snmp_sec;
	nutscan_ipmi_t ipmi_sec;
<<<<<<< HEAD
	nutscan_xml_t  xml_sec;
=======
    nutscan_xml_t  xml_sec;
>>>>>>> 5b93e0de
	int opt_ret;
	char *	cidr = NULL;
	int allow_all = 0;
	int allow_usb = 0;
	int allow_snmp = 0;
	int allow_xml = 0;
	int allow_oldnut = 0;
	int allow_avahi = 0;
	int allow_ipmi = 0;
	int allow_eaton_serial = 0; /* MUST be requested explicitely! */
	int quiet = 0;
	void (*display_func)(nutscan_device_t * device);
	int ret_code = EXIT_SUCCESS;

	memset(&snmp_sec, 0, sizeof(snmp_sec));
	memset(&ipmi_sec, 0, sizeof(ipmi_sec));
	memset(&xml_sec, 0, sizeof(xml_sec));
	/* Set the default values for IPMI */
	ipmi_sec.authentication_type = IPMI_AUTHENTICATION_TYPE_MD5;
	ipmi_sec.ipmi_version = IPMI_1_5; /* default to IPMI 1.5, if not otherwise specified */
	ipmi_sec.cipher_suite_id = 3; /* default to HMAC-SHA1; HMAC-SHA1-96; AES-CBC-128 */
	ipmi_sec.privilege_level = IPMI_PRIVILEGE_LEVEL_ADMIN; /* should be sufficient */

<<<<<<< HEAD
	/* Set the default values for XML HTTP */
	xml_sec.port = 4679;
=======
    /* Set the default values for XML HTTP*/
    xml_sec.port = 4679;

>>>>>>> 5b93e0de
	nutscan_init();

	display_func = nutscan_display_ups_conf;

	/* Note: the getopts print an error message about unknown arguments
	 * or arguments which need a second token and that is missing now */
	while((opt_ret = getopt_long(argc, argv, optstring, longopts, NULL))!=-1) {

		switch(opt_ret) {
			case 't':
				timeout = atol(optarg)*1000*1000; /*in usec*/
				if( timeout == 0 ) {
					fprintf(stderr,"Illegal timeout value, using default %ds\n", DEFAULT_TIMEOUT);
					timeout = DEFAULT_TIMEOUT*1000*1000;
				}
				break;
			case 's':
				start_ip = strdup(optarg);
				if (end_ip == NULL)
					end_ip = start_ip;
				break;
			case 'e':
				end_ip = strdup(optarg);
				if (start_ip == NULL)
					start_ip = end_ip;
				break;
			case 'E':
				serial_ports = strdup(optarg);
				allow_eaton_serial = 1;
				break;
			case 'm':
				cidr = strdup(optarg);
				break;
			case 'D':
				nut_debug_level++;
				break;

#if WITH_DMFMIB
			case 'z':
				if(!nutscan_avail_snmp || !nutscan_avail_xml_http) {
					goto display_help;
				}
				dmfnutscan_snmp_dir = DEFAULT_DMFNUTSCAN_DIR;
				allow_snmp = 1;
				break;
			case 'Z':
				if(!nutscan_avail_snmp || !nutscan_avail_xml_http) {
					goto display_help;
				}
				dmfnutscan_snmp_dir = strdup(optarg);
				allow_snmp = 1;
				break;
#else
			case 'z':
			case 'Z':
				fprintf(stderr,"DMF SNMP support not built in, option (-%c) ignored (only enabling built-in SNMP).\n", opt_ret);
				allow_snmp = 1;
				break;
#endif /* WITH_DMFMIB */

			case 'c':
				if(!nutscan_avail_snmp) {
					goto display_help;
				}
				snmp_sec.community = strdup(optarg);
				break;
			case 'l':
				if(!nutscan_avail_snmp) {
					goto display_help;
				}
				snmp_sec.secLevel = strdup(optarg);
				break;
			case 'u':
				if(!nutscan_avail_snmp) {
					goto display_help;
				}
				snmp_sec.secName = strdup(optarg);
				break;
			case 'W':
				if(!nutscan_avail_snmp) {
					goto display_help;
				}
				snmp_sec.authPassword = strdup(optarg);
				break;
			case 'X':
				if(!nutscan_avail_snmp) {
					goto display_help;
				}
				snmp_sec.privPassword = strdup(optarg);
				break;
			case 'w':
				if(!nutscan_avail_snmp) {
					goto display_help;
				}
				snmp_sec.authProtocol = strdup(optarg);
				break;
			case 'x':
				if(!nutscan_avail_snmp) {
					goto display_help;
				}
				snmp_sec.privProtocol = strdup(optarg);
				break;
			case 'S':
				if(!nutscan_avail_snmp) {
					goto display_help;
				}
				allow_snmp = 1;
				break;
			case 'b':
				if(!nutscan_avail_ipmi) {
					goto display_help;
				}
				ipmi_sec.username = strdup(optarg);
				break;
			case 'B':
				if(!nutscan_avail_ipmi) {
					goto display_help;
				}
				ipmi_sec.password = strdup(optarg);
				break;
			case 'd':
				if(!nutscan_avail_ipmi) {
					goto display_help;
				}
				if (!strcmp(optarg, "NONE")) {
					ipmi_sec.authentication_type = IPMI_AUTHENTICATION_TYPE_NONE;
				}
				else if (!strcmp(optarg, "STRAIGHT_PASSWORD_KEY")) {
					ipmi_sec.authentication_type = IPMI_AUTHENTICATION_TYPE_STRAIGHT_PASSWORD_KEY;
				}
				else if (!strcmp(optarg, "MD2")) {
					ipmi_sec.authentication_type = IPMI_AUTHENTICATION_TYPE_MD2;
				}
				else if (!strcmp(optarg, "MD5")) {
					ipmi_sec.authentication_type = IPMI_AUTHENTICATION_TYPE_MD5;
				}
				else {
					fprintf(stderr,"Unknown authentication type (%s). Defaulting to MD5\n", optarg);
				}
				break;
			case 'L':
				if(!nutscan_avail_ipmi) {
					goto display_help;
				}
				ipmi_sec.cipher_suite_id = atoi(optarg);
				/* Force IPMI 2.0! */
				ipmi_sec.ipmi_version = IPMI_2_0;
				break;
			case 'p':
				port = strdup(optarg);
				break;
			case 'C':
				allow_all = 1;
				break;
			case 'U':
				if(!nutscan_avail_usb) {
					goto display_help;
				}
				allow_usb = 1;
				break;
			case 'M':
				if(!nutscan_avail_xml_http) {
					goto display_help;
				}
				allow_xml = 1;
				break;
			case 'O':
				allow_oldnut = 1;
				break;
			case 'A':
				if(!nutscan_avail_avahi) {
					goto display_help;
				}
				allow_avahi = 1;
				break;
			case 'I':
				if(!nutscan_avail_ipmi) {
					goto display_help;
				}
				allow_ipmi = 1;
				break;
			case 'N':
				display_func = nutscan_display_ups_conf;
				break;
			case 'P':
				display_func = nutscan_display_parsable;
				break;
			case 'q':
				quiet = 1;
				break;
			case 'V':
				printf("Network UPS Tools - %s\n", NUT_VERSION_MACRO);
				exit(EXIT_SUCCESS);
			case 'F':
				if(!nutscan_avail_snmp) {
					goto display_help;
				}
				snmp_sec.fingerprints_file = strdup(optarg);
				break;
			case 'a':
				printf("OLDNUT\n");
				if(nutscan_avail_usb) {
					printf("USB\n");
				}
				if(nutscan_avail_snmp) {
					if(nutscan_avail_xml_http) {
						printf("SNMP_DMF\n");
					}
					printf("SNMP\n");
				}
				if(nutscan_avail_xml_http) {
					printf("XML\n");
				}
				if(nutscan_avail_avahi) {
					printf("AVAHI\n");
				}
				if(nutscan_avail_ipmi) {
					printf("IPMI\n");
				}
				printf("EATON_SERIAL\n");
				exit(EXIT_SUCCESS);
			case '?':
				ret_code = ERR_BAD_OPTION;
				/* Fall through to usage and error exit */
			case 'h':
			default:
display_help:
				show_usage();
				if ((opt_ret != 'h') || (ret_code != EXIT_SUCCESS))
					fprintf(stderr,"\n\n"
						"WARNING: Some error has occurred while processing 'nut-scanner' command-line\n"
						"arguments, see more details above the usage help text.\n\n");
				return ret_code;
		}
	}

	if( cidr ) {
		nutscan_cidr_to_ip(cidr, &start_ip, &end_ip);
	}

	if( !allow_usb && !allow_snmp && !allow_xml && !allow_oldnut &&
		!allow_avahi && !allow_ipmi && !allow_eaton_serial) {
		allow_all = 1;
	}

	if( allow_all ) {
		allow_usb = 1;
		allow_snmp = 1;
		allow_xml = 1;
		allow_oldnut = 1;
		allow_avahi = 1;
		allow_ipmi = 1;
		/* BEWARE: allow_all does not include allow_eaton_serial! */
	}

	if( allow_usb && nutscan_avail_usb ) {
		printq(quiet,"Scanning USB bus.\n");
#ifdef HAVE_PTHREAD
		if(pthread_create(&thread[TYPE_USB],NULL,run_usb,NULL)) {
			upsdebugx(1,"pthread_create returned an error; disabling this scan mode");
			nutscan_avail_usb = 0;
		}
#else
		upsdebugx(1,"USB SCAN: no pthread support, starting nutscan_scan_usb...");
		dev[TYPE_USB] = nutscan_scan_usb();
#endif /* HAVE_PTHREAD */
	} else {
		upsdebugx(1,"USB SCAN: not requested, SKIPPED");
	}

	if( allow_snmp && nutscan_avail_snmp ) {
		if( start_ip == NULL ) {
			printq(quiet,"No start IP, skipping SNMP\n");
			nutscan_avail_snmp = 0;
		}
		else {
#if WITH_DMFMIB
			printq(quiet,"Scanning SNMP bus with DMF MIB support if possible.\n");
#else
			printq(quiet,"Scanning SNMP bus with built-in MIBs only.\n");
#endif
#ifdef HAVE_PTHREAD
			upsdebugx(1,"SNMP SCAN: starting pthread_create with run_snmp...");
			if( pthread_create(&thread[TYPE_SNMP],NULL,run_snmp,&snmp_sec)) {
				upsdebugx(1,"pthread_create returned an error; disabling this scan mode");
				nutscan_avail_snmp = 0;
			}
#else
			upsdebugx(1,"SNMP SCAN: no pthread support, starting nutscan_scan_snmp...");
			dev[TYPE_SNMP] = nutscan_scan_snmp(start_ip,end_ip,timeout,&snmp_sec);
#endif /* HAVE_PTHREAD */
		}
	} else {
		upsdebugx(1,"SNMP SCAN: not requested, SKIPPED");
	}

	if( allow_xml && nutscan_avail_xml_http) {
<<<<<<< HEAD
/* TODO(?) Verify start_ip like in SNMP, NUTold, etc. */
		printq(quiet,"Scanning XML/HTTP bus.\n");
#ifdef HAVE_PTHREAD
		upsdebugx(1,"XML/HTTP SCAN: starting pthread_create with run_xml...");
		upsdebugx(1,"XML/HTTP SCAN: NOTE: Using ETN patch with support for IP address specification");
/* Note: This routine is from EATON customized patch; the upstream code was:
		if(pthread_create(&thread[TYPE_XML],NULL,run_xml,NULL)) {
*/
		if(pthread_create(&thread[TYPE_XML],NULL,run_xml,&xml_sec)) {
			upsdebugx(1,"pthread_create returned an error; disabling this scan mode");
			nutscan_avail_xml_http = 0;
=======
		if( start_ip == NULL ) {
			printq(quiet,"No start IP, skipping XML/HTTP\n");
			nutscan_avail_snmp = 0;
>>>>>>> 5b93e0de
		}
		else {
			printq(quiet,"Scanning XML/HTTP bus.\n");
#ifdef HAVE_PTHREAD
			upsdebugx(1,"XML/HTTP SCAN: starting pthread_create with run_xml...");
			if(pthread_create(&thread[TYPE_XML],NULL,run_xml,NULL)) {
				upsdebugx(1,"pthread_create returned an error; disabling this scan mode");
				nutscan_avail_xml_http = 0;
			}
#else
<<<<<<< HEAD
		upsdebugx(1,"XML/HTTP SCAN: no pthread support, starting nutscan_scan_xml_http...");
		upsdebugx(1,"XML/HTTP SCAN: NOTE: Using ETN patch with support for IP address specification");
/* Note: This routine is from EATON customized patch; the upstream code was:
		dev[TYPE_XML] = nutscan_scan_xml_http(timeout);
*/
		dev[TYPE_XML] = ETN_nutscan_scan_xml_http(start_ip, timeout, &xml_sec);
=======
			upsdebugx(1,"XML/HTTP SCAN: no pthread support, starting nutscan_scan_xml_http...");
			dev[TYPE_XML] = nutscan_scan_xml_http(timeout);
>>>>>>> 5b93e0de
#endif /* HAVE_PTHREAD */
		}
	} else {
		upsdebugx(1,"XML/HTTP SCAN: not requested, SKIPPED");
	}

	if( allow_oldnut && nutscan_avail_nut) {
		if( start_ip == NULL ) {
			printq(quiet,"No start IP, skipping NUT bus (old connect method)\n");
			nutscan_avail_nut = 0;
		}
		else {
			printq(quiet,"Scanning NUT bus (old connect method).\n");
#ifdef HAVE_PTHREAD
			upsdebugx(1,"NUT bus (old) SCAN: starting pthread_create with run_nut_old...");
			if(pthread_create(&thread[TYPE_NUT],NULL,run_nut_old,NULL)) {
				upsdebugx(1,"pthread_create returned an error; disabling this scan mode");
				nutscan_avail_nut = 0;
			}
#else
			upsdebugx(1,"NUT bus (old) SCAN: no pthread support, starting nutscan_scan_nut...");
			dev[TYPE_NUT] = nutscan_scan_nut(start_ip,end_ip,port,timeout);
#endif /* HAVE_PTHREAD */
		}
	} else {
		upsdebugx(1,"NUT bus (old) SCAN: not requested, SKIPPED");
	}

	if( allow_avahi && nutscan_avail_avahi) {
		printq(quiet,"Scanning NUT bus (avahi method).\n");
#ifdef HAVE_PTHREAD
		upsdebugx(1,"NUT bus (avahi) SCAN: starting pthread_create with run_avahi...");
		if(pthread_create(&thread[TYPE_AVAHI],NULL,run_avahi,NULL)) {
			upsdebugx(1,"pthread_create returned an error; disabling this scan mode");
			nutscan_avail_avahi = 0;
		}
#else
		upsdebugx(1,"NUT bus (avahi) SCAN: no pthread support, starting nutscan_scan_avahi...");
		dev[TYPE_AVAHI] = nutscan_scan_avahi(timeout);
#endif /* HAVE_PTHREAD */
	} else {
		upsdebugx(1,"NUT bus (avahi) SCAN: not requested, SKIPPED");
	}

	if( allow_ipmi  && nutscan_avail_ipmi) {
		printq(quiet,"Scanning IPMI bus.\n");
#ifdef HAVE_PTHREAD
		upsdebugx(1,"IPMI SCAN: starting pthread_create with run_ipmi...");
		if(pthread_create(&thread[TYPE_IPMI],NULL,run_ipmi,&ipmi_sec)) {
			upsdebugx(1,"pthread_create returned an error; disabling this scan mode");
			nutscan_avail_ipmi = 0;
		}
#else
		upsdebugx(1,"IPMI SCAN: no pthread support, starting nutscan_scan_ipmi...");
		dev[TYPE_IPMI] = nutscan_scan_ipmi(start_ip,end_ip,&ipmi_sec);
#endif /* HAVE_PTHREAD */
	} else {
		upsdebugx(1,"IPMI SCAN: not requested, SKIPPED");
	}

	/* Eaton serial scan */
	if (allow_eaton_serial) {
		printq(quiet,"Scanning serial bus for Eaton devices.\n");
#ifdef HAVE_PTHREAD
		upsdebugx(1,"SERIAL SCAN: starting pthread_create with run_eaton_serial (return not checked!)...");
		pthread_create(&thread[TYPE_EATON_SERIAL], NULL, run_eaton_serial, serial_ports);
		/* FIXME: check return code */
		/* upsdebugx(1,"pthread_create returned an error; disabling this scan mode"); */
		/* nutscan_avail_eaton_serial(?) = 0; */
#else
		upsdebugx(1,"SERIAL SCAN: no pthread support, starting nutscan_scan_eaton_serial...");
		dev[TYPE_EATON_SERIAL] = nutscan_scan_eaton_serial (serial_ports);
#endif /* HAVE_PTHREAD */
	} else {
		upsdebugx(1,"SERIAL SCAN: not requested, SKIPPED");
	}

#ifdef HAVE_PTHREAD
	if( allow_usb && nutscan_avail_usb && thread[TYPE_USB]) {
		upsdebugx(1,"USB SCAN: join back the pthread");
		pthread_join(thread[TYPE_USB], NULL);
	}
	if( allow_snmp && nutscan_avail_snmp && thread[TYPE_SNMP]) {
		upsdebugx(1,"SNMP SCAN: join back the pthread");
		pthread_join(thread[TYPE_SNMP], NULL);
	}
	if( allow_xml && nutscan_avail_xml_http && thread[TYPE_XML]) {
		upsdebugx(1,"XML/HTTP SCAN: join back the pthread");
		pthread_join(thread[TYPE_XML], NULL);
	}
	if( allow_oldnut && nutscan_avail_nut && thread[TYPE_NUT]) {
		upsdebugx(1,"NUT bus (old) SCAN: join back the pthread");
		pthread_join(thread[TYPE_NUT], NULL);
	}
	if( allow_avahi && nutscan_avail_avahi && thread[TYPE_AVAHI]) {
		upsdebugx(1,"NUT bus (avahi) SCAN: join back the pthread");
		pthread_join(thread[TYPE_AVAHI], NULL);
	}
	if( allow_ipmi && nutscan_avail_ipmi && thread[TYPE_IPMI]) {
		upsdebugx(1,"IPMI SCAN: join back the pthread");
		pthread_join(thread[TYPE_IPMI], NULL);
	}
	if (allow_eaton_serial && thread[TYPE_EATON_SERIAL]) {
		upsdebugx(1,"SERIAL SCAN: join back the pthread");
		pthread_join(thread[TYPE_EATON_SERIAL], NULL);
	}
#endif /* HAVE_PTHREAD */

	upsdebugx(1,"SCANS DONE: display results");

	upsdebugx(1,"SCANS DONE: display results: USB");
	display_func(dev[TYPE_USB]);
	upsdebugx(1,"SCANS DONE: free resources: USB");
	nutscan_free_device(dev[TYPE_USB]);

	upsdebugx(1,"SCANS DONE: display results: SNMP");
	display_func(dev[TYPE_SNMP]);
	upsdebugx(1,"SCANS DONE: free resources: SNMP");
	nutscan_free_device(dev[TYPE_SNMP]);

	upsdebugx(1,"SCANS DONE: display results: XML/HTTP");
	display_func(dev[TYPE_XML]);
	upsdebugx(1,"SCANS DONE: free resources: XML/HTTP");
	nutscan_free_device(dev[TYPE_XML]);

	upsdebugx(1,"SCANS DONE: display results: NUT bus (old)");
	display_func(dev[TYPE_NUT]);
	upsdebugx(1,"SCANS DONE: free resources: NUT bus (old)");
	nutscan_free_device(dev[TYPE_NUT]);

	upsdebugx(1,"SCANS DONE: display results: NUT bus (avahi)");
	display_func(dev[TYPE_AVAHI]);
	upsdebugx(1,"SCANS DONE: free resources: NUT bus (avahi)");
	nutscan_free_device(dev[TYPE_AVAHI]);

	upsdebugx(1,"SCANS DONE: display results: IPMI");
	display_func(dev[TYPE_IPMI]);
	upsdebugx(1,"SCANS DONE: free resources: IPMI");
	nutscan_free_device(dev[TYPE_IPMI]);

	upsdebugx(1,"SCANS DONE: display results: SERIAL");
	display_func(dev[TYPE_EATON_SERIAL]);
	upsdebugx(1,"SCANS DONE: free resources: SERIAL");
	nutscan_free_device(dev[TYPE_EATON_SERIAL]);

	upsdebugx(1,"SCANS DONE: free common scanner resources");
	nutscan_free();

#if WITH_DMFMIB
	upsdebugx(1,"SCANS DONE: free dynamic DMF-SNMP resources");
	uninit_snmp_device_table();
#endif

	upsdebugx(1,"SCANS DONE: EXIT_SUCCESS");
	return EXIT_SUCCESS;
}<|MERGE_RESOLUTION|>--- conflicted
+++ resolved
@@ -138,14 +138,8 @@
 }
 static void * run_xml(void * arg)
 {
-<<<<<<< HEAD
 /* Note: This routine is from EATON customized patch; the upstream code was:
 	dev[TYPE_XML] = nutscan_scan_xml_http(timeout);
-=======
-    nutscan_xml_t * sec = (nutscan_xml_t *)arg;
-
-	dev[TYPE_XML] = ETN_nutscan_scan_xml_http(start_ip, timeout, sec);
->>>>>>> 5b93e0de
 	return NULL;
 */
 
@@ -280,15 +274,12 @@
 	printf("  -q, --quiet: Display only scan result. No information on currently scanned bus is displayed.\n");
 	printf("  -D, --nut_debug_level: Raise the debugging level.  Use this multiple times to see more details.\n");
 }
+
 int main(int argc, char *argv[])
 {
 	nutscan_snmp_t snmp_sec;
 	nutscan_ipmi_t ipmi_sec;
-<<<<<<< HEAD
-	nutscan_xml_t  xml_sec;
-=======
     nutscan_xml_t  xml_sec;
->>>>>>> 5b93e0de
 	int opt_ret;
 	char *	cidr = NULL;
 	int allow_all = 0;
@@ -312,14 +303,9 @@
 	ipmi_sec.cipher_suite_id = 3; /* default to HMAC-SHA1; HMAC-SHA1-96; AES-CBC-128 */
 	ipmi_sec.privilege_level = IPMI_PRIVILEGE_LEVEL_ADMIN; /* should be sufficient */
 
-<<<<<<< HEAD
 	/* Set the default values for XML HTTP */
 	xml_sec.port = 4679;
-=======
-    /* Set the default values for XML HTTP*/
-    xml_sec.port = 4679;
-
->>>>>>> 5b93e0de
+
 	nutscan_init();
 
 	display_func = nutscan_display_ups_conf;
@@ -617,44 +603,29 @@
 	}
 
 	if( allow_xml && nutscan_avail_xml_http) {
-<<<<<<< HEAD
-/* TODO(?) Verify start_ip like in SNMP, NUTold, etc. */
-		printq(quiet,"Scanning XML/HTTP bus.\n");
-#ifdef HAVE_PTHREAD
-		upsdebugx(1,"XML/HTTP SCAN: starting pthread_create with run_xml...");
-		upsdebugx(1,"XML/HTTP SCAN: NOTE: Using ETN patch with support for IP address specification");
-/* Note: This routine is from EATON customized patch; the upstream code was:
-		if(pthread_create(&thread[TYPE_XML],NULL,run_xml,NULL)) {
-*/
-		if(pthread_create(&thread[TYPE_XML],NULL,run_xml,&xml_sec)) {
-			upsdebugx(1,"pthread_create returned an error; disabling this scan mode");
-			nutscan_avail_xml_http = 0;
-=======
 		if( start_ip == NULL ) {
 			printq(quiet,"No start IP, skipping XML/HTTP\n");
 			nutscan_avail_snmp = 0;
->>>>>>> 5b93e0de
 		}
 		else {
 			printq(quiet,"Scanning XML/HTTP bus.\n");
 #ifdef HAVE_PTHREAD
 			upsdebugx(1,"XML/HTTP SCAN: starting pthread_create with run_xml...");
+			upsdebugx(1,"XML/HTTP SCAN: NOTE: Using ETN patch with support for IP address specification");
+/* Note: This routine is from EATON customized patch; the upstream code was:
 			if(pthread_create(&thread[TYPE_XML],NULL,run_xml,NULL)) {
+*/
+			if(pthread_create(&thread[TYPE_XML],NULL,run_xml,&xml_sec)) {
 				upsdebugx(1,"pthread_create returned an error; disabling this scan mode");
 				nutscan_avail_xml_http = 0;
 			}
 #else
-<<<<<<< HEAD
-		upsdebugx(1,"XML/HTTP SCAN: no pthread support, starting nutscan_scan_xml_http...");
-		upsdebugx(1,"XML/HTTP SCAN: NOTE: Using ETN patch with support for IP address specification");
+			upsdebugx(1,"XML/HTTP SCAN: no pthread support, starting nutscan_scan_xml_http...");
+			upsdebugx(1,"XML/HTTP SCAN: NOTE: Using ETN patch with support for IP address specification");
 /* Note: This routine is from EATON customized patch; the upstream code was:
-		dev[TYPE_XML] = nutscan_scan_xml_http(timeout);
+			dev[TYPE_XML] = nutscan_scan_xml_http(timeout);
 */
-		dev[TYPE_XML] = ETN_nutscan_scan_xml_http(start_ip, timeout, &xml_sec);
-=======
-			upsdebugx(1,"XML/HTTP SCAN: no pthread support, starting nutscan_scan_xml_http...");
-			dev[TYPE_XML] = nutscan_scan_xml_http(timeout);
->>>>>>> 5b93e0de
+			dev[TYPE_XML] = ETN_nutscan_scan_xml_http(start_ip, timeout, &xml_sec);
 #endif /* HAVE_PTHREAD */
 		}
 	} else {
