/*
 *  Copyright (C) 2011 - 2012  Arnaud Quette <arnaud.quette@free.fr>
 *  Copyright (C) 2016 Michal Vyskocil <MichalVyskocil@eaton.com>
 *  Copyright (C) 2016 - 2021 Jim Klimov <EvgenyKlimov@eaton.com>
 *
 *  This program is free software; you can redistribute it and/or modify
 *  it under the terms of the GNU General Public License as published by
 *  the Free Software Foundation; either version 2 of the License, or
 *  (at your option) any later version.
 *
 *  This program is distributed in the hope that it will be useful,
 *  but WITHOUT ANY WARRANTY; without even the implied warranty of
 *  MERCHANTABILITY or FITNESS FOR A PARTICULAR PURPOSE.  See the
 *  GNU General Public License for more details.
 *
 *  You should have received a copy of the GNU General Public License
 *  along with this program; if not, write to the Free Software
 *  Foundation, Inc., 59 Temple Place, Suite 330, Boston, MA 02111-1307 USA
 */

/*! \file nut-scanner.c
    \brief A tool to detect NUT supported devices
    \author Arnaud Quette <arnaud.quette@free.fr>
    \author Michal Vyskocil <MichalVyskocil@eaton.com>
    \author Jim Klimov <EvgenyKlimov@eaton.com>
*/

#include "common.h"	/* Must be first include to pull "config.h" */

#include <stdio.h>
#include <stdlib.h>
#include <stdarg.h>
#include "nut_version.h"
#include <unistd.h>
#include <string.h>

#ifdef HAVE_PTHREAD
# include <pthread.h>
# ifdef HAVE_SEMAPHORE
#  include <semaphore.h>
# endif
# if (defined HAVE_PTHREAD_TRYJOIN) || (defined HAVE_SEMAPHORE)
#  include "nut_stdint.h"
#  ifdef HAVE_SYS_RESOURCE_H
#   include <sys/resource.h> /* for getrlimit() and struct rlimit */
#   include <errno.h>

/* 3 is reserved for known overhead (for NetXML at least)
 * following practical investigation summarized at
 *   https://github.com/networkupstools/nut/pull/1158
 * and probably means the usual stdin/stdout/stderr triplet
 */
#   define RESERVE_FD_COUNT 3
#  endif /* HAVE_SYS_RESOURCE_H */
# endif  /* HAVE_PTHREAD_TRYJOIN || HAVE_SEMAPHORE */
#endif   /* HAVE_PTHREAD */

#include "nut-scan.h"

#if WITH_DMFMIB
# ifdef WANT_LIBNUTSCAN_SNMP_DMF
#  undef WANT_LIBNUTSCAN_SNMP_DMF
# endif

// This chains to also include nutscan-snmp.h and the desired
// variables need structures defined lower in the dmf.h file.
// But there is protection in nutscan-snmp.h to only declare
// those vars if dmf.h was already completely imported.
# include "dmf.h"

// Now we may "want" the variables from libnutscan with types from dmf.h
# define WANT_LIBNUTSCAN_SNMP_DMF 1
# include "nutscan-snmp.h"
#endif /* WITH_DMFMIB */

#ifdef DEFAULT_DMFNUTSCAN_DIR_OVERRIDE
# ifdef DEFAULT_DMFNUTSCAN_DIR
#  undef DEFAULT_DMFNUTSCAN_DIR
# endif
# define DEFAULT_DMFNUTSCAN_DIR DEFAULT_DMFNUTSCAN_DIR_OVERRIDE
#endif

#ifndef DEFAULT_DMFNUTSCAN_DIR
# define DEFAULT_DMFNUTSCAN_DIR "./"
#endif

#define DEFAULT_TIMEOUT 5

#define ERR_BAD_OPTION	(-1)

/* TODO : #if WITH_DMFMIB for options to set up path(s) to the DMFs to load */
static const char optstring[] = "?ht:T:s:e:E:c:l:u:W:X:w:x:p:b:B:d:L:CUSMOAm:NPqIVaDzZ:";

#ifdef HAVE_GETOPT_LONG
static const struct option longopts[] = {
	{ "timeout", required_argument, NULL, 't' },
	{ "thread", required_argument, NULL, 'T' },
	{ "start_ip", required_argument, NULL, 's' },
	{ "end_ip", required_argument, NULL, 'e' },
	{ "eaton_serial", required_argument, NULL, 'E' },
	{ "mask_cidr", required_argument, NULL, 'm' },
	{ "community", required_argument, NULL, 'c' },
	{ "secLevel", required_argument, NULL, 'l' },
	{ "secName", required_argument, NULL, 'u' },
	{ "authPassword", required_argument, NULL, 'W' },
	{ "privPassword", required_argument, NULL, 'X' },
	{ "authProtocol", required_argument, NULL, 'w' },
	{ "privProtocol", required_argument, NULL, 'x' },
	{ "username", required_argument, NULL, 'b' },
	{ "password", required_argument, NULL, 'B' },
	{ "authType", required_argument, NULL, 'd' },
	{ "cipher_suite_id", required_argument, NULL, 'L' },
	{ "port", required_argument, NULL, 'p' },
	{ "complete_scan", no_argument, NULL, 'C' },
	{ "usb_scan", no_argument, NULL, 'U' },
	{ "snmp_scan", no_argument, NULL, 'S' },
	{ "xml_scan", no_argument, NULL, 'M' },
	{ "oldnut_scan", no_argument, NULL, 'O' },
	{ "avahi_scan", no_argument, NULL, 'A' },
	{ "ipmi_scan", no_argument, NULL, 'I' },
	{ "disp_nut_conf", no_argument, NULL, 'N' },
	{ "disp_parsable", no_argument, NULL, 'P' },
	{ "quiet", no_argument, NULL, 'q' },
	{ "help", no_argument, NULL, 'h' },
	{ "version", no_argument, NULL, 'V' },
	{ "available", no_argument, NULL, 'a' },
	{ "nut_debug_level", no_argument, NULL, 'D' },
	{ "snmp_scan_dmf", no_argument, NULL, 'z' },
	{ "snmp_scan_dmf_dir", required_argument, NULL, 'Z' },
	{ NULL, 0, NULL, 0 }
};
#else
#define getopt_long(a,b,c,d,e)	getopt(a,b,c)
#endif /* HAVE_GETOPT_LONG */

static nutscan_device_t *dev[TYPE_END];

static useconds_t timeout = DEFAULT_NETWORK_TIMEOUT * 1000 * 1000; /* in usec */
static char * start_ip = NULL;
static char * end_ip = NULL;
static char * port = NULL;
static char * serial_ports = NULL;

#ifdef HAVE_PTHREAD
static pthread_t thread[TYPE_END];

static void * run_usb(void *arg)
{
	NUT_UNUSED_VARIABLE(arg);

	dev[TYPE_USB] = nutscan_scan_usb();
	return NULL;
}

static void * run_snmp(void * arg)
{
	nutscan_snmp_t * sec = (nutscan_snmp_t *)arg;

	dev[TYPE_SNMP] = nutscan_scan_snmp(start_ip, end_ip, timeout, sec);
	return NULL;
}

static void * run_xml(void * arg)
{
	nutscan_xml_t * sec = (nutscan_xml_t *)arg;

	dev[TYPE_XML] = nutscan_scan_xml_http_range(start_ip, end_ip, timeout, sec);
	return NULL;
}

static void * run_nut_old(void *arg)
{
	NUT_UNUSED_VARIABLE(arg);

	dev[TYPE_NUT] = nutscan_scan_nut(start_ip, end_ip, port, timeout);
	return NULL;
}

static void * run_avahi(void *arg)
{
	NUT_UNUSED_VARIABLE(arg);

	dev[TYPE_AVAHI] = nutscan_scan_avahi(timeout);
	return NULL;
}

static void * run_ipmi(void * arg)
{
	nutscan_ipmi_t * sec = (nutscan_ipmi_t *)arg;

	dev[TYPE_IPMI] = nutscan_scan_ipmi(start_ip, end_ip, sec);
	return NULL;
}

static void * run_eaton_serial(void *arg)
{
	NUT_UNUSED_VARIABLE(arg);

	dev[TYPE_EATON_SERIAL] = nutscan_scan_eaton_serial(serial_ports);
	return NULL;
}

#endif /* HAVE_PTHREAD */

static void show_usage()
{
/* NOTE: This code uses `nutscan_avail_*` global vars from nutscan-init.c */
	puts("nut-scanner : utility for detection of available power devices.\n");
	puts("OPTIONS:");
	printf("  -C, --complete_scan: Scan all available devices except serial ports (default).\n");
	if (nutscan_avail_usb) {
		printf("  -U, --usb_scan: Scan USB devices.\n");
	} else {
		printf("* Options for USB devices scan not enabled: library not detected.\n");
	}
	if (nutscan_avail_snmp) {
		printf("  -S, --snmp_scan: Scan SNMP devices using built-in mapping definitions.\n");
<<<<<<< HEAD
#if WITH_DMFMIB
		printf("  -z, --snmp_scan_dmf: Scan SNMP devices using DMF files in default directory (" DEFAULT_DMFNUTSCAN_DIR ").\n");
		printf("  -Z, --snmp_scan_dmf_dir: Scan SNMP devices using DMF files in specified directory.\n");
		if (nutscan_avail_xml_http) {
			printf("      (libneon will be used to work with dynamically loaded DMF MIB library).\n");
		} else {
			printf("      (libneon support seems missing, so built-in definitions will\n"
			       "       be used rather than DMF MIB library).\n");
		}
#else
		printf("  -z, --snmp_scan_dmf: Not implemented in this build.\n");
		printf("  -Z, --snmp_scan_dmf_dir: Not implemented in this build.\n");
#endif /* WITH_DMFMIB */
=======
	} else {
		printf("* Options for SNMP devices scan not enabled: library not detected.\n");
>>>>>>> 2bd17f54
	}
	if (nutscan_avail_xml_http) {
		printf("  -M, --xml_scan: Scan XML/HTTP devices.\n");
	} else {
		printf("* Options for XML/HTTP devices scan not enabled: library not detected.\n");
	}
	printf("  -O, --oldnut_scan: Scan NUT devices (old method).\n");
	if (nutscan_avail_avahi) {
		printf("  -A, --avahi_scan: Scan NUT devices (avahi method).\n");
	} else {
		printf("* Options for NUT devices (avahi method) scan not enabled: library not detected.\n");
	}
	if (nutscan_avail_ipmi) {
		printf("  -I, --ipmi_scan: Scan IPMI devices.\n");
	} else {
		printf("* Options for IPMI devices scan not enabled: library not detected.\n");
	}

	printf("  -E, --eaton_serial <serial ports list>: Scan serial Eaton devices (XCP, SHUT and Q1).\n");

#if (defined HAVE_PTHREAD) && (defined HAVE_PTHREAD_TRYJOIN)
	printf("  -T, --thread <max number of threads>: Limit the amount of scanning threads running simultaneously (default: %zu).\n", max_threads);
#else
	printf("  -T, --thread <max number of threads>: Limit the amount of scanning threads running simultaneously (not implemented in this build: no pthread support)");
#endif

	printf("\nNetwork specific options:\n");
	printf("  -t, --timeout <timeout in seconds>: network operation timeout (default %d).\n", DEFAULT_NETWORK_TIMEOUT);
	printf("  -s, --start_ip <IP address>: First IP address to scan.\n");
	printf("  -e, --end_ip <IP address>: Last IP address to scan.\n");
	printf("  -m, --mask_cidr <IP address/mask>: Give a range of IP using CIDR notation.\n");

	if (nutscan_avail_snmp) {
		printf("\nSNMP v1 specific options:\n");
		printf("  -c, --community <community name>: Set SNMP v1 community name (default = public)\n");

		printf("\nSNMP v3 specific options:\n");
		printf("  -l, --secLevel <security level>: Set the securityLevel used for SNMPv3 messages (allowed values: noAuthNoPriv, authNoPriv, authPriv)\n");
		printf("  -u, --secName <security name>: Set the securityName used for authenticated SNMPv3 messages (mandatory if you set secLevel. No default)\n");

		/* Construct help for AUTHPROTO */
		{ int comma = 0;
		NUT_UNUSED_VARIABLE(comma); /* potentially, if no protocols are available */
		printf("  -w, --authProtocol <authentication protocol>: Set the authentication protocol (");
#if (defined WITH_SNMP) && (defined NUT_HAVE_LIBNETSNMP_usmHMACMD5AuthProtocol)
/* Note: NUT_HAVE_LIBNETSNMP_* macros are not AC_DEFINE'd when libsnmp was
 * completely not detected at configure time, so "#if" is not a pedantically
 * correct test (unknown macro may default to "0" but is not guaranteed to).
 */
# if NUT_HAVE_LIBNETSNMP_usmHMACMD5AuthProtocol
		printf("%s%s",
			(comma++ ? ", " : ""),
			"MD5"
			);
# endif
# if NUT_HAVE_LIBNETSNMP_usmHMACSHA1AuthProtocol
		printf("%s%s",
			(comma++ ? ", " : ""),
			"SHA"
			);
# endif
# if NUT_HAVE_LIBNETSNMP_usmHMAC192SHA256AuthProtocol
		printf("%s%s",
			(comma++ ? ", " : ""),
			"SHA256"
			);
# endif
# if NUT_HAVE_LIBNETSNMP_usmHMAC256SHA384AuthProtocol
		printf("%s%s",
			(comma++ ? ", " : ""),
			"SHA384"
			);
# endif
# if NUT_HAVE_LIBNETSNMP_usmHMAC384SHA512AuthProtocol
		printf("%s%s",
			(comma++ ? ", " : ""),
			"SHA512"
			);
# endif
		printf("%s%s",
			(comma ? "" : "none supported"),
			") used for authenticated SNMPv3 messages (default=MD5 if available)\n"
			);
		} /* Construct help for AUTHPROTO */

		printf("  -W, --authPassword <authentication pass phrase>: Set the authentication pass phrase used for authenticated SNMPv3 messages (mandatory if you set secLevel to authNoPriv or authPriv)\n");

		/* Construct help for PRIVPROTO */
		{ int comma = 0;
		NUT_UNUSED_VARIABLE(comma); /* potentially, if no protocols are available */
		printf("  -x, --privProtocol <privacy protocol>: Set the privacy protocol (");
# if NUT_HAVE_LIBNETSNMP_usmDESPrivProtocol
		printf("%s%s",
			(comma++ ? ", " : ""),
			"DES"
			);
# endif
# if NUT_HAVE_LIBNETSNMP_usmAESPrivProtocol || NUT_HAVE_LIBNETSNMP_usmAES128PrivProtocol
		printf("%s%s",
			(comma++ ? ", " : ""),
			"AES"
			);
# endif
# if NUT_HAVE_LIBNETSNMP_DRAFT_BLUMENTHAL_AES_04
#  if NUT_HAVE_LIBNETSNMP_usmAES192PrivProtocol
		printf("%s%s",
			(comma++ ? ", " : ""),
			"AES192"
			);
#  endif
#  if NUT_HAVE_LIBNETSNMP_usmAES256PrivProtocol
		printf("%s%s",
			(comma++ ? ", " : ""),
			"AES256"
			);
#  endif
# endif /* NUT_HAVE_LIBNETSNMP_DRAFT_BLUMENTHAL_AES_04 */
#endif /* built WITH_SNMP */
		printf("%s%s",
			(comma ? "" : "none supported"),
			") used for encrypted SNMPv3 messages (default=DES if available)\n"
			);
		} /* Construct help for PRIVPROTO */

		printf("  -X, --privPassword <privacy pass phrase>: Set the privacy pass phrase used for encrypted SNMPv3 messages (mandatory if you set secLevel to authPriv)\n");
	}

	if (nutscan_avail_ipmi) {
		printf("\nIPMI over LAN specific options:\n");
		printf("  -b, --username <username>: Set the username used for authenticating IPMI over LAN connections (mandatory for IPMI over LAN. No default)\n");
		/* Specify  the  username  to  use  when authenticating with the remote host.  If not specified, a null (i.e. anonymous) username is assumed. The user must have
		 * at least ADMIN privileges in order for this tool to operate fully. */
		printf("  -B, --password <password>: Specify the password to use when authenticationg with the remote host (mandatory for IPMI over LAN. No default)\n");
		/* Specify the password to use when authenticationg with the remote host.  If not specified, a null password is assumed. Maximum password length is 16 for IPMI
		 * 1.5 and 20 for IPMI 2.0. */
		printf("  -d, --authType <authentication type>: Specify the IPMI 1.5 authentication type to use (NONE, STRAIGHT_PASSWORD_KEY, MD2, and MD5) with the remote host (default=MD5)\n");
		printf("  -L, --cipher_suite_id <cipher suite id>: Specify the IPMI 2.0 cipher suite ID to use, for authentication, integrity, and confidentiality (default=3)\n");
	}

	printf("\nNUT specific options:\n");
	printf("  -p, --port <port number>: Port number of remote NUT upsd\n");
	printf("\ndisplay specific options:\n");
	printf("  -N, --disp_nut_conf: Display result in the ups.conf format\n");
	printf("  -P, --disp_parsable: Display result in a parsable format\n");
	printf("\nMiscellaneous options:\n");
	printf("  -V, --version: Display NUT version\n");
	printf("  -a, --available: Display available bus that can be scanned\n");
	printf("  -q, --quiet: Display only scan result. No information on currently scanned bus is displayed.\n");
	printf("  -D, --nut_debug_level: Raise the debugging level.  Use this multiple times to see more details.\n");
}

int main(int argc, char *argv[])
{
	nutscan_snmp_t snmp_sec;
	nutscan_ipmi_t ipmi_sec;
	nutscan_xml_t  xml_sec;
	int opt_ret;
	char *	cidr = NULL;
	int allow_all = 0;
	int allow_usb = 0;
	int allow_snmp = 0;
	int allow_xml = 0;
	int allow_oldnut = 0;
	int allow_avahi = 0;
	int allow_ipmi = 0;
	int allow_eaton_serial = 0; /* MUST be requested explicitly! */
	int quiet = 0; /* The debugging level for certain upsdebugx() progress messages; 0 = print always, quiet==1 is to require at least one -D */
	void (*display_func)(nutscan_device_t * device);
	int ret_code = EXIT_SUCCESS;
#if (defined HAVE_PTHREAD) && ( (defined HAVE_PTHREAD_TRYJOIN) || (defined HAVE_SEMAPHORE) ) && (defined HAVE_SYS_RESOURCE_H)
	struct rlimit nofile_limit;

	/* Limit the max scanning thread count by the amount of allowed open
	 * file descriptors (which caller can change with `ulimit -n NUM`),
	 * following practical investigation summarized at
	 *   https://github.com/networkupstools/nut/pull/1158
	 * Resource-Limit code inspired by example from:
	 *   https://stackoverflow.com/questions/4076848/how-to-do-the-equivalent-of-ulimit-n-400-from-within-c/4077000#4077000
	 */

	/* Get max number of files. */
	if (getrlimit(RLIMIT_NOFILE, &nofile_limit) != 0) {
		/* Report error, keep hardcoded default */
		fprintf(stderr, "getrlimit() failed with errno=%d, keeping default job limits\n", errno);
		nofile_limit.rlim_cur = 0;
		nofile_limit.rlim_max = 0;
	} else {
		if (nofile_limit.rlim_cur > 0
		&&  nofile_limit.rlim_cur > RESERVE_FD_COUNT
		&&  (uintmax_t)max_threads > (uintmax_t)(nofile_limit.rlim_cur - RESERVE_FD_COUNT)
		&&  (uintmax_t)(nofile_limit.rlim_cur) < (uintmax_t)SIZE_MAX
		) {
			max_threads = (size_t)nofile_limit.rlim_cur;
			if (max_threads > (RESERVE_FD_COUNT + 1)) {
				max_threads -= RESERVE_FD_COUNT;
			}
		}
	}
#endif /* HAVE_PTHREAD && ( HAVE_PTHREAD_TRYJOIN || HAVE_SEMAPHORE ) && HAVE_SYS_RESOURCE_H */

	memset(&snmp_sec, 0, sizeof(snmp_sec));
	memset(&ipmi_sec, 0, sizeof(ipmi_sec));
	memset(&xml_sec, 0, sizeof(xml_sec));

	/* Set the default values for IPMI */
	ipmi_sec.authentication_type = IPMI_AUTHENTICATION_TYPE_MD5;
	ipmi_sec.ipmi_version = IPMI_1_5; /* default to IPMI 1.5, if not otherwise specified */
	ipmi_sec.cipher_suite_id = 3; /* default to HMAC-SHA1; HMAC-SHA1-96; AES-CBC-128 */
	ipmi_sec.privilege_level = IPMI_PRIVILEGE_LEVEL_ADMIN; /* should be sufficient */

	/* Set the default values for XML HTTP (run_xml()) */
	xml_sec.port_http = 80;
	xml_sec.port_udp = 4679;
	xml_sec.usec_timeout = 0; /* Override with the "timeout" common setting later */
	xml_sec.peername = NULL;

	/* Parse command line options -- First loop: only get debug level */
	/* Suppress error messages, for now -- leave them to the second loop. */
	opterr = 0;
	while ((opt_ret = getopt_long(argc, argv, optstring, longopts, NULL)) != -1) {
		if (opt_ret == 'D')
			nut_debug_level++;
	}

	nutscan_init();

	display_func = nutscan_display_ups_conf;

	/* Parse command line options -- Second loop: everything else */
	/* Restore error messages... */
	opterr = 1;
	/* ...and index of the item to be processed by getopt(). */
	optind = 1;
	/* Note: the getopts print an error message about unknown arguments
	 * or arguments which need a second token and that is missing now */
	while ((opt_ret = getopt_long(argc, argv, optstring, longopts, NULL)) != -1) {

		switch(opt_ret) {
			case 't':
				timeout = (useconds_t)atol(optarg) * 1000 * 1000; /*in usec*/
				if (timeout <= 0) {
					fprintf(stderr,
						"Illegal timeout value, using default %ds\n",
						DEFAULT_NETWORK_TIMEOUT);
					timeout = DEFAULT_NETWORK_TIMEOUT * 1000 * 1000;
				}
				break;
			case 's':
				start_ip = strdup(optarg);
				if (end_ip == NULL)
					end_ip = start_ip;
				break;
			case 'e':
				end_ip = strdup(optarg);
				if (start_ip == NULL)
					start_ip = end_ip;
				break;
			case 'E':
				serial_ports = strdup(optarg);
				allow_eaton_serial = 1;
				break;
			case 'm':
				cidr = strdup(optarg);
				upsdebugx(5, "Got CIDR net/mask: %s", cidr);
				break;

#if WITH_DMFMIB
			case 'z':
				if (!nutscan_avail_snmp || !nutscan_avail_xml_http) {
					goto display_help;
				}
				dmfnutscan_snmp_dir = DEFAULT_DMFNUTSCAN_DIR;
				allow_snmp = 1;
				break;
			case 'Z':
				if (!nutscan_avail_snmp || !nutscan_avail_xml_http) {
					goto display_help;
				}
				dmfnutscan_snmp_dir = strdup(optarg);
				allow_snmp = 1;
				break;
#else
			case 'z':
			case 'Z':
				fprintf(stderr, "DMF SNMP support not built in, option (-%c) ignored (only enabling built-in SNMP).\n", opt_ret);
				allow_snmp = 1;
				break;
#endif /* WITH_DMFMIB */

			case 'D':
				/* nothing to do, here */
				break;
			case 'c':
				if (!nutscan_avail_snmp) {
					goto display_help;
				}
				snmp_sec.community = strdup(optarg);
				break;
			case 'l':
				if (!nutscan_avail_snmp) {
					goto display_help;
				}
				snmp_sec.secLevel = strdup(optarg);
				break;
			case 'u':
				if (!nutscan_avail_snmp) {
					goto display_help;
				}
				snmp_sec.secName = strdup(optarg);
				break;
			case 'W':
				if (!nutscan_avail_snmp) {
					goto display_help;
				}
				snmp_sec.authPassword = strdup(optarg);
				break;
			case 'X':
				if (!nutscan_avail_snmp) {
					goto display_help;
				}
				snmp_sec.privPassword = strdup(optarg);
				break;
			case 'w':
				if (!nutscan_avail_snmp) {
					goto display_help;
				}
				snmp_sec.authProtocol = strdup(optarg);
				break;
			case 'x':
				if (!nutscan_avail_snmp) {
					goto display_help;
				}
				snmp_sec.privProtocol = strdup(optarg);
				break;
			case 'S':
				if (!nutscan_avail_snmp) {
					goto display_help;
				}
				allow_snmp = 1;
				break;
			case 'b':
				if (!nutscan_avail_ipmi) {
					goto display_help;
				}
				ipmi_sec.username = strdup(optarg);
				break;
			case 'B':
				if (!nutscan_avail_ipmi) {
					goto display_help;
				}
				ipmi_sec.password = strdup(optarg);
				break;
			case 'd':
				if (!nutscan_avail_ipmi) {
					goto display_help;
				}
				if (!strcmp(optarg, "NONE")) {
					ipmi_sec.authentication_type = IPMI_AUTHENTICATION_TYPE_NONE;
				}
				else if (!strcmp(optarg, "STRAIGHT_PASSWORD_KEY")) {
					ipmi_sec.authentication_type = IPMI_AUTHENTICATION_TYPE_STRAIGHT_PASSWORD_KEY;
				}
				else if (!strncmp(optarg, "MD2", 3)) {
					ipmi_sec.authentication_type = IPMI_AUTHENTICATION_TYPE_MD2;
				}
				else if (!strncmp(optarg, "MD5", 3)) {
					ipmi_sec.authentication_type = IPMI_AUTHENTICATION_TYPE_MD5;
				}
				else {
					fprintf(stderr,
						"Unknown authentication type (%s). Defaulting to MD5\n",
						optarg);
				}
				break;
			case 'L':
				if (!nutscan_avail_ipmi) {
					goto display_help;
				}
				ipmi_sec.cipher_suite_id = atoi(optarg);
				/* Force IPMI 2.0! */
				ipmi_sec.ipmi_version = IPMI_2_0;
				break;
			case 'p':
				port = strdup(optarg);
				break;
			case 'T': {
#if (defined HAVE_PTHREAD) && ( (defined HAVE_PTHREAD_TRYJOIN) || (defined HAVE_SEMAPHORE) )
				char* endptr;
				long val = strtol(optarg, &endptr, 10);
				/* With endptr we check that no chars were left in optarg
				 * (that is, pointed-to char -- if reported -- is '\0')
				 */
				if ((!endptr || !*endptr)
				&& val > 0
				&& (uintmax_t)val < (uintmax_t)SIZE_MAX
				) {
# ifdef HAVE_SYS_RESOURCE_H
					if (nofile_limit.rlim_cur > 0
					&&  nofile_limit.rlim_cur > RESERVE_FD_COUNT
					&& (uintmax_t)nofile_limit.rlim_cur < (uintmax_t)SIZE_MAX
					&& (uintmax_t)val > (uintmax_t)(nofile_limit.rlim_cur - RESERVE_FD_COUNT)
					) {
						upsdebugx(1, "Detected soft limit for "
							"file descriptor count is %ju",
							(uintmax_t)nofile_limit.rlim_cur);
						upsdebugx(1, "Detected hard limit for "
							"file descriptor count is %ju",
							(uintmax_t)nofile_limit.rlim_max);

						max_threads = (size_t)nofile_limit.rlim_cur;
						if (max_threads > (RESERVE_FD_COUNT + 1)) {
							max_threads -= RESERVE_FD_COUNT;
						}

						fprintf(stderr,
							"WARNING: Requested max scanning "
							"thread count %s (%ld) exceeds the "
							"current file descriptor count limit "
							"(minus reservation), constraining "
							"to %zu\n",
							optarg, val, max_threads);
					} else
# endif /* HAVE_SYS_RESOURCE_H */
						max_threads = (size_t)val;
				} else {
					fprintf(stderr,
						"WARNING: Requested max scanning "
						"thread count %s (%ld) is out of range, "
						"using default %zu\n",
						optarg, val, max_threads);
				}
#else
				fprintf(stderr,
					"WARNING: Max scanning thread count option "
					"is not supported in this build, ignored\n");
#endif /* HAVE_PTHREAD && ways to limit the thread count */
				}
				break;
			case 'C':
				allow_all = 1;
				break;
			case 'U':
				if (!nutscan_avail_usb) {
					goto display_help;
				}
				allow_usb = 1;
				break;
			case 'M':
				if (!nutscan_avail_xml_http) {
					goto display_help;
				}
				allow_xml = 1;
				break;
			case 'O':
				allow_oldnut = 1;
				break;
			case 'A':
				if (!nutscan_avail_avahi) {
					goto display_help;
				}
				allow_avahi = 1;
				break;
			case 'I':
				if (!nutscan_avail_ipmi) {
					goto display_help;
				}
				allow_ipmi = 1;
				break;
			case 'N':
				display_func = nutscan_display_ups_conf;
				break;
			case 'P':
				display_func = nutscan_display_parsable;
				break;
			case 'q':
				quiet = 1;
				break;
			case 'V':
				printf("Network UPS Tools - %s\n", NUT_VERSION_MACRO);
				exit(EXIT_SUCCESS);
			case 'a':
				printf("OLDNUT\n");
				if (nutscan_avail_usb) {
					printf("USB\n");
				}
				if (nutscan_avail_snmp) {
					if (nutscan_avail_xml_http) {
						printf("SNMP_DMF\n");
					}
					printf("SNMP\n");
				}
				if (nutscan_avail_xml_http) {
					printf("XML\n");
				}
				if (nutscan_avail_avahi) {
					printf("AVAHI\n");
				}
				if (nutscan_avail_ipmi) {
					printf("IPMI\n");
				}
				printf("EATON_SERIAL\n");
				exit(EXIT_SUCCESS);
			case '?':
				ret_code = ERR_BAD_OPTION;
				goto display_help;
				/* Fall through to usage and error exit */
			case 'h':
			default:
display_help:
				show_usage();
				if ((opt_ret != 'h') || (ret_code != EXIT_SUCCESS))
					fprintf(stderr, "\n\n"
						"WARNING: Some error has occurred while processing 'nut-scanner' command-line\n"
						"arguments, see more details above the usage help text.\n\n");
				return ret_code;
		}
	}

#ifdef HAVE_PTHREAD
# ifdef HAVE_SEMAPHORE
	/* FIXME: Currently sem_init already done on nutscan-init for lib need.
	   We need to destroy it before re-init. We currently can't change "sem value"
	   on lib (need to be thread safe). */
	sem_t *current_sem = nutscan_semaphore();
	sem_destroy(current_sem);
#ifdef HAVE_PRAGMAS_FOR_GCC_DIAGNOSTIC_IGNORED_UNREACHABLE_CODE
#pragma GCC diagnostic push
#endif
#ifdef HAVE_PRAGMA_GCC_DIAGNOSTIC_IGNORED_UNREACHABLE_CODE
#pragma GCC diagnostic ignored "-Wunreachable-code"
#endif
#ifdef __clang__
#pragma clang diagnostic push
#pragma clang diagnostic ignored "-Wunreachable-code"
#endif
	/* Different platforms, different sizes, none fits all... */
	if (SIZE_MAX > UINT_MAX && max_threads > UINT_MAX) {
#ifdef __clang__
#pragma clang diagnostic pop
#endif
#ifdef HAVE_PRAGMAS_FOR_GCC_DIAGNOSTIC_IGNORED_UNREACHABLE_CODE
#pragma GCC diagnostic pop
#endif
		fprintf(stderr, "\n\n"
			"WARNING: Limiting max_threads to range acceptable for sem_init()\n\n");
		max_threads = UINT_MAX - 1;
	}
	sem_init(current_sem, 0, (unsigned int)max_threads);
# endif
#endif /* HAVE_PTHREAD */

	if (cidr) {
		upsdebugx(1, "Processing CIDR net/mask: %s", cidr);
		nutscan_cidr_to_ip(cidr, &start_ip, &end_ip);
		upsdebugx(1, "Extracted IP address range from CIDR net/mask: %s => %s", start_ip, end_ip);
	}

	if (!allow_usb && !allow_snmp && !allow_xml && !allow_oldnut &&
		!allow_avahi && !allow_ipmi && !allow_eaton_serial
	) {
		allow_all = 1;
	}

	if (allow_all) {
		allow_usb = 1;
		allow_snmp = 1;
		allow_xml = 1;
		allow_oldnut = 1;
		allow_avahi = 1;
		allow_ipmi = 1;
		/* BEWARE: allow_all does not include allow_eaton_serial! */
	}

/* TODO/discuss : Should the #else...#endif code below for lack of pthreads
 * during build also serve as a fallback for pthread failure at runtime?
 */
	if (allow_usb && nutscan_avail_usb) {
		upsdebugx(quiet, "Scanning USB bus.");
#ifdef HAVE_PTHREAD
		if (pthread_create(&thread[TYPE_USB], NULL, run_usb, NULL)) {
			upsdebugx(1, "pthread_create returned an error; disabling this scan mode");
			nutscan_avail_usb = 0;
		}
#else
		upsdebugx(1, "USB SCAN: no pthread support, starting nutscan_scan_usb...");
		dev[TYPE_USB] = nutscan_scan_usb();
#endif /* HAVE_PTHREAD */
	} else {
		upsdebugx(1, "USB SCAN: not requested, SKIPPED");
	}

	if (allow_snmp && nutscan_avail_snmp) {
		if (start_ip == NULL) {
			upsdebugx(quiet, "No start IP, skipping SNMP");
			nutscan_avail_snmp = 0;
		}
		else {
#if WITH_DMFMIB
			if (dmfnutscan_snmp_dir != NULL) {
				upsdebugx(quiet,
					"Scanning SNMP bus with DMF MIB support, using '%s', if possible.",
					dmfnutscan_snmp_dir);
			} else { /* Nuance for not-yet-firstclass-citizen code */
				upsdebugx(quiet,
					"Scanning SNMP bus with built-in MIBs only, because "
					"DMF MIB run-time support was not enabled with '-z'.");
			}
#else
			upsdebugx(quiet, "Scanning SNMP bus with built-in MIBs only.");
#endif

#ifdef HAVE_PTHREAD
			upsdebugx(1, "SNMP SCAN: starting pthread_create with run_snmp...");
			if (pthread_create(&thread[TYPE_SNMP], NULL, run_snmp, &snmp_sec)) {
				upsdebugx(1, "pthread_create returned an error; disabling this scan mode");
				nutscan_avail_snmp = 0;
			}
#else
			upsdebugx(1, "SNMP SCAN: no pthread support, starting nutscan_scan_snmp...");
			dev[TYPE_SNMP] = nutscan_scan_snmp(start_ip, end_ip, timeout, &snmp_sec);
#endif /* HAVE_PTHREAD */
		}
	} else {
		upsdebugx(1, "SNMP SCAN: not requested, SKIPPED");
	}

	if (allow_xml && nutscan_avail_xml_http) {
		upsdebugx(quiet, "Scanning XML/HTTP bus.");
		xml_sec.usec_timeout = timeout;
#ifdef HAVE_PTHREAD
		upsdebugx(1, "XML/HTTP SCAN: starting pthread_create with run_xml...");
		if (pthread_create(&thread[TYPE_XML], NULL, run_xml, &xml_sec)) {
			upsdebugx(1, "pthread_create returned an error; disabling this scan mode");
			nutscan_avail_xml_http = 0;
		}
#else
		upsdebugx(1, "XML/HTTP SCAN: no pthread support, starting nutscan_scan_xml_http_range()...");
		dev[TYPE_XML] = nutscan_scan_xml_http_range(start_ip, end_ip, timeout, &xml_sec);
#endif /* HAVE_PTHREAD */
	} else {
		upsdebugx(1, "XML/HTTP SCAN: not requested, SKIPPED");
	}

	if (allow_oldnut && nutscan_avail_nut) {
		if (start_ip == NULL) {
			upsdebugx(quiet, "No start IP, skipping NUT bus (old connect method)");
			nutscan_avail_nut = 0;
		}
		else {
			upsdebugx(quiet, "Scanning NUT bus (old connect method).");
#ifdef HAVE_PTHREAD
			upsdebugx(1, "NUT bus (old) SCAN: starting pthread_create with run_nut_old...");
			if (pthread_create(&thread[TYPE_NUT], NULL, run_nut_old, NULL)) {
				upsdebugx(1, "pthread_create returned an error; disabling this scan mode");
				nutscan_avail_nut = 0;
			}
#else
			upsdebugx(1, "NUT bus (old) SCAN: no pthread support, starting nutscan_scan_nut...");
			dev[TYPE_NUT] = nutscan_scan_nut(start_ip, end_ip, port, timeout);
#endif /* HAVE_PTHREAD */
		}
	} else {
		upsdebugx(1, "NUT bus (old) SCAN: not requested, SKIPPED");
	}

	if (allow_avahi && nutscan_avail_avahi) {
		upsdebugx(quiet, "Scanning NUT bus (avahi method).");
#ifdef HAVE_PTHREAD
		upsdebugx(1, "NUT bus (avahi) SCAN: starting pthread_create with run_avahi...");
		if (pthread_create(&thread[TYPE_AVAHI], NULL, run_avahi, NULL)) {
			upsdebugx(1, "pthread_create returned an error; disabling this scan mode");
			nutscan_avail_avahi = 0;
		}
#else
		upsdebugx(1, "NUT bus (avahi) SCAN: no pthread support, starting nutscan_scan_avahi...");
		dev[TYPE_AVAHI] = nutscan_scan_avahi(timeout);
#endif /* HAVE_PTHREAD */
	} else {
		upsdebugx(1, "NUT bus (avahi) SCAN: not requested, SKIPPED");
	}

	if (allow_ipmi && nutscan_avail_ipmi) {
		upsdebugx(quiet, "Scanning IPMI bus.");
#ifdef HAVE_PTHREAD
		upsdebugx(1, "IPMI SCAN: starting pthread_create with run_ipmi...");
		if (pthread_create(&thread[TYPE_IPMI], NULL, run_ipmi, &ipmi_sec)) {
			upsdebugx(1, "pthread_create returned an error; disabling this scan mode");
			nutscan_avail_ipmi = 0;
		}
#else
		upsdebugx(1, "IPMI SCAN: no pthread support, starting nutscan_scan_ipmi...");
		dev[TYPE_IPMI] = nutscan_scan_ipmi(start_ip, end_ip, &ipmi_sec);
#endif /* HAVE_PTHREAD */
	} else {
		upsdebugx(1, "IPMI SCAN: not requested, SKIPPED");
	}

	/* Eaton serial scan */
	if (allow_eaton_serial) {
		upsdebugx(quiet, "Scanning serial bus for Eaton devices.");
#ifdef HAVE_PTHREAD
		upsdebugx(1, "SERIAL SCAN: starting pthread_create with run_eaton_serial (return not checked!)...");
		pthread_create(&thread[TYPE_EATON_SERIAL], NULL, run_eaton_serial, serial_ports);
		/* FIXME: check return code */
		/* upsdebugx(1, "pthread_create returned an error; disabling this scan mode"); */
		/* nutscan_avail_eaton_serial(?) = 0; */
#else
		upsdebugx(1, "SERIAL SCAN: no pthread support, starting nutscan_scan_eaton_serial...");
		dev[TYPE_EATON_SERIAL] = nutscan_scan_eaton_serial (serial_ports);
#endif /* HAVE_PTHREAD */
	} else {
		upsdebugx(1, "SERIAL SCAN: not requested, SKIPPED");
	}

#ifdef HAVE_PTHREAD
	if (allow_usb && nutscan_avail_usb && thread[TYPE_USB]) {
		upsdebugx(1, "USB SCAN: join back the pthread");
		pthread_join(thread[TYPE_USB], NULL);
	}
	if (allow_snmp && nutscan_avail_snmp && thread[TYPE_SNMP]) {
		upsdebugx(1, "SNMP SCAN: join back the pthread");
		pthread_join(thread[TYPE_SNMP], NULL);
	}
	if (allow_xml && nutscan_avail_xml_http && thread[TYPE_XML]) {
		upsdebugx(1, "XML/HTTP SCAN: join back the pthread");
		pthread_join(thread[TYPE_XML], NULL);
	}
	if (allow_oldnut && nutscan_avail_nut && thread[TYPE_NUT]) {
		upsdebugx(1, "NUT bus (old) SCAN: join back the pthread");
		pthread_join(thread[TYPE_NUT], NULL);
	}
	if (allow_avahi && nutscan_avail_avahi && thread[TYPE_AVAHI]) {
		upsdebugx(1, "NUT bus (avahi) SCAN: join back the pthread");
		pthread_join(thread[TYPE_AVAHI], NULL);
	}
	if (allow_ipmi && nutscan_avail_ipmi && thread[TYPE_IPMI]) {
		upsdebugx(1, "IPMI SCAN: join back the pthread");
		pthread_join(thread[TYPE_IPMI], NULL);
	}
	if (allow_eaton_serial && thread[TYPE_EATON_SERIAL]) {
		upsdebugx(1, "SERIAL SCAN: join back the pthread");
		pthread_join(thread[TYPE_EATON_SERIAL], NULL);
	}
#endif /* HAVE_PTHREAD */

	upsdebugx(1, "SCANS DONE: display results");

	upsdebugx(1, "SCANS DONE: display results: USB");
	display_func(dev[TYPE_USB]);
	upsdebugx(1, "SCANS DONE: free resources: USB");
	nutscan_free_device(dev[TYPE_USB]);

	upsdebugx(1, "SCANS DONE: display results: SNMP");
	display_func(dev[TYPE_SNMP]);
	upsdebugx(1, "SCANS DONE: free resources: SNMP");
	nutscan_free_device(dev[TYPE_SNMP]);

	upsdebugx(1, "SCANS DONE: display results: XML/HTTP");
	display_func(dev[TYPE_XML]);
	upsdebugx(1, "SCANS DONE: free resources: XML/HTTP");
	nutscan_free_device(dev[TYPE_XML]);

	upsdebugx(1, "SCANS DONE: display results: NUT bus (old)");
	display_func(dev[TYPE_NUT]);
	upsdebugx(1, "SCANS DONE: free resources: NUT bus (old)");
	nutscan_free_device(dev[TYPE_NUT]);

	upsdebugx(1, "SCANS DONE: display results: NUT bus (avahi)");
	display_func(dev[TYPE_AVAHI]);
	upsdebugx(1, "SCANS DONE: free resources: NUT bus (avahi)");
	nutscan_free_device(dev[TYPE_AVAHI]);

	upsdebugx(1, "SCANS DONE: display results: IPMI");
	display_func(dev[TYPE_IPMI]);
	upsdebugx(1, "SCANS DONE: free resources: IPMI");
	nutscan_free_device(dev[TYPE_IPMI]);

	upsdebugx(1, "SCANS DONE: display results: SERIAL");
	display_func(dev[TYPE_EATON_SERIAL]);
	upsdebugx(1, "SCANS DONE: free resources: SERIAL");
	nutscan_free_device(dev[TYPE_EATON_SERIAL]);

#ifdef HAVE_PTHREAD
# ifdef HAVE_SEMAPHORE
	sem_destroy(nutscan_semaphore());
# endif
#endif

	upsdebugx(1, "SCANS DONE: free common scanner resources");
	nutscan_free();

#if WITH_DMFMIB
	upsdebugx(1, "SCANS DONE: free dynamic DMF-SNMP resources");
	uninit_snmp_device_table();
#endif

	upsdebugx(1, "SCANS DONE: EXIT_SUCCESS");
	return EXIT_SUCCESS;
}<|MERGE_RESOLUTION|>--- conflicted
+++ resolved
@@ -215,7 +215,6 @@
 	}
 	if (nutscan_avail_snmp) {
 		printf("  -S, --snmp_scan: Scan SNMP devices using built-in mapping definitions.\n");
-<<<<<<< HEAD
 #if WITH_DMFMIB
 		printf("  -z, --snmp_scan_dmf: Scan SNMP devices using DMF files in default directory (" DEFAULT_DMFNUTSCAN_DIR ").\n");
 		printf("  -Z, --snmp_scan_dmf_dir: Scan SNMP devices using DMF files in specified directory.\n");
@@ -229,10 +228,8 @@
 		printf("  -z, --snmp_scan_dmf: Not implemented in this build.\n");
 		printf("  -Z, --snmp_scan_dmf_dir: Not implemented in this build.\n");
 #endif /* WITH_DMFMIB */
-=======
 	} else {
 		printf("* Options for SNMP devices scan not enabled: library not detected.\n");
->>>>>>> 2bd17f54
 	}
 	if (nutscan_avail_xml_http) {
 		printf("  -M, --xml_scan: Scan XML/HTTP devices.\n");
