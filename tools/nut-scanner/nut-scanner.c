--- conflicted
+++ resolved
@@ -322,15 +322,9 @@
 			(comma++ ? ", " : ""),
 			"AES"
 			);
-<<<<<<< HEAD
-#endif
-#if NUT_HAVE_LIBNETSNMP_DRAFT_BLUMENTHAL_AES_04
-# if NUT_HAVE_LIBNETSNMP_usmAES192PrivProtocol
-=======
 # endif
 # if NUT_HAVE_LIBNETSNMP_DRAFT_BLUMENTHAL_AES_04
 #  if NUT_HAVE_LIBNETSNMP_usmAES192PrivProtocol
->>>>>>> d70124c0
 		printf("%s%s",
 			(comma++ ? ", " : ""),
 			"AES192"
@@ -341,14 +335,9 @@
 			(comma++ ? ", " : ""),
 			"AES256"
 			);
-<<<<<<< HEAD
-# endif
-#endif /* NUT_HAVE_LIBNETSNMP_DRAFT_BLUMENTHAL_AES_04 */
-=======
 #  endif
 # endif /* NUT_HAVE_LIBNETSNMP_DRAFT_BLUMENTHAL_AES_04 */
 #endif /* built WITH_SNMP */
->>>>>>> d70124c0
 		printf("%s%s",
 			(comma ? "" : "none supported"),
 			") used for encrypted SNMPv3 messages (default=DES if available)\n"
@@ -756,9 +745,6 @@
 	   on lib (need to be thread safe). */
 	sem_t *current_sem = nutscan_semaphore();
 	sem_destroy(current_sem);
-<<<<<<< HEAD
-	if (SIZE_MAX > UINT_MAX && max_threads > UINT_MAX) {
-=======
 #ifdef HAVE_PRAGMAS_FOR_GCC_DIAGNOSTIC_IGNORED_UNREACHABLE_CODE
 #pragma GCC diagnostic push
 #endif
@@ -777,7 +763,6 @@
 #ifdef HAVE_PRAGMAS_FOR_GCC_DIAGNOSTIC_IGNORED_UNREACHABLE_CODE
 #pragma GCC diagnostic pop
 #endif
->>>>>>> d70124c0
 		fprintf(stderr, "\n\n"
 			"WARNING: Limiting max_threads to range acceptable for sem_init()\n\n");
 		max_threads = UINT_MAX - 1;
