--- conflicted
+++ resolved
@@ -1056,11 +1056,7 @@
 	sem_t   semaphore_scantype_inst;
 	sem_t * semaphore_scantype = &semaphore_scantype_inst;
 # endif /* HAVE_SEMAPHORE */
-<<<<<<< HEAD
-=======
-
->>>>>>> 005844a3
-	pthread_t thread;
+  pthread_t thread;
 	nutscan_thread_t * thread_array = NULL;
 	size_t thread_count = 0, i;
 # if (defined HAVE_PTHREAD_TRYJOIN) || (defined HAVE_SEMAPHORE)
