--- conflicted
+++ resolved
@@ -415,11 +415,7 @@
 #endif /* if WITH_DMFMIB */
 	dev->port = strdup(session->peername);
 	if (response != NULL) {
-<<<<<<< HEAD
-		buf = malloc( response->variables->val_len + 1) ;
-=======
 		buf = malloc (response->variables->val_len + 1);
->>>>>>> c090d20d
 		if (buf) {
 			memcpy(buf, response->variables->val.string,
 				response->variables->val_len);
@@ -435,33 +431,6 @@
 
 		if (sec->secLevel) {
 			nutscan_add_option_to_device(dev, "secLevel",
-<<<<<<< HEAD
-					sec->secLevel);
-		}
-		if (sec->secName) {
-			nutscan_add_option_to_device(dev, "secName",
-					sec->secName);
-		}
-		if (sec->authPassword) {
-			nutscan_add_option_to_device(dev, "authPassword",
-					sec->authPassword);
-		}
-		if (sec->privPassword) {
-			nutscan_add_option_to_device(dev, "privPassword",
-					sec->privPassword);
-		}
-		if (sec->authProtocol) {
-			nutscan_add_option_to_device(dev, "authProtocol",
-					sec->authProtocol);
-		}
-		if (sec->privProtocol) {
-			nutscan_add_option_to_device(dev, "privProtocol",
-					sec->privProtocol);
-		}
-	}
-	else {
-		buf = malloc( session->community_len + 1) ;
-=======
 				sec->secLevel);
 		}
 		if (sec->secName) {
@@ -487,7 +456,6 @@
 	}
 	else {
 		buf = malloc (session->community_len + 1);
->>>>>>> c090d20d
 		if (buf) {
 			memcpy(buf, session->community,
 				session->community_len);
@@ -537,15 +505,6 @@
 		return NULL;
 	}
 
-<<<<<<< HEAD
-	if (status != STAT_SUCCESS||response->errstat != SNMP_ERR_NOERROR||
-			response->variables == NULL ||
-			response->variables->name == NULL ||
-			(*nut_snmp_oid_compare)(response->variables->name,
-				response->variables->name_length,
-				name, name_len) != 0 ||
-			response->variables->val.string == NULL) {
-=======
 	if (status != STAT_SUCCESS
 	 || response->errstat != SNMP_ERR_NOERROR
 	 || response->variables == NULL
@@ -555,7 +514,6 @@
 	        name, name_len) != 0)
 	 || response->variables->val.string == NULL
 	) {
->>>>>>> c090d20d
 		(*nut_snmp_free_pdu)(response);
 		index++;
 		return NULL;
@@ -630,14 +588,9 @@
 		else if (strcmp(sec->secLevel, "authPriv") == 0)
 			snmp_sess->securityLevel = SNMP_SEC_LEVEL_AUTHPRIV;
 		else {
-<<<<<<< HEAD
-			fprintf(stderr, "Bad SNMPv3 securityLevel: %s\n",
-								sec->secLevel);
-=======
 			fprintf(stderr,
 				"Bad SNMPv3 securityLevel: %s\n",
 				sec->secLevel);
->>>>>>> c090d20d
 			return 0;
 		}
 
@@ -742,14 +695,9 @@
 			else {
 				if (strcmp(sec->privProtocol, "DES") != 0) {
 					fprintf(stderr,
-<<<<<<< HEAD
-						"Bad SNMPv3 privProtocol: %s\n"
-						, sec->privProtocol);
-=======
 						"Bad SNMPv3 privProtocol: %s\n",
 						sec->privProtocol);
->>>>>>> c090d20d
-				return 0;
+					return 0;
 				}
 			}
 		}
@@ -800,26 +748,17 @@
 	/* Open the session */
 	handle = (*nut_snmp_sess_open)(&snmp_sess); /* establish the session */
 	if (handle == NULL) {
-<<<<<<< HEAD
-		fprintf(stderr, "Failed to open SNMP session for %s.\n",
-=======
 		fprintf(stderr,
 			"Failed to open SNMP session for %s.\n",
->>>>>>> c090d20d
 			sec->peername);
 		goto try_SysOID_free;
 	}
 
 	/* create and send request. */
 	if (!(*nut_snmp_parse_oid)(SysOID, name, &name_len)) {
-<<<<<<< HEAD
-		fprintf(stderr, "SNMP errors: %s\n",
-				(*nut_snmp_api_errstring)((*nut_snmp_errno)));
-=======
 		fprintf(stderr,
 			"SNMP errors: %s\n",
 			(*nut_snmp_api_errstring)((*nut_snmp_errno)));
->>>>>>> c090d20d
 		(*nut_snmp_sess_close)(handle);
 		goto try_SysOID_free;
 	}
@@ -845,12 +784,8 @@
 
 		/* Check if the received OID match with a known sysOID */
 		if (response->variables != NULL &&
-<<<<<<< HEAD
-				response->variables->val.objid != NULL) {
-=======
 				response->variables->val.objid != NULL
 		) {
->>>>>>> c090d20d
 			while (snmp_device_table[index].mib != NULL) {
 				if (snmp_device_table[index].sysoid == NULL) {
 					index++;
@@ -869,24 +804,15 @@
 				if ((*nut_snmp_oid_compare)(
 					response->variables->val.objid,
 					response->variables->val_len/sizeof(oid),
-<<<<<<< HEAD
-					name, name_len) == 0) {
-
-=======
 					name, name_len) == 0
 				) {
->>>>>>> c090d20d
 					/* we have found a relevant sysoid */
 
 					/* add mib if no complementary oid is present */
 					/* FIXME: No desc defined when add device */
 					if (snmp_device_table[index].oid == NULL
-<<<<<<< HEAD
-						|| strcmp(snmp_device_table[index].oid, "") == 0) {
-=======
 						|| strcmp(snmp_device_table[index].oid, "") == 0
 					) {
->>>>>>> c090d20d
 						scan_snmp_add_device(sec, NULL, snmp_device_table[index].mib);
 						mib_found = snmp_device_table[index].sysoid;
 					}
@@ -964,7 +890,6 @@
 	ip_str = nutscan_ip_iter_init(&ip, start_ip, stop_ip);
 
 	while (ip_str != NULL) {
-<<<<<<< HEAD
 #ifdef HAVE_PTHREAD
 		if (thread_array == NULL) {
 			sem_wait(semaphore);
@@ -982,7 +907,7 @@
 			if (pthread_create(&thread, NULL, try_SysOID, (void*)tmp_sec) == 0) {
 				thread_count++;
 				pthread_t *new_thread_array = realloc(thread_array,
-						thread_count*sizeof(pthread_t));
+						thread_count * sizeof(pthread_t));
 				if (new_thread_array == NULL) {
 					upsdebugx(1, "%s: Failed to realloc thread", __func__);
 					break;
@@ -990,24 +915,7 @@
 				else {
 					thread_array = new_thread_array;
 				}
-				thread_array[thread_count-1] = thread;
-=======
-		tmp_sec = malloc(sizeof(nutscan_snmp_t));
-		memcpy(tmp_sec, sec, sizeof(nutscan_snmp_t));
-		tmp_sec->peername = ip_str;
-
-#ifdef HAVE_PTHREAD
-		if (pthread_create(&thread, NULL, try_SysOID, (void*)tmp_sec) == 0) {
-			thread_count++;
-			pthread_t *new_thread_array = realloc(thread_array,
-				thread_count*sizeof(pthread_t));
-			if (new_thread_array == NULL) {
-				upsdebugx(1, "%s: Failed to realloc thread", __func__);
-				break;
-			}
-			else {
-				thread_array = new_thread_array;
->>>>>>> c090d20d
+				thread_array[thread_count - 1] = thread;
 			}
 #else
 			try_SysOID((void *)tmp_sec);
