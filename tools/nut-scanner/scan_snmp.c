/*
 *  Copyright (C) 2011 - EATON
 *  Copyright (C) 2016-2021 - EATON - Various threads-related improvements
 *
 *  This program is free software; you can redistribute it and/or modify
 *  it under the terms of the GNU General Public License as published by
 *  the Free Software Foundation; either version 2 of the License, or
 *  (at your option) any later version.
 *
 *  This program is distributed in the hope that it will be useful,
 *  but WITHOUT ANY WARRANTY; without even the implied warranty of
 *  MERCHANTABILITY or FITNESS FOR A PARTICULAR PURPOSE.  See the
 *  GNU General Public License for more details.
 *
 *  You should have received a copy of the GNU General Public License
 *  along with this program; if not, write to the Free Software
 *  Foundation, Inc., 59 Temple Place, Suite 330, Boston, MA 02111-1307 USA
 */

/*! \file scan_snmp.c
    \brief detect NUT supported SNMP devices
    \author Frederic Bohe <FredericBohe@Eaton.com>
    \author Jim Klimov <EvgenyKlimov@Eaton.com>
    \author Arnaud Quette <ArnaudQuette@Eaton.com>
    \author Jim Klimov <EvgenyKlimov@eaton.com>
*/

#include "common.h"
#include "nut-scan.h"

#ifdef WITH_SNMP

#include <sys/socket.h>
#include <stdio.h>
#include <stdbool.h>
#include <string.h>
#include <ltdl.h>

/* workaround for buggy Net-SNMP config
 * from drivers/snmp-ups.h */
#ifdef PACKAGE_BUGREPORT
#undef PACKAGE_BUGREPORT
#endif

#ifdef PACKAGE_NAME
#undef PACKAGE_NAME
#endif

#ifdef PACKAGE_VERSION
#undef PACKAGE_VERSION
#endif

#ifdef PACKAGE_STRING
#undef PACKAGE_STRING
#endif

#ifdef PACKAGE_TARNAME
#undef PACKAGE_TARNAME
#endif

#include <net-snmp/net-snmp-config.h>
#include <net-snmp/net-snmp-includes.h>
#include "nutscan-snmp.h"

// Cause the header to also declare the external reference to pre-generated
// compilable structure with the subset of MIB mappings needed by nut-scanner
#ifndef WANT_DEVSCAN_SNMP_BUILTIN
#define WANT_DEVSCAN_SNMP_BUILTIN 1
#endif

// Caller defined this macro to not 1, or undefined it somehow.
// Maybe a developer might want to disable it as an experiment.
// Or some patchwork or script made a mistake... Tell them!
#if WANT_DEVSCAN_SNMP_BUILTIN != 1
# if defined(__clang__) || defined(__GNUC__) || defined(__GNUG__) || defined(_MSC_VER)
#  if defined(__GNUC__) || defined(__GNUG__)
#   pragma GCC diagnostic push
#   pragma GCC diagnostic warning "-Wcpp"
#   pragma GCC diagnostic ignored "-Werror"
#   pragma GCC diagnostic ignored "-Wall"
#  endif
#pragma message("WARNING: scan_snmp.c is being built without (WANT_DEVSCAN_SNMP_BUILTIN==1) - you have no fallback if DMF is missing at run-time!")
#  if defined(__GNUC__) || defined(__GNUG__)
#   pragma GCC diagnostic pop
#  endif
# endif
#endif

#if WITH_DMFMIB
# include "dmf.h"
#endif

/* Address API change */
#if ( ! NUT_HAVE_LIBNETSNMP_usmAESPrivProtocol ) && ( ! defined usmAESPrivProtocol )
#define USMAESPRIVPROTOCOL "usmAES128PrivProtocol"
#else
#define USMAESPRIVPROTOCOL "usmAESPrivProtocol"
#endif

#define SysOID ".1.3.6.1.2.1.1.2.0"

/* use explicit booleans */
#ifndef FALSE
typedef enum ebool { FALSE = 0, TRUE } bool_t;
#else
typedef int bool_t;
#endif

static nutscan_device_t * dev_ret = NULL;
#ifdef HAVE_PTHREAD
static pthread_mutex_t dev_mutex;
#endif
static useconds_t g_usec_timeout ;
<<<<<<< HEAD

// Pointer to the array we ultimately use (builtin or dynamic)
snmp_device_id_t *snmp_device_table = NULL;

#if WITH_DMFMIB
// This would point to DMF data loaded to by this library, if loaded
snmp_device_id_t *snmp_device_table_dmf = NULL;
mibdmf_parser_t *dmfnutscan_snmp_dmp = NULL;

// Caller of this library like nut-scanner.c should declare extern reference
// to this variable and set it to non-NULL string in order to try loading DMFs
char *dmfnutscan_snmp_dir = NULL;

// The snmp-ups-dmf config file attribute for non-default directory
#ifndef SU_VAR_DMFDIR
#define SU_VAR_DMFDIR                "dmfdir"
#endif

#endif /* if WITH_DMFMIB */
=======
>>>>>>> d70124c0

/* dynamic link library stuff */
static lt_dlhandle dl_handle = NULL;
static const char *dl_error = NULL;

static void (*nut_init_snmp)(const char *type);
static void (*nut_snmp_sess_init)(netsnmp_session * session);
static void * (*nut_snmp_sess_open)(struct snmp_session *session);
static int (*nut_snmp_sess_close)(void *handle);
static struct snmp_session * (*nut_snmp_sess_session)(void *handle);
static void * (*nut_snmp_parse_oid)(const char *input, oid *objid,
		size_t *objidlen);
static struct snmp_pdu * (*nut_snmp_pdu_create) (int command);
static netsnmp_variable_list * (*nut_snmp_add_null_var)(netsnmp_pdu *pdu,
			const oid *objid, size_t objidlen);
static int (*nut_snmp_sess_synch_response) (void *sessp, netsnmp_pdu *pdu,
			netsnmp_pdu **response);
static int (*nut_snmp_oid_compare) (const oid *in_name1, size_t len1,
			const oid *in_name2, size_t len2);
static void (*nut_snmp_free_pdu) (netsnmp_pdu *pdu);

/* NOTE: Net-SNMP headers just are weird like that, in the same release:
net-snmp/types.h:              size_t securityAuthProtoLen;
net-snmp/library/keytools.h:   int    generate_Ku(const oid * hashtype, u_int hashtype_len, ...
 * Should we match in configure like for "getnameinfo()" arg types?
 * Currently we cast one to another below (detecting target type could help).
 */
static int (*nut_generate_Ku)(const oid * hashtype, u_int hashtype_len,
			unsigned char * P, size_t pplen, unsigned char * Ku, size_t * kulen);
static char* (*nut_snmp_out_toggle_options)(char *options);
static const char * (*nut_snmp_api_errstring) (int snmp_errnumber);

/* Variables (not methods) exported by libnet-snmp: */
static int *nut_snmp_errno;
#if NUT_HAVE_LIBNETSNMP_usmAESPrivProtocol || NUT_HAVE_LIBNETSNMP_usmAES128PrivProtocol
static oid *nut_usmAESPrivProtocol; /* might be usmAES128PrivProtocol on some systems */
#endif
#if NUT_HAVE_LIBNETSNMP_usmHMACMD5AuthProtocol
static oid *nut_usmHMACMD5AuthProtocol;
#endif
#if NUT_HAVE_LIBNETSNMP_usmHMACSHA1AuthProtocol
static oid *nut_usmHMACSHA1AuthProtocol;
#endif
#if NUT_HAVE_LIBNETSNMP_usmDESPrivProtocol
static oid *nut_usmDESPrivProtocol;
#endif
#if NUT_HAVE_LIBNETSNMP_DRAFT_BLUMENTHAL_AES_04
# if NUT_HAVE_LIBNETSNMP_usmAES192PrivProtocol
static oid *nut_usmAES192PrivProtocol;
# endif
# if NUT_HAVE_LIBNETSNMP_usmAES256PrivProtocol
static oid *nut_usmAES256PrivProtocol;
# endif
#endif
#if NUT_HAVE_LIBNETSNMP_usmHMAC192SHA256AuthProtocol
static oid *nut_usmHMAC192SHA256AuthProtocol;
#endif
#if NUT_HAVE_LIBNETSNMP_usmHMAC256SHA384AuthProtocol
static oid *nut_usmHMAC256SHA384AuthProtocol;
#endif
#if NUT_HAVE_LIBNETSNMP_usmHMAC384SHA512AuthProtocol
static oid *nut_usmHMAC384SHA512AuthProtocol;
#endif

/* return 0 on error; visible externally */
int nutscan_load_snmp_library(const char *libname_path);

void uninit_snmp_device_table() {
#if WITH_DMFMIB
	if (snmp_device_table == snmp_device_table_dmf)
		snmp_device_table = NULL;
	if (dmfnutscan_snmp_dmp != NULL)
		mibdmf_parser_destroy(&dmfnutscan_snmp_dmp);
	snmp_device_table_dmf = NULL;
	dmfnutscan_snmp_dmp = NULL;
#endif /* if WITH_DMFMIB */

}

/* return 0 on error */
int init_snmp_device_table()
{
	// A simple routine to load nutscan DMFs, safe to call several times
	if (snmp_device_table != NULL)
		return 1;

#if WITH_DMFMIB
	if (dmfnutscan_snmp_dir != NULL) {
		// parse_dir, check success, assign var
		upsdebugx(1, "init_snmp_device_table() trying to load DMF from %s",
			dmfnutscan_snmp_dir);
		dmfnutscan_snmp_dmp = mibdmf_parser_new();
		if (dmfnutscan_snmp_dmp == NULL) {
			upsdebugx(1, "PROBLEM: Can not allocate the DMF parsing structures");
		} else {
			mibdmf_parse_dir(dmfnutscan_snmp_dir, dmfnutscan_snmp_dmp);
			snmp_device_table_dmf = mibdmf_get_device_table(dmfnutscan_snmp_dmp);
			int device_table_counter = mibdmf_get_device_table_counter(dmfnutscan_snmp_dmp);
			if (snmp_device_table_dmf != NULL &&
			    device_table_counter > 1)
			{
				snmp_device_table = snmp_device_table_dmf;
				upsdebugx(1, "SUCCESS: Can use the SNMP device mapping parsed from "
					"DMF library with %d definitions", device_table_counter-1);
				// Note: caller should free these structures in the end, just like below
			} else {
				upsdebugx(1, "PROBLEM: Can not access the SNMP device mapping "
					"parsed from DMF library, or loaded an empty table");
				uninit_snmp_device_table();
			}
		}
	}
#endif /* if WITH_DMFMIB */

#ifdef DEVSCAN_SNMP_BUILTIN
	if (snmp_device_table == NULL && snmp_device_table_builtin != NULL) {
		upsdebugx(1, "SUCCESS: Can use the built-in SNMP device mapping table");
		snmp_device_table = (snmp_device_id_t *)(&snmp_device_table_builtin);
	}
#else
	upsdebugx(1, "NOTE: The built-in SNMP device mapping table is not built in in this build!");
#endif

	if (snmp_device_table == NULL) {
		upsdebugx(1, "FATAL: No SNMP device mapping table found. SNMP search disabled");
		return 0;
	}

	upsdebugx(1, "init_snmp_device_table() got a valid SNMP device mapping table");
	return 1;
}

/* return 0 on error */
int nutscan_load_snmp_library(const char *libname_path)
{
	if (dl_handle != NULL) {
		/* if previous init failed */
		if (dl_handle == (void *)1) {
			return 0;
		}
		/* init has already been done */
		return 1;
	}

	if (libname_path == NULL) {
		upsdebugx(1, "SNMP library not found. SNMP search disabled");
		return 0;
	}

	if (lt_dlinit() != 0) {
		upsdebugx(1, "Error initializing lt_init");
		return 0;
	}

	dl_handle = lt_dlopen(libname_path);
	if (!dl_handle) {
		dl_error = lt_dlerror();
		goto err;
	}

	lt_dlerror();	/* Clear any existing error */
	*(void **) (&nut_init_snmp) = lt_dlsym(dl_handle, "init_snmp");
	if ((dl_error = lt_dlerror()) != NULL) {
		goto err;
	}

	*(void **) (&nut_snmp_sess_init) = lt_dlsym(dl_handle,
							"snmp_sess_init");
	if ((dl_error = lt_dlerror()) != NULL) {
		goto err;
	}

	*(void **) (&nut_snmp_sess_open) = lt_dlsym(dl_handle,
							"snmp_sess_open");
	if ((dl_error = lt_dlerror()) != NULL) {
		goto err;
	}

	*(void **) (&nut_snmp_sess_close) = lt_dlsym(dl_handle,
							"snmp_sess_close");
	if ((dl_error = lt_dlerror()) != NULL) {
		goto err;
	}

	*(void **) (&nut_snmp_sess_session) = lt_dlsym(dl_handle,
							"snmp_sess_session");
	if ((dl_error = lt_dlerror()) != NULL) {
		goto err;
	}

	*(void **) (&nut_snmp_parse_oid) = lt_dlsym(dl_handle,
							"snmp_parse_oid");
	if ((dl_error = lt_dlerror()) != NULL) {
		goto err;
	}

	*(void **) (&nut_snmp_pdu_create) = lt_dlsym(dl_handle,
							"snmp_pdu_create");
	if ((dl_error = lt_dlerror()) != NULL) {
		goto err;
	}

	*(void **) (&nut_snmp_add_null_var) = lt_dlsym(dl_handle,
							"snmp_add_null_var");
	if ((dl_error = lt_dlerror()) != NULL) {
		goto err;
	}

	*(void **) (&nut_snmp_sess_synch_response) = lt_dlsym(dl_handle,
						"snmp_sess_synch_response");
	if ((dl_error = lt_dlerror()) != NULL) {
		goto err;
	}

	*(void **) (&nut_snmp_oid_compare) = lt_dlsym(dl_handle,
							"snmp_oid_compare");
	if ((dl_error = lt_dlerror()) != NULL) {
		goto err;
	}

	*(void **) (&nut_snmp_free_pdu) = lt_dlsym(dl_handle, "snmp_free_pdu");
	if ((dl_error = lt_dlerror()) != NULL) {
		goto err;
	}

	*(void **) (&nut_generate_Ku) = lt_dlsym(dl_handle, "generate_Ku");
	if ((dl_error = lt_dlerror()) != NULL) {
		goto err;
	}

	*(void **) (&nut_snmp_out_toggle_options) = lt_dlsym(dl_handle,
							"snmp_out_toggle_options");
	if ((dl_error = lt_dlerror()) != NULL) {
		goto err;
	}

	*(void **) (&nut_snmp_api_errstring) = lt_dlsym(dl_handle,
							"snmp_api_errstring");
	if ((dl_error = lt_dlerror()) != NULL) {
		goto err;
	}

	*(void **) (&nut_snmp_errno) = lt_dlsym(dl_handle, "snmp_errno");
	if ((dl_error = lt_dlerror()) != NULL) {
		goto err;
	}

#if NUT_HAVE_LIBNETSNMP_usmAESPrivProtocol || NUT_HAVE_LIBNETSNMP_usmAES128PrivProtocol
	*(void **) (&nut_usmAESPrivProtocol) = lt_dlsym(dl_handle,
							USMAESPRIVPROTOCOL);
	if ((dl_error = lt_dlerror()) != NULL) {
		goto err;
	}
#endif /* NUT_HAVE_LIBNETSNMP_usmAESPrivProtocol || NUT_HAVE_LIBNETSNMP_usmAES128PrivProtocol */

#if NUT_HAVE_LIBNETSNMP_usmHMACMD5AuthProtocol
	*(void **) (&nut_usmHMACMD5AuthProtocol) = lt_dlsym(dl_handle,
						"usmHMACMD5AuthProtocol");
	if ((dl_error = lt_dlerror()) != NULL) {
		goto err;
	}
#endif /* NUT_HAVE_LIBNETSNMP_usmHMACMD5AuthProtocol */

#if NUT_HAVE_LIBNETSNMP_usmHMACSHA1AuthProtocol
	*(void **) (&nut_usmHMACSHA1AuthProtocol) = lt_dlsym(dl_handle,
						"usmHMACSHA1AuthProtocol");
	if ((dl_error = lt_dlerror()) != NULL) {
		goto err;
	}
#endif /* NUT_HAVE_LIBNETSNMP_usmHMACSHA1AuthProtocol */

#if NUT_HAVE_LIBNETSNMP_usmDESPrivProtocol
	*(void **) (&nut_usmDESPrivProtocol) = lt_dlsym(dl_handle,
						"usmDESPrivProtocol");
	if ((dl_error = lt_dlerror()) != NULL) {
		goto err;
	}
#endif /* NUT_HAVE_LIBNETSNMP_usmDESPrivProtocol */

#if NUT_HAVE_LIBNETSNMP_DRAFT_BLUMENTHAL_AES_04
# if NUT_HAVE_LIBNETSNMP_usmAES192PrivProtocol
	*(void **) (&nut_usmAES192PrivProtocol) = lt_dlsym(dl_handle,
						"usmAES192PrivProtocol");
	if ((dl_error = lt_dlerror()) != NULL) {
		goto err;
	}
# endif /* NUT_HAVE_LIBNETSNMP_usmAES192PrivProtocol */

# if NUT_HAVE_LIBNETSNMP_usmAES256PrivProtocol
	*(void **) (&nut_usmAES256PrivProtocol) = lt_dlsym(dl_handle,
						"usmAES256PrivProtocol");
	if ((dl_error = lt_dlerror()) != NULL) {
		goto err;
	}
# endif /* NUT_HAVE_LIBNETSNMP_usmAES256PrivProtocol */
#endif /* NUT_HAVE_LIBNETSNMP_DRAFT_BLUMENTHAL_AES_04 */

#if NUT_HAVE_LIBNETSNMP_usmHMAC192SHA256AuthProtocol
	*(void **) (&nut_usmHMAC192SHA256AuthProtocol) = lt_dlsym(dl_handle,
						"usmHMAC192SHA256AuthProtocol");
	if ((dl_error = lt_dlerror()) != NULL) {
		goto err;
	}
#endif /* NUT_HAVE_LIBNETSNMP_usmHMAC192SHA256AuthProtocol */

#if NUT_HAVE_LIBNETSNMP_usmHMAC256SHA384AuthProtocol
	*(void **) (&nut_usmHMAC256SHA384AuthProtocol) = lt_dlsym(dl_handle,
						"usmHMAC256SHA384AuthProtocol");
	if ((dl_error = lt_dlerror()) != NULL) {
		goto err;
	}
#endif /* NUT_HAVE_LIBNETSNMP_usmHMAC256SHA384AuthProtocol */

#if NUT_HAVE_LIBNETSNMP_usmHMAC384SHA512AuthProtocol
	*(void **) (&nut_usmHMAC384SHA512AuthProtocol) = lt_dlsym(dl_handle,
						"usmHMAC384SHA512AuthProtocol");
	if ((dl_error = lt_dlerror()) != NULL) {
		goto err;
	}
#endif /* NUT_HAVE_LIBNETSNMP_usmHMAC384SHA512AuthProtocol */

	return 1;

err:
	fprintf(stderr, "Cannot load SNMP library (%s) : %s. SNMP search disabled.\n",
		libname_path, dl_error);
	dl_handle = (void *)1;
	lt_dlexit();
	return 0;
}
/* end of dynamic link library stuff */

static void scan_snmp_add_device(nutscan_snmp_t * sec, struct snmp_pdu *response, char * mib)
{
	nutscan_device_t * dev = NULL;
	struct snmp_session * session;
	char * buf;

	session = (*nut_snmp_sess_session)(sec->handle);
	if (session == NULL) {
		return;
	}
	/* SNMP device found */
	dev = nutscan_new_device();
	dev->type = TYPE_SNMP;
#if WITH_DMFMIB
	dev->driver = NULL;
	if (dmfnutscan_snmp_dmp != NULL) {
		/* DMF is loaded thus used, successfully */
		if (mib && strcmp(mib, "eaton_epdu") == 0) {
			// FIXME (WITH_SNMP_LKP_FUN): When support for lookup functions
			// in DMF is fixed, this clause has to be amended back, too.
			// Also note that currently this suggestion concerns just one
			// mapping table (for Eaton Marlin ePDUs), and that developers
			// or validators are not forbidden to configure any driver they
			// want to explicitly -- this failsafe is just for nut-scanner.
			upslogx(1, "This device mapping uses lookup functions which is not yet supported by DMF driver");
		} else {
			dev->driver = strdup("snmp-ups-dmf");
			if (dmfnutscan_snmp_dir != NULL && strcmp(DEFAULT_DMFNUTSCAN_DIR, dmfnutscan_snmp_dir) != 0) {
				nutscan_add_option_to_device(dev, SU_VAR_DMFDIR,
					dmfnutscan_snmp_dir);
			}
		}
	}
	if (dev->driver == NULL) {
		dev->driver = strdup("snmp-ups");
	}
#else
	dev->driver = strdup("snmp-ups");
#endif /* if WITH_DMFMIB */
	dev->port = strdup(session->peername);
	if (response != NULL) {
		buf = malloc (response->variables->val_len + 1);
		if (buf) {
			memcpy(buf, response->variables->val.string,
				response->variables->val_len);
			buf[response->variables->val_len] = 0;
			nutscan_add_option_to_device(dev, "desc", buf);
			free(buf);
		}
	}
	nutscan_add_option_to_device(dev, "mibs", mib);
	/* SNMP v3 */
	if (session->community == NULL || session->community[0] == 0) {
		nutscan_add_option_to_device(dev, "snmp_version", "v3");

		if (sec->secLevel) {
			nutscan_add_option_to_device(dev, "secLevel",
				sec->secLevel);
		}
		if (sec->secName) {
			nutscan_add_option_to_device(dev, "secName",
				sec->secName);
		}
		if (sec->authPassword) {
			nutscan_add_option_to_device(dev, "authPassword",
				sec->authPassword);
		}
		if (sec->privPassword) {
			nutscan_add_option_to_device(dev, "privPassword",
				sec->privPassword);
		}
		if (sec->authProtocol) {
			nutscan_add_option_to_device(dev, "authProtocol",
				sec->authProtocol);
		}
		if (sec->privProtocol) {
			nutscan_add_option_to_device(dev, "privProtocol",
				sec->privProtocol);
		}
	}
	else {
		buf = malloc (session->community_len + 1);
		if (buf) {
			memcpy(buf, session->community,
				session->community_len);
			buf[session->community_len] = 0;
			nutscan_add_option_to_device(dev, "community", buf);
			free(buf);
		}
	}

#ifdef HAVE_PTHREAD
	pthread_mutex_lock(&dev_mutex);
#endif
	dev_ret = nutscan_add_device_to_device(dev_ret, dev);
#ifdef HAVE_PTHREAD
	pthread_mutex_unlock(&dev_mutex);
#endif

}

static struct snmp_pdu * scan_snmp_get_oid(char* oid_str, void* handle)
{
	size_t name_len;
	oid name[MAX_OID_LEN];
	struct snmp_pdu *pdu, *response = NULL;
	int status;
	int index = 0;

	/* create and send request. */
	name_len = MAX_OID_LEN;
	if (!(*nut_snmp_parse_oid)(oid_str, name, &name_len)) {
		index++;
		return NULL;
	}

	pdu = (*nut_snmp_pdu_create)(SNMP_MSG_GET);

	if (pdu == NULL) {
		index++;
		return NULL;
	}

	(*nut_snmp_add_null_var)(pdu, name, name_len);

	status = (*nut_snmp_sess_synch_response)(handle, pdu, &response);
	if (response == NULL) {
		index++;
		return NULL;
	}

	if (status != STAT_SUCCESS
	 || response->errstat != SNMP_ERR_NOERROR
	 || response->variables == NULL
	 || response->variables->name == NULL
	 || ((*nut_snmp_oid_compare)(response->variables->name,
	        response->variables->name_length,
	        name, name_len) != 0)
	 || response->variables->val.string == NULL
	) {
		(*nut_snmp_free_pdu)(response);
		index++;
		return NULL;
	}

	return response;
}

static void try_all_oid(void * arg, const char * mib_found)
{
	struct snmp_pdu *response = NULL;
	int index = 0;
	nutscan_snmp_t * sec = (nutscan_snmp_t *)arg;

	upsdebugx(2, "Entering %s for %s", __func__, sec->peername);

	while (snmp_device_table[index].mib != NULL) {

		if (snmp_device_table[index].oid == NULL
		||  snmp_device_table[index].oid[0] == '\0'
		) {
			index++;
			continue;
		}

		response = scan_snmp_get_oid(snmp_device_table[index].oid, sec->handle);
		if (response == NULL) {
			index++;
			continue;
		}

		/* add device only if not yet detected with the same mib */
		if (mib_found == NULL || (strcmp(mib_found, snmp_device_table[index].mib) != 0)) {
			scan_snmp_add_device(sec, response, snmp_device_table[index].mib);
			upsdebugx(3, "Found another match for device with MIB '%s'",
				snmp_device_table[index].mib);
		}
		else {
			upsdebugx(3, "Skip duplicated device %s", snmp_device_table[index].mib);
		}

		(*nut_snmp_free_pdu)(response);
		response = NULL;

		index++;
	}
}

static int init_session(struct snmp_session * snmp_sess, nutscan_snmp_t * sec)
{
	(*nut_snmp_sess_init)(snmp_sess);

	snmp_sess->peername = sec->peername;

	if (sec->community != NULL || sec->secLevel == NULL) {
		snmp_sess->version = SNMP_VERSION_1;
		if (sec->community != NULL) {
			snmp_sess->community = (unsigned char *)sec->community;
			snmp_sess->community_len = strlen(sec->community);
		}
		else {
			snmp_sess->community = (unsigned char *)"public";
			snmp_sess->community_len = strlen("public");
		}
	}
	else { /* SNMP v3 */
		snmp_sess->version = SNMP_VERSION_3;

		/* Security level */
		if (strcmp(sec->secLevel, "noAuthNoPriv") == 0)
			snmp_sess->securityLevel = SNMP_SEC_LEVEL_NOAUTH;
		else if (strcmp(sec->secLevel, "authNoPriv") == 0)
			snmp_sess->securityLevel = SNMP_SEC_LEVEL_AUTHNOPRIV;
		else if (strcmp(sec->secLevel, "authPriv") == 0)
			snmp_sess->securityLevel = SNMP_SEC_LEVEL_AUTHPRIV;
		else {
			fprintf(stderr,
				"Bad SNMPv3 securityLevel: %s\n",
				sec->secLevel);
			return 0;
		}

		/* Security name */
		if (sec->secName == NULL) {
			fprintf(stderr, "securityName is required for SNMPv3\n");
			return 0;
		}
		snmp_sess->securityName = strdup(sec->secName);
		snmp_sess->securityNameLen = strlen(snmp_sess->securityName);

		/* Everything is ready for NOAUTH */
		if (snmp_sess->securityLevel == SNMP_SEC_LEVEL_NOAUTH) {
			return 1;
		}

		/* Process mandatory fields, based on the security level */
		switch (snmp_sess->securityLevel) {
			case SNMP_SEC_LEVEL_AUTHNOPRIV:
				if (sec->authPassword == NULL) {
					fprintf(stderr,
						"authPassword is required "
						"for SNMPv3 in %s mode\n",
						sec->secLevel);
					return 0;
				}
				break;
			case SNMP_SEC_LEVEL_AUTHPRIV:
				if ((sec->authPassword == NULL) ||
					(sec->privPassword == NULL)) {
					fprintf(stderr,
						"authPassword and privPassword are "
						"required for SNMPv3 in %s mode\n",
						sec->secLevel);
					return 0;
				}
				break;
			default:
				/* nothing else needed */
				break;
		}

		/* Process authentication protocol and key */
		snmp_sess->securityAuthKeyLen = USM_AUTH_KU_LEN;

#if NUT_HAVE_LIBNETSNMP_usmHMACMD5AuthProtocol
		/* default to MD5 */
		snmp_sess->securityAuthProto = nut_usmHMACMD5AuthProtocol;
		snmp_sess->securityAuthProtoLen =
			sizeof(usmHMACMD5AuthProtocol)/
			sizeof(oid);
#endif

		if (sec->authProtocol) {
#if NUT_HAVE_LIBNETSNMP_usmHMACSHA1AuthProtocol
			if (strncmp(sec->authProtocol, "SHA", 3) == 0) {
				snmp_sess->securityAuthProto = nut_usmHMACSHA1AuthProtocol;
				snmp_sess->securityAuthProtoLen =
					sizeof(usmHMACSHA1AuthProtocol)/
					sizeof(oid);
			}
			else
#endif
#if NUT_HAVE_LIBNETSNMP_usmHMAC192SHA256AuthProtocol
			if (strcmp(sec->authProtocol, "SHA256") == 0) {
				snmp_sess->securityAuthProto = nut_usmHMAC192SHA256AuthProtocol;
				snmp_sess->securityAuthProtoLen =
					sizeof(usmHMAC192SHA256AuthProtocol)/
					sizeof(oid);
			}
			else
#endif
#if NUT_HAVE_LIBNETSNMP_usmHMAC256SHA384AuthProtocol
			if (strcmp(sec->authProtocol, "SHA384") == 0) {
				snmp_sess->securityAuthProto = nut_usmHMAC256SHA384AuthProtocol;
				snmp_sess->securityAuthProtoLen =
					sizeof(usmHMAC256SHA384AuthProtocol)/
					sizeof(oid);
			}
			else
#endif
#if NUT_HAVE_LIBNETSNMP_usmHMAC384SHA512AuthProtocol
			if (strcmp(sec->authProtocol, "SHA512") == 0) {
				snmp_sess->securityAuthProto = nut_usmHMAC384SHA512AuthProtocol;
				snmp_sess->securityAuthProtoLen =
					sizeof(usmHMAC384SHA512AuthProtocol)/
					sizeof(oid);
			}
			else
#endif
#if NUT_HAVE_LIBNETSNMP_usmHMACMD5AuthProtocol
			if (strncmp(sec->authProtocol, "MD5", 3) != 0) {
#else
			{
#endif
				fprintf(stderr,
					"Bad SNMPv3 authProtocol: %s\n",
					sec->authProtocol);
				return 0;
			}
		}

		/* set the authentication key to a MD5/SHA1 hashed version of
		 * our passphrase (must be at least 8 characters long) */
#if (defined HAVE_PRAGMA_GCC_DIAGNOSTIC_PUSH_POP) && ( (defined HAVE_PRAGMA_GCC_DIAGNOSTIC_IGNORED_TYPE_LIMITS) || (defined HAVE_PRAGMA_GCC_DIAGNOSTIC_IGNORED_TAUTOLOGICAL_CONSTANT_OUT_OF_RANGE_COMPARE) )
# pragma GCC diagnostic push
#endif
#ifdef HAVE_PRAGMA_GCC_DIAGNOSTIC_IGNORED_TYPE_LIMITS
# pragma GCC diagnostic ignored "-Wtype-limits"
#endif
#ifdef HAVE_PRAGMA_GCC_DIAGNOSTIC_IGNORED_TAUTOLOGICAL_CONSTANT_OUT_OF_RANGE_COMPARE
# pragma GCC diagnostic ignored "-Wtautological-constant-out-of-range-compare"
#endif
		if ((uintmax_t)snmp_sess->securityAuthProtoLen > UINT_MAX) {
#if (defined HAVE_PRAGMA_GCC_DIAGNOSTIC_PUSH_POP) && ( (defined HAVE_PRAGMA_GCC_DIAGNOSTIC_IGNORED_TYPE_LIMITS) || (defined HAVE_PRAGMA_GCC_DIAGNOSTIC_IGNORED_TAUTOLOGICAL_CONSTANT_OUT_OF_RANGE_COMPARE) )
# pragma GCC diagnostic pop
#endif
			fprintf(stderr, "Bad SNMPv3 securityAuthProtoLen: %zu",
				snmp_sess->securityAuthProtoLen);
			return 0;
		}
		if ((*nut_generate_Ku)(snmp_sess->securityAuthProto,
					(u_int)snmp_sess->securityAuthProtoLen,
					(unsigned char *) sec->authPassword,
					strlen(sec->authPassword),
					snmp_sess->securityAuthKey,
					&snmp_sess->securityAuthKeyLen)
					!= SNMPERR_SUCCESS
		) {
			fprintf(stderr,
				"Error generating Ku from "
				"authentication pass phrase\n");
			return 0;
		}

		/* Everything is ready for AUTHNOPRIV */
		if (snmp_sess->securityLevel == SNMP_SEC_LEVEL_AUTHNOPRIV) {
			return 1;
		}

#if NUT_HAVE_LIBNETSNMP_usmDESPrivProtocol
		/* default to DES */
		snmp_sess->securityPrivProto = nut_usmDESPrivProtocol;
		snmp_sess->securityPrivProtoLen =
			sizeof(usmDESPrivProtocol)/sizeof(oid);
#endif

		if (sec->privProtocol) {
#if NUT_HAVE_LIBNETSNMP_usmAESPrivProtocol || NUT_HAVE_LIBNETSNMP_usmAES128PrivProtocol
			if (strncmp(sec->privProtocol, "AES", 3) == 0) {
				snmp_sess->securityPrivProto = nut_usmAESPrivProtocol;
				snmp_sess->securityPrivProtoLen =
					sizeof(usmAESPrivProtocol)/
					sizeof(oid);
			}
			else
#endif
#if NUT_HAVE_LIBNETSNMP_DRAFT_BLUMENTHAL_AES_04
# if NUT_HAVE_LIBNETSNMP_usmAES192PrivProtocol
			if (strcmp(sec->privProtocol, "AES192") == 0) {
				snmp_sess->securityPrivProto = nut_usmAES192PrivProtocol;
				snmp_sess->securityPrivProtoLen =
					sizeof(usmAES192PrivProtocol)/
					sizeof(oid);
			}
			else
# endif
# if NUT_HAVE_LIBNETSNMP_usmAES256PrivProtocol
			if (strcmp(sec->privProtocol, "AES256") == 0) {
				snmp_sess->securityPrivProto = nut_usmAES256PrivProtocol;
				snmp_sess->securityPrivProtoLen =
					sizeof(usmAES256PrivProtocol)/
					sizeof(oid);
			}
			else
# endif
#endif /* NUT_HAVE_LIBNETSNMP_DRAFT_BLUMENTHAL_AES_04 */
#if NUT_HAVE_LIBNETSNMP_usmDESPrivProtocol
			if (strncmp(sec->privProtocol, "DES", 3) != 0) {
#else
			{
#endif
				fprintf(stderr,
					"Bad SNMPv3 privProtocol: %s\n",
					sec->privProtocol);
				return 0;
			}
		}

		/* set the private key to a MD5/SHA hashed version of
		 * our passphrase (must be at least 8 characters long) */
		snmp_sess->securityPrivKeyLen = USM_PRIV_KU_LEN;
#if (defined HAVE_PRAGMA_GCC_DIAGNOSTIC_PUSH_POP) && ( (defined HAVE_PRAGMA_GCC_DIAGNOSTIC_IGNORED_TYPE_LIMITS) || (defined HAVE_PRAGMA_GCC_DIAGNOSTIC_IGNORED_TAUTOLOGICAL_CONSTANT_OUT_OF_RANGE_COMPARE) )
# pragma GCC diagnostic push
#endif
#ifdef HAVE_PRAGMA_GCC_DIAGNOSTIC_IGNORED_TYPE_LIMITS
# pragma GCC diagnostic ignored "-Wtype-limits"
#endif
#ifdef HAVE_PRAGMA_GCC_DIAGNOSTIC_IGNORED_TAUTOLOGICAL_CONSTANT_OUT_OF_RANGE_COMPARE
# pragma GCC diagnostic ignored "-Wtautological-constant-out-of-range-compare"
#endif
		if ((uintmax_t)snmp_sess->securityAuthProtoLen > UINT_MAX) {
#if (defined HAVE_PRAGMA_GCC_DIAGNOSTIC_PUSH_POP) && ( (defined HAVE_PRAGMA_GCC_DIAGNOSTIC_IGNORED_TYPE_LIMITS) || (defined HAVE_PRAGMA_GCC_DIAGNOSTIC_IGNORED_TAUTOLOGICAL_CONSTANT_OUT_OF_RANGE_COMPARE) )
# pragma GCC diagnostic pop
#endif
			fprintf(stderr, "Bad SNMPv3 securityAuthProtoLen: %zu",
				snmp_sess->securityAuthProtoLen);
			return 0;
		}
		if ((*nut_generate_Ku)(snmp_sess->securityAuthProto,
					(u_int)snmp_sess->securityAuthProtoLen,
					(unsigned char *) sec->privPassword,
					strlen(sec->privPassword),
					snmp_sess->securityPrivKey,
					&snmp_sess->securityPrivKeyLen)
					!= SNMPERR_SUCCESS
		) {
			fprintf(stderr,
				"Error generating Ku from "
				"private pass phrase\n");
			return 0;
		}

	}

	return 1;
}

static void * try_SysOID(void * arg)
{
	struct snmp_session snmp_sess;
	void * handle;
	struct snmp_pdu *pdu, *response = NULL, *resp = NULL;
	oid name[MAX_OID_LEN];
	size_t name_len = MAX_OID_LEN;
	nutscan_snmp_t * sec = (nutscan_snmp_t *)arg;
	int index = 0;
	char *mib_found = NULL;

	upsdebugx(2, "Entering %s for %s", __func__, sec->peername);

	/* Initialize session */
	if (!init_session(&snmp_sess, sec)) {
		goto try_SysOID_free;
	}

	snmp_sess.retries = 0;
	/* netsnmp timeout is accounted in uS, but typed as long
	 * and not useconds_t (which is at most long per POSIX)
	 */
	snmp_sess.timeout = (long)g_usec_timeout;

	/* Open the session */
	handle = (*nut_snmp_sess_open)(&snmp_sess); /* establish the session */
	if (handle == NULL) {
		upsdebugx(2,
			"Failed to open SNMP session for %s",
			sec->peername);
		goto try_SysOID_free;
	}

	/* create and send request. */
	if (!(*nut_snmp_parse_oid)(SysOID, name, &name_len)) {
		upsdebugx(2,
			"SNMP errors for %s: %s",
			sec->peername,
			(*nut_snmp_api_errstring)((*nut_snmp_errno)));
		(*nut_snmp_sess_close)(handle);
		goto try_SysOID_free;
	}

	pdu = (*nut_snmp_pdu_create)(SNMP_MSG_GET);

	if (pdu == NULL) {
		fprintf(stderr, "Not enough memory\n");
		(*nut_snmp_sess_close)(handle);
		goto try_SysOID_free;
	}

	(*nut_snmp_add_null_var)(pdu, name, name_len);

	(*nut_snmp_sess_synch_response)(handle,
			pdu, &response);

	if (response) {
		sec->handle = handle;

		/* SNMP device found */
		/* SysOID is supposed to give the required MIB. */

		/* Check if the received OID match with a known sysOID */
		if (response->variables != NULL &&
				response->variables->val.objid != NULL
		) {
			while (snmp_device_table[index].mib != NULL) {
				if (snmp_device_table[index].sysoid == NULL) {
					index++;
					continue;
				}
				name_len = MAX_OID_LEN;

				if (!(*nut_snmp_parse_oid)(
					snmp_device_table[index].sysoid,
					name, &name_len)
				) {
					index++;
					continue;
				}

				if ((*nut_snmp_oid_compare)(
					response->variables->val.objid,
					response->variables->val_len/sizeof(oid),
					name, name_len) == 0
				) {
					/* we have found a relevant sysoid */

					/* add mib if no complementary oid is present */
					/* FIXME: No desc defined when add device */
					if (snmp_device_table[index].oid == NULL
					||  snmp_device_table[index].oid[0] == '\0'
					) {
						scan_snmp_add_device(sec, NULL, snmp_device_table[index].mib);
						mib_found = snmp_device_table[index].sysoid;
					}
					/* else test complementary oid before adding mib */
					else {
						resp = scan_snmp_get_oid(
							snmp_device_table[index].oid,
							handle);
						if (resp != NULL) {
							scan_snmp_add_device(sec, resp, snmp_device_table[index].mib);
							mib_found = snmp_device_table[index].mib;
							(*nut_snmp_free_pdu)(resp);
						}
					}
				}
				index++;
			}
		}

		/* try a list of known OID, if no device was found otherwise */
		if (mib_found == NULL)
			try_all_oid(sec, mib_found);

		(*nut_snmp_free_pdu)(response);
		response = NULL;
	}

	(*nut_snmp_sess_close)(handle);

try_SysOID_free:
	if (sec->peername) {
		free(sec->peername);
	}
	free(sec);

	return NULL;
}

nutscan_device_t * nutscan_scan_snmp(const char * start_ip, const char * stop_ip,
                                     useconds_t usec_timeout, nutscan_snmp_t * sec)
{
	bool_t pass = TRUE; /* Track that we may spawn a scanning thread */
	nutscan_snmp_t * tmp_sec;
	nutscan_ip_iter_t ip;
	char * ip_str = NULL;
#ifdef HAVE_PTHREAD
# ifdef HAVE_SEMAPHORE
	sem_t * semaphore = nutscan_semaphore();
	sem_t   semaphore_scantype_inst;
	sem_t * semaphore_scantype = &semaphore_scantype_inst;
# endif /* HAVE_SEMAPHORE */
	pthread_t thread;
	nutscan_thread_t * thread_array = NULL;
	size_t thread_count = 0, i;
# if (defined HAVE_PTHREAD_TRYJOIN) || (defined HAVE_SEMAPHORE)
	size_t  max_threads_scantype = max_threads_netsnmp;
# endif

	pthread_mutex_init(&dev_mutex, NULL);

# ifdef HAVE_SEMAPHORE
	if (max_threads_scantype > 0) {
		if (SIZE_MAX > UINT_MAX && max_threads_scantype > UINT_MAX) {
			upsdebugx(1,
				"WARNING: %s: Limiting max_threads_scantype to range acceptable for sem_init()",
				__func__);
			max_threads_scantype = UINT_MAX - 1;
		}
		sem_init(semaphore_scantype, 0, (unsigned int)max_threads_scantype);
	}
# endif /* HAVE_SEMAPHORE */

#endif /* HAVE_PTHREAD */

	if (!nutscan_avail_snmp) {
		return NULL;
	}

	g_usec_timeout = usec_timeout;

	/* Force numeric OIDs resolution (ie, do not resolve to textual names)
	 * This is mostly for the convenience of debug output */
	if (nut_snmp_out_toggle_options("n") != NULL) {
		upsdebugx(1, "Failed to enable numeric OIDs resolution");
	}

	if (init_snmp_device_table() == 0)
		return NULL;
	if (snmp_device_table == NULL)
		return NULL;

	/* Initialize the SNMP library */
	(*nut_init_snmp)("nut-scanner");

	ip_str = nutscan_ip_iter_init(&ip, start_ip, stop_ip);

	while (ip_str != NULL) {
#ifdef HAVE_PTHREAD
		/* NOTE: With many enough targets to scan, this can crash
		 * by spawning too many children; add a limit and loop to
		 * "reap" some already done with their work. And probably
		 * account them in thread_array[] as something to not wait
		 * for below in pthread_join()...
		 */

# ifdef HAVE_SEMAPHORE
		/* Just wait for someone to free a semaphored slot,
		 * if none are available, and then/otherwise grab one
		 */
		if (thread_array == NULL) {
			/* Starting point, or after a wait to complete
			 * all earlier runners */
			if (max_threads_scantype > 0)
				sem_wait(semaphore_scantype);
			sem_wait(semaphore);
			pass = TRUE;
		} else {
			pass = ((max_threads_scantype == 0 || sem_trywait(semaphore_scantype) == 0) &&
			        sem_trywait(semaphore) == 0);
		}
# else
#  ifdef HAVE_PTHREAD_TRYJOIN
		/* A somewhat naive and brute-force solution for
		 * systems without a semaphore.h. This may suffer
		 * some off-by-one errors, using a few more threads
		 * than intended (if we race a bit at the wrong time,
		 * probably up to one per enabled scanner routine).
		 */

		/* TOTHINK: Should there be a threadcount_mutex when
		 * we just read the value in if() and while() below?
		 * At worst we would overflow the limit a bit due to
		 * other protocol scanners...
		 */
		if (curr_threads >= max_threads
		|| (curr_threads >= max_threads_scantype && max_threads_scantype > 0)
		) {
			upsdebugx(2, "%s: already running %zu scanning threads "
				"(launched overall: %zu), "
				"waiting until some would finish",
				__func__, curr_threads, thread_count);
			while (curr_threads >= max_threads
			   || (curr_threads >= max_threads_scantype && max_threads_scantype > 0)
			) {
				for (i = 0; i < thread_count ; i++) {
					int ret;

					if (!thread_array[i].active) continue;

					pthread_mutex_lock(&threadcount_mutex);
					upsdebugx(3, "%s: Trying to join thread #%i...", __func__, i);
					ret = pthread_tryjoin_np(thread_array[i].thread, NULL);
					switch (ret) {
<<<<<<< HEAD
						case ESRCH:     // No thread with the ID thread could be found - already "joined"?
=======
						case ESRCH:     /* No thread with the ID thread could be found - already "joined"? */
>>>>>>> d70124c0
							upsdebugx(5, "%s: Was thread #%zu joined earlier?", __func__, i);
							break;
						case 0:         /* thread exited */
							if (curr_threads > 0) {
								curr_threads --;
								upsdebugx(4, "%s: Joined a finished thread #%zu", __func__, i);
							} else {
								/* threadcount_mutex fault? */
								upsdebugx(0, "WARNING: %s: Accounting of thread count "
									"says we are already at 0", __func__);
							}
							thread_array[i].active = FALSE;
							break;
<<<<<<< HEAD
						case EBUSY:     // actively running
							upsdebugx(6, "%s: thread #%zu still busy (%i)",
								__func__, i, ret);
							break;
						case EDEADLK:   // Errors with thread interactions... bail out?
						case EINVAL:    // Errors with thread interactions... bail out?
						default:        // new pthreads abilities?
=======
						case EBUSY:     /* actively running */
							upsdebugx(6, "%s: thread #%zu still busy (%i)",
								__func__, i, ret);
							break;
						case EDEADLK:   /* Errors with thread interactions... bail out? */
						case EINVAL:    /* Errors with thread interactions... bail out? */
						default:        /* new pthreads abilities? */
>>>>>>> d70124c0
							upsdebugx(5, "%s: thread #%zu reported code %i",
								__func__, i, ret);
							break;
					}
					pthread_mutex_unlock(&threadcount_mutex);
				}

				if (curr_threads >= max_threads
				|| (curr_threads >= max_threads_scantype && max_threads_scantype > 0)
				) {
					usleep (10000); /* microSec's, so 0.01s here */
				}
			}
			upsdebugx(2, "%s: proceeding with scan", __func__);
		}
		/* NOTE: No change to default "pass" in this ifdef:
		 * if we got to this line, we have a slot to use */
#  endif /* HAVE_PTHREAD_TRYJOIN */
# endif  /* HAVE_SEMAPHORE */
#endif   /* HAVE_PTHREAD */

		if (pass) {
			tmp_sec = malloc(sizeof(nutscan_snmp_t));
			memcpy(tmp_sec, sec, sizeof(nutscan_snmp_t));
			tmp_sec->peername = ip_str;

#ifdef HAVE_PTHREAD
			if (pthread_create(&thread, NULL, try_SysOID, (void*)tmp_sec) == 0) {
# ifdef HAVE_PTHREAD_TRYJOIN
				pthread_mutex_lock(&threadcount_mutex);
				curr_threads++;
# endif /* HAVE_PTHREAD_TRYJOIN */

				thread_count++;
				nutscan_thread_t *new_thread_array = realloc(thread_array,
					thread_count * sizeof(nutscan_thread_t));
				if (new_thread_array == NULL) {
					upsdebugx(1, "%s: Failed to realloc thread array", __func__);
					break;
				}
				else {
					thread_array = new_thread_array;
				}
				thread_array[thread_count - 1].thread = thread;
				thread_array[thread_count - 1].active = TRUE;

# ifdef HAVE_PTHREAD_TRYJOIN
				pthread_mutex_unlock(&threadcount_mutex);
# endif /* HAVE_PTHREAD_TRYJOIN */
			}
#else   /* not HAVE_PTHREAD */
			try_SysOID((void *)tmp_sec);
#endif  /* if HAVE_PTHREAD */
/*			free(ip_str); */ /* Do not free() here - seems to cause a double-free instead */
			ip_str = nutscan_ip_iter_inc(&ip);
/*			free(tmp_sec); */
		} else { /* if not pass -- all slots busy */
#ifdef HAVE_PTHREAD
# ifdef HAVE_SEMAPHORE
			/* Wait for all current scans to complete */
			if (thread_array != NULL) {
				upsdebugx (2, "%s: Running too many scanning threads, "
					"waiting until older ones would finish",
					__func__);
				for (i = 0; i < thread_count ; i++) {
					int ret;
					if (!thread_array[i].active) {
						/* Probably should not get here,
						 * but handle it just in case */
						upsdebugx(0, "WARNING: %s: Midway clean-up: did not expect thread %zu to be not active",
							__func__, i);
						sem_post(semaphore);
						if (max_threads_scantype > 0)
							sem_post(semaphore_scantype);
						continue;
					}
					thread_array[i].active = FALSE;
					ret = pthread_join(thread_array[i].thread, NULL);
					if (ret != 0) {
						upsdebugx(0, "WARNING: %s: Midway clean-up: pthread_join() returned code %i",
							__func__, ret);
					}
					sem_post(semaphore);
					if (max_threads_scantype > 0)
						sem_post(semaphore_scantype);
				}
				thread_count = 0;
				free(thread_array);
				thread_array = NULL;
			}
# else
#  ifdef HAVE_PTHREAD_TRYJOIN
		/* TODO: Move the wait-loop for TRYJOIN here? */
#  endif /* HAVE_PTHREAD_TRYJOIN */
# endif  /* HAVE_SEMAPHORE */
#endif   /* HAVE_PTHREAD */
		} /* if: could we "pass" or not? */
	} /* while */

#ifdef HAVE_PTHREAD
	if (thread_array != NULL) {
		upsdebugx(2, "%s: all planned scans launched, waiting for threads to complete", __func__);
		for (i = 0; i < thread_count; i++) {
			int ret;

			if (!thread_array[i].active) continue;

			ret = pthread_join(thread_array[i].thread, NULL);
			if (ret != 0) {
				upsdebugx(0, "WARNING: %s: Clean-up: pthread_join() returned code %i",
					__func__, ret);
			}
			thread_array[i].active = FALSE;
# ifdef HAVE_SEMAPHORE
			sem_post(semaphore);
			if (max_threads_scantype > 0)
				sem_post(semaphore_scantype);
# else
#  ifdef HAVE_PTHREAD_TRYJOIN
			pthread_mutex_lock(&threadcount_mutex);
			if (curr_threads > 0) {
				curr_threads --;
				upsdebugx(5, "%s: Clean-up: Joined a finished thread #%zu",
					__func__, i);
			} else {
				upsdebugx(0, "WARNING: %s: Clean-up: Accounting of thread count "
					"says we are already at 0", __func__);
			}
			pthread_mutex_unlock(&threadcount_mutex);
#  endif /* HAVE_PTHREAD_TRYJOIN */
# endif /* HAVE_SEMAPHORE */
		}
		free(thread_array);
		upsdebugx(2, "%s: all threads freed", __func__);
	}
	pthread_mutex_destroy(&dev_mutex);

# ifdef HAVE_SEMAPHORE
	if (max_threads_scantype > 0)
		sem_destroy(semaphore_scantype);
# endif /* HAVE_SEMAPHORE */
#endif /* HAVE_PTHREAD */

	nutscan_device_t * result = nutscan_rewind_device(dev_ret);
	dev_ret = NULL;
	return result;
}

#else /* WITH_SNMP */

nutscan_device_t * nutscan_scan_snmp(const char * start_ip, const char * stop_ip,
                                     useconds_t usec_timeout, nutscan_snmp_t * sec)
{
	NUT_UNUSED_VARIABLE(start_ip);
	NUT_UNUSED_VARIABLE(stop_ip);
	NUT_UNUSED_VARIABLE(usec_timeout);
	NUT_UNUSED_VARIABLE(sec);
	return NULL;
}

#endif /* WITH_SNMP */<|MERGE_RESOLUTION|>--- conflicted
+++ resolved
@@ -111,28 +111,26 @@
 static pthread_mutex_t dev_mutex;
 #endif
 static useconds_t g_usec_timeout ;
-<<<<<<< HEAD
-
-// Pointer to the array we ultimately use (builtin or dynamic)
+
+/* Pointer to the array we ultimately use (builtin or dynamic) */
 snmp_device_id_t *snmp_device_table = NULL;
 
 #if WITH_DMFMIB
-// This would point to DMF data loaded to by this library, if loaded
+/* This would point to DMF data loaded to by this library, if loaded */
 snmp_device_id_t *snmp_device_table_dmf = NULL;
 mibdmf_parser_t *dmfnutscan_snmp_dmp = NULL;
 
-// Caller of this library like nut-scanner.c should declare extern reference
-// to this variable and set it to non-NULL string in order to try loading DMFs
+/* Caller of this library like nut-scanner.c should declare extern reference
+ * to this variable and set it to non-NULL string in order to try loading DMFs
+ */
 char *dmfnutscan_snmp_dir = NULL;
 
-// The snmp-ups-dmf config file attribute for non-default directory
-#ifndef SU_VAR_DMFDIR
-#define SU_VAR_DMFDIR                "dmfdir"
-#endif
+/* The snmp-ups-dmf config file attribute for non-default directory */
+# ifndef SU_VAR_DMFDIR
+#  define SU_VAR_DMFDIR                "dmfdir"
+# endif
 
 #endif /* if WITH_DMFMIB */
-=======
->>>>>>> d70124c0
 
 /* dynamic link library stuff */
 static lt_dlhandle dl_handle = NULL;
@@ -1158,11 +1156,7 @@
 					upsdebugx(3, "%s: Trying to join thread #%i...", __func__, i);
 					ret = pthread_tryjoin_np(thread_array[i].thread, NULL);
 					switch (ret) {
-<<<<<<< HEAD
-						case ESRCH:     // No thread with the ID thread could be found - already "joined"?
-=======
 						case ESRCH:     /* No thread with the ID thread could be found - already "joined"? */
->>>>>>> d70124c0
 							upsdebugx(5, "%s: Was thread #%zu joined earlier?", __func__, i);
 							break;
 						case 0:         /* thread exited */
@@ -1176,15 +1170,6 @@
 							}
 							thread_array[i].active = FALSE;
 							break;
-<<<<<<< HEAD
-						case EBUSY:     // actively running
-							upsdebugx(6, "%s: thread #%zu still busy (%i)",
-								__func__, i, ret);
-							break;
-						case EDEADLK:   // Errors with thread interactions... bail out?
-						case EINVAL:    // Errors with thread interactions... bail out?
-						default:        // new pthreads abilities?
-=======
 						case EBUSY:     /* actively running */
 							upsdebugx(6, "%s: thread #%zu still busy (%i)",
 								__func__, i, ret);
@@ -1192,7 +1177,6 @@
 						case EDEADLK:   /* Errors with thread interactions... bail out? */
 						case EINVAL:    /* Errors with thread interactions... bail out? */
 						default:        /* new pthreads abilities? */
->>>>>>> d70124c0
 							upsdebugx(5, "%s: thread #%zu reported code %i",
 								__func__, i, ret);
 							break;
