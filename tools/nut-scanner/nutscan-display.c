--- conflicted
+++ resolved
@@ -75,11 +75,7 @@
 
 		current_dev = current_dev->next;
 	}
-<<<<<<< HEAD
-	while (current_dev != NULL );
-=======
 	while (current_dev != NULL);
->>>>>>> c090d20d
 }
 
 void nutscan_display_parsable(nutscan_device_t * device)
@@ -108,10 +104,7 @@
 
 		while (NULL != opt) {
 			if (opt->option != NULL) {
-<<<<<<< HEAD
-=======
 				/* Do not separate by whitespace, in case someone already parses this */
->>>>>>> c090d20d
 				printf(",%s", opt->option);
 				if (opt->value != NULL) {
 					printf("=\"%s\"", opt->value);
