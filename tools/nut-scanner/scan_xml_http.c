--- conflicted
+++ resolved
@@ -211,45 +211,30 @@
 		/* Initialize socket */
 		sockAddress_udp.sin_family = AF_INET;
 		if (ip == NULL) {
-<<<<<<< HEAD
-			upsdebugx(2, "nutscan_scan_xml_http_generic() : scanning connected network segment(s) with a broadcast, attempt %d of %d with a timeout of %ld usec", (i + 1), MAX_RETRIES, usec_timeout);
-=======
 			upsdebugx(2,
 				"nutscan_scan_xml_http_generic() : scanning connected network segment(s) "
 				"with a broadcast, attempt %d of %d with a timeout of %ld usec",
 				(i + 1), MAX_RETRIES, usec_timeout);
->>>>>>> c090d20d
 			sockAddress_udp.sin_addr.s_addr = INADDR_BROADCAST;
 			setsockopt(peerSocket, SOL_SOCKET, SO_BROADCAST, &sockopt_on,
 				sizeof(sockopt_on));
 		} else {
-<<<<<<< HEAD
-			upsdebugx(2, "nutscan_scan_xml_http_generic() : scanning IP '%s' with a unicast, attempt %d of %d with a timeout of %ld usec", ip, (i + 1), MAX_RETRIES, usec_timeout);
-=======
 			upsdebugx(2,
 				"nutscan_scan_xml_http_generic() : scanning IP '%s' with a unicast, "
 				"attempt %d of %d with a timeout of %ld usec",
 				ip, (i + 1), MAX_RETRIES, usec_timeout);
->>>>>>> c090d20d
 			inet_pton(AF_INET, ip, &(sockAddress_udp.sin_addr));
 		}
 		sockAddress_udp.sin_port = htons(port_udp);
 
 		/* Send scan request */
 		if (sendto(peerSocket, scanMsg, strlen(scanMsg), 0,
-<<<<<<< HEAD
-					(struct sockaddr *)&sockAddress_udp,
-					sockAddressLength) <= 0)
-		{
-			fprintf(stderr, "Error sending Eaton <SCAN_REQUEST/> to %s, #%d/%d\n", ip ? ip : "<broadcast>", (i + 1), MAX_RETRIES);
-=======
 			(struct sockaddr *)&sockAddress_udp,
 			sockAddressLength) <= 0
 		) {
 			fprintf(stderr,
 				"Error sending Eaton <SCAN_REQUEST/> to %s, #%d/%d\n",
 				(ip ? ip : "<broadcast>"), (i + 1), MAX_RETRIES);
->>>>>>> c090d20d
 			usleep(usec_timeout);
 			continue;
 		}
@@ -262,13 +247,6 @@
 			timeout.tv_sec = usec_timeout / 1000000;
 			timeout.tv_usec = usec_timeout % 1000000;
 
-<<<<<<< HEAD
-			upsdebugx(5, "nutscan_scan_xml_http_generic() : sent request to %s, loop #%d/%d, waiting for responses", ip ? ip : "<broadcast>", (i + 1), MAX_RETRIES);
-			while ((ret = select(peerSocket + 1, &fds, NULL, NULL,
-						&timeout))) {
-				retNum ++;
-				upsdebugx(5, "nutscan_scan_xml_http_generic() : request to %s, loop #%d/%d, response #%d", ip ? ip : "<broadcast>", (i + 1), MAX_RETRIES, retNum);
-=======
 			upsdebugx(5, "nutscan_scan_xml_http_generic() : sent request to %s, "
 				"loop #%d/%d, waiting for responses",
 				(ip ? ip : "<broadcast>"), (i + 1), MAX_RETRIES);
@@ -279,7 +257,6 @@
 				upsdebugx(5, "nutscan_scan_xml_http_generic() : request to %s, "
 					"loop #%d/%d, response #%d",
 					(ip ? ip : "<broadcast>"), (i + 1), MAX_RETRIES, retNum);
->>>>>>> c090d20d
 
 				timeout.tv_sec = usec_timeout / 1000000;
 				timeout.tv_usec = usec_timeout % 1000000;
@@ -293,15 +270,9 @@
 
 				sockAddressLength = sizeof(struct sockaddr_in);
 				recv_size = recvfrom(peerSocket, buf,
-<<<<<<< HEAD
-						sizeof(buf), 0,
-						(struct sockaddr *)&sockAddress_udp,
-						&sockAddressLength);
-=======
 					sizeof(buf), 0,
 					(struct sockaddr *)&sockAddress_udp,
 					&sockAddressLength);
->>>>>>> c090d20d
 
 				if (recv_size == -1) {
 					fprintf(stderr,
@@ -313,17 +284,10 @@
 
 				if (getnameinfo(
 					(struct sockaddr *)&sockAddress_udp,
-<<<<<<< HEAD
-									sizeof(struct sockaddr_in), string,
-									sizeof(string), NULL, 0,
-					NI_NUMERICHOST) != 0) {
-=======
 					sizeof(struct sockaddr_in), string,
 					sizeof(string), NULL, 0,
 					NI_NUMERICHOST) != 0
 				) {
->>>>>>> c090d20d
-
 					fprintf(stderr,
 						"Error converting IP address: %d\n", errno);
 					usleep(usec_timeout);
@@ -356,14 +320,10 @@
 					nut_dev->driver = strdup("netxml-ups");
 					sprintf(buf, "http://%s", string);
 					nut_dev->port = strdup(buf);
-<<<<<<< HEAD
-					upsdebugx(3, "nutscan_scan_xml_http_generic(): Adding configuration for driver='%s' port='%s'", nut_dev->driver, nut_dev->port);
-=======
 					upsdebugx(3,
 						"nutscan_scan_xml_http_generic(): "
 						"Adding configuration for driver='%s' port='%s'",
 						nut_dev->driver, nut_dev->port);
->>>>>>> c090d20d
 					dev_ret = nutscan_add_device_to_device(
 						dev_ret, nut_dev);
 #ifdef HAVE_PTHREAD
@@ -372,14 +332,10 @@
 				}
 				else
 				{
-<<<<<<< HEAD
-					fprintf(stderr, "Device at IP %s replied with NetXML but was not deemed compatible with 'netxml-ups' driver (unsupported protocol version, etc.)\n", string);
-=======
 					fprintf(stderr,
 						"Device at IP %s replied with NetXML but was not deemed compatible "
 						"with 'netxml-ups' driver (unsupported protocol version, etc.)\n",
 						string);
->>>>>>> c090d20d
 					nutscan_free_device(nut_dev);
 					nut_dev = NULL;
 #ifdef HAVE_PTHREAD
@@ -394,36 +350,21 @@
 				}
 
 				if (ip != NULL) {
-<<<<<<< HEAD
-					upsdebugx(2, "nutscan_scan_xml_http_generic(): we collected one reply to unicast for %s (repsponse from %s), done", ip, string);
-=======
 					upsdebugx(2,
 						"nutscan_scan_xml_http_generic(): we collected one reply "
 						"to unicast for %s (repsponse from %s), done",
 						ip, string);
->>>>>>> c090d20d
 					goto end;
 				}
 			} /* while select() responses */
 			if (ip == NULL && dev_ret != NULL) {
-<<<<<<< HEAD
-				upsdebugx(2, "nutscan_scan_xml_http_generic(): we collected one round of replies to broadcast with no errors, done");
-=======
 				upsdebugx(2,
 					"nutscan_scan_xml_http_generic(): we collected one round of replies "
 					"to broadcast with no errors, done");
->>>>>>> c090d20d
 				goto end;
 			}
 		}
 	}
-<<<<<<< HEAD
-	upsdebugx(2, "nutscan_scan_xml_http_generic(): no replies collected for %s, done", ip ? ip : "<broadcast>");
-	goto end;
-
-end_abort:
-	upsdebugx(1, "Had to abort nutscan_scan_xml_http_generic() for %s, see fatal details above", ip ? ip : "<broadcast>");
-=======
 	upsdebugx(2,
 		"nutscan_scan_xml_http_generic(): no replies collected for %s, done",
 		(ip ? ip : "<broadcast>"));
@@ -433,7 +374,6 @@
 	upsdebugx(1,
 		"Had to abort nutscan_scan_xml_http_generic() for %s, see fatal details above",
 		(ip ? ip : "<broadcast>"));
->>>>>>> c090d20d
 end:
 	if (ip != NULL) /* do not free "ip", it comes from caller */
 		close(peerSocket);
@@ -458,11 +398,7 @@
 	if (start_ip == NULL) {
 		upsdebugx(1, "Scanning XML/HTTP bus using broadcast.");
 	} else {
-<<<<<<< HEAD
-		if ((start_ip == end_ip) || (end_ip == NULL) || (strncmp(start_ip, end_ip, 128) == 0)) {
-=======
 		if ((start_ip == end_ip) || (end_ip == NULL) || (0 == strncmp(start_ip, end_ip, 128))) {
->>>>>>> c090d20d
 			upsdebugx(1, "Scanning XML/HTTP bus for single IP (%s).", start_ip);
 		} else {
 			/* Iterate the range of IPs to scan */
@@ -480,27 +416,19 @@
 			ip_str = nutscan_ip_iter_init(&ip, start_ip, end_ip);
 
 			while (ip_str != NULL) {
-<<<<<<< HEAD
 #ifdef HAVE_PTHREAD
 				if (thread_array == NULL) {
 					sem_wait(semaphore);
 					pass = 1;
 				} else {
 					pass = (sem_trywait(semaphore) == 0);
-=======
-				tmp_sec = malloc(sizeof(nutscan_xml_t));
-				if (tmp_sec == NULL) {
-					fprintf(stderr,
-						"Memory allocation error\n");
-					return NULL;
->>>>>>> c090d20d
 				}
 #endif
 				if (pass) {
 					tmp_sec = malloc(sizeof(nutscan_xml_t));
 					if (tmp_sec == NULL) {
-						fprintf(stderr, "Memory allocation \
-							error\n");
+						fprintf(stderr,
+							"Memory allocation error\n");
 						return NULL;
 					}
 					memcpy(tmp_sec, sec, sizeof(nutscan_xml_t));
@@ -508,11 +436,10 @@
 					if (tmp_sec->usec_timeout < 0) tmp_sec->usec_timeout = usec_timeout;
 
 #ifdef HAVE_PTHREAD
-<<<<<<< HEAD
 					if (pthread_create(&thread, NULL, nutscan_scan_xml_http_generic, (void *)tmp_sec) == 0) {
 						thread_count++;
 						pthread_t *new_thread_array = realloc(thread_array,
-								thread_count*sizeof(pthread_t));
+								thread_count * sizeof(pthread_t));
 						if (new_thread_array == NULL) {
 							upsdebugx(1, "%s: Failed to realloc thread", __func__);
 							break;
@@ -522,21 +449,6 @@
 						}
 						thread_array[thread_count - 1] = thread;
 					}
-=======
-				if (pthread_create(&thread, NULL, nutscan_scan_xml_http_generic, (void *)tmp_sec) == 0) {
-					thread_count++;
-					pthread_t *new_thread_array = realloc(thread_array,
-						thread_count*sizeof(pthread_t));
-					if (new_thread_array == NULL) {
-						upsdebugx(1, "%s: Failed to realloc thread", __func__);
-						break;
-					}
-					else {
-						thread_array = new_thread_array;
-					}
-					thread_array[thread_count - 1] = thread;
-				}
->>>>>>> c090d20d
 #else
 					nutscan_scan_xml_http_generic((void *)tmp_sec);
 #endif
@@ -575,13 +487,8 @@
 
 	tmp_sec = malloc(sizeof(nutscan_xml_t));
 	if (tmp_sec == NULL) {
-<<<<<<< HEAD
-		fprintf(stderr, "Memory allocation \
-			error\n");
-=======
 		fprintf(stderr,
 			"Memory allocation error\n");
->>>>>>> c090d20d
 		return NULL;
 	}
 
