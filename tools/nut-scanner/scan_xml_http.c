/*
 *  Copyright (C) 2011 - EATON
 *  Copyright (C) 2016 - EATON - IP addressed XML scan
 *
 *  This program is free software; you can redistribute it and/or modify
 *  it under the terms of the GNU General Public License as published by
 *  the Free Software Foundation; either version 2 of the License, or
 *  (at your option) any later version.
 *
 *  This program is distributed in the hope that it will be useful,
 *  but WITHOUT ANY WARRANTY; without even the implied warranty of
 *  MERCHANTABILITY or FITNESS FOR A PARTICULAR PURPOSE.  See the
 *  GNU General Public License for more details.
 *
 *  You should have received a copy of the GNU General Public License
 *  along with this program; if not, write to the Free Software
 *  Foundation, Inc., 59 Temple Place, Suite 330, Boston, MA 02111-1307 USA
 */

/*! \file scan_xml_http.c
    \brief detect NUT supported XML HTTP devices
    \author Frederic Bohe <fredericbohe@eaton.com>
    \author Michal Vyskocil <MichalVyskocil@eaton.com>
*/

#include "common.h"
#include "nut-scan.h"
#ifdef WITH_NEON
#include <sys/types.h>
#include <sys/socket.h>
#include <netdb.h>
#include <arpa/inet.h>
#include <netinet/in.h>
#include <string.h>
#include <stdio.h>
#include <sys/select.h>
#include <errno.h>
#include <ne_xml.h>
#include <ltdl.h>

/* dynamic link library stuff */
static char * libname = "libneon"; /* Note: this is for info messages, not the SONAME */
static lt_dlhandle dl_handle = NULL;
static const char *dl_error = NULL;

static void (*nut_ne_xml_push_handler)(ne_xml_parser *p,
                         ne_xml_startelm_cb *startelm,
                         ne_xml_cdata_cb *cdata,
                         ne_xml_endelm_cb *endelm,
                         void *userdata);
static void (*nut_ne_xml_destroy)(ne_xml_parser *p);
static int (*nut_ne_xml_failed)(ne_xml_parser *p);
static ne_xml_parser * (*nut_ne_xml_create)(void);
static int (*nut_ne_xml_parse)(ne_xml_parser *p, const char *block, size_t len);

/* return 0 on error */
int nutscan_load_neon_library(const char *libname_path)
{
	if( dl_handle != NULL ) {
		/* if previous init failed */
		if( dl_handle == (void *)1 ) {
				return 0;
		}
		/* init has already been done */
		return 1;
	}

	if (libname_path == NULL) {
		fprintf(stderr, "Neon library not found. XML search disabled.\n");
		return 0;
	}

	if( lt_dlinit() != 0 ) {
		fprintf(stderr, "Error initializing lt_init\n");
		return 0;
	}

	dl_handle = lt_dlopen(libname_path);
	if (!dl_handle) {
		dl_error = lt_dlerror();
		goto err;
	}

	lt_dlerror();      /* Clear any existing error */
	*(void **) (&nut_ne_xml_push_handler) = lt_dlsym(dl_handle,
						"ne_xml_push_handler");
	if ((dl_error = lt_dlerror()) != NULL)  {
		goto err;
	}

	*(void **) (&nut_ne_xml_destroy) = lt_dlsym(dl_handle,"ne_xml_destroy");
	if ((dl_error = lt_dlerror()) != NULL)  {
		goto err;
	}

	*(void **) (&nut_ne_xml_create) = lt_dlsym(dl_handle,"ne_xml_create");
	if ((dl_error = lt_dlerror()) != NULL)  {
		goto err;
	}

	*(void **) (&nut_ne_xml_parse) = lt_dlsym(dl_handle,"ne_xml_parse");
	if ((dl_error = lt_dlerror()) != NULL)  {
		goto err;
	}

	*(void **) (&nut_ne_xml_failed) = lt_dlsym(dl_handle,"ne_xml_failed");
	if ((dl_error = lt_dlerror()) != NULL)  {
		goto err;
	}

	return 1;
err:
	fprintf(stderr, "Cannot load XML library (%s) : %s. XML search disabled.\n", libname, dl_error);
	dl_handle = (void *)1;
	lt_dlexit();
	return 0;
}

/* A start-element callback for element with given namespace/name. */
static int startelm_cb(void *userdata, int parent, const char *nspace, const char *name, const char **atts) {
	nutscan_device_t * dev = (nutscan_device_t *)userdata;
	char buf[SMALLBUF];
	int i = 0;
	int result = -1;
	while( atts[i] != NULL ) {
		/* netxml-ups currently only supports XML version 3 (for UPS),
		 * and not version 4 (for UPS and PDU)! */
		upsdebugx(5,"startelm_cb() : parent=%d nspace='%s' name='%s' atts[%d]='%s' atts[%d]='%s'",
			parent, nspace, name, i, atts[i], (i+1), atts[i+1]);
// This test from mge-xml.c works when parsing a product.xml file.
// Unfortunately, different products serve it over different URIs
// and over HTTP, so porting its support here would be complicated.
// As an indirect way to detect the version, the XMLv4 devices serve
// the "/product.xml" with protocol version in it, and XMLv3 ones
// serve the "/mgeups/product.xml" without protocol info, by spec...
/*
		if (parent == NE_XML_STATEROOT && !strcasecmp(name, "PRODUCT_INFO") && !strcasecmp(atts[i], "protocol")) {
			if (!strcasecmp(atts[i+1], "XML.V4")) {
				fprintf(stderr, "ERROR: XML v4 protocol is not supported by current NUT drivers, skipping device!\n");
				return -1;
			}
		}
*/
// The Eaton/MGE ePDUs almost exclusively support only XMLv4 protocol
// (only the very first generation of G2/G3 NMCs supported an older
// protocol, but all should have been FW upgraded by now), which NUT
// drivers don't yet support. To avoid failing drivers later, the
// nut-scanner should not suggest netxml-ups configuration for ePDUs
// at this time.
		if(strcmp(atts[i],"class") == 0 && strcmp(atts[i+1],"DEV.PDU") == 0 ) {
			upsdebugx(1, "XML v4 protocol is not supported by current NUT drivers, skipping device!");
			return -1;
		}
		if(strcmp(atts[i],"type") == 0) {
			snprintf(buf,sizeof(buf),"%s",atts[i+1]);
			nutscan_add_option_to_device(dev,"desc",buf);
			result = 0;
		}
		i=i+2;
	}
	return result;
}

nutscan_device_t * nutscan_scan_xml_http_generic(const char *ip, long usec_timeout, nutscan_xml_t * sec)
{
/* A NULL "ip" causes a broadcast scan; otherwise the ip address is queried directly */
/* Note: at this time the HTTP/XML scan is in fact not implemented - just the UDP part */
	char *scanMsg = "<SCAN_REQUEST/>";
//	int port_http = 80;
	int port_udp = 4679;
	int peerSocket;
	int sockopt_on = 1;
	struct sockaddr_in sockAddress_udp;
	socklen_t sockAddressLength = sizeof(sockAddress_udp);
	memset(&sockAddress_udp, 0, sizeof(sockAddress_udp));
	fd_set fds;
	struct timeval timeout;
	int ret;
	char buf[SMALLBUF];
	char string[SMALLBUF];
	ssize_t recv_size;
	int i;

	nutscan_device_t * nut_dev = NULL;
	nutscan_device_t * current_nut_dev = NULL;
	if(sec != NULL) {
//		if (sec->port_http > 0 && sec->port_http <= 65534)
//			port_http = sec->port_http;
		if (sec->port_udp > 0 && sec->port_udp <= 65534)
			port_udp = sec->port_udp;
	}

	if( !nutscan_avail_xml_http ) {
		return NULL;
	}

	if((peerSocket = socket(AF_INET, SOCK_DGRAM, 0)) == -1) {
		fprintf(stderr,"Error creating socket\n");
		return NULL;
	}

#define MAX_RETRIES 3
	for (i = 0; i != MAX_RETRIES && current_nut_dev == NULL; i++) {
		/* Initialize socket */
		sockAddress_udp.sin_family = AF_INET;
		if (ip == NULL) {
			upsdebugx(2, "nutscan_scan_xml_http_generic() : scanning connected network segment(s) with a broadcast");
			sockAddress_udp.sin_addr.s_addr = INADDR_BROADCAST;
		} else {
			upsdebugx(2, "nutscan_scan_xml_http_generic() : scanning IP '%s' with a unicast", ip);
			inet_pton(AF_INET, ip, &(sockAddress_udp.sin_addr));
		}
		sockAddress_udp.sin_port = htons(port_udp);
		if (ip == NULL) {
			setsockopt(peerSocket, SOL_SOCKET, SO_BROADCAST, &sockopt_on,
				sizeof(sockopt_on));
		}

		/* Send scan request */
		if(sendto(peerSocket, scanMsg, strlen(scanMsg), 0,
					(struct sockaddr *)&sockAddress_udp,
					sockAddressLength) <= 0)
		{
			fprintf(stderr,"Error sending Eaton <SCAN_REQUEST/>, #%d/%d\n", i, MAX_RETRIES);
			usleep(usec_timeout);
			continue;
		}
		else
		{
			FD_ZERO(&fds);
			FD_SET(peerSocket,&fds);

			timeout.tv_sec = usec_timeout / 1000000;
			timeout.tv_usec = usec_timeout % 1000000;

			while ((ret=select(peerSocket+1,&fds,NULL,NULL,
						&timeout) )) {

				timeout.tv_sec = usec_timeout / 1000000;
				timeout.tv_usec = usec_timeout % 1000000;

				if( ret == -1 ) {
					fprintf(stderr,
						"Error waiting on \
						socket: %d\n",errno);
					break;
				}

				sockAddressLength = sizeof(struct sockaddr_in);
				recv_size = recvfrom(peerSocket,buf,
						sizeof(buf),0,
						(struct sockaddr *)&sockAddress_udp,
						&sockAddressLength);

				if(recv_size==-1) {
					fprintf(stderr,
						"Error reading \
						socket: %d, #%d/%d\n",errno, i, MAX_RETRIES);
					usleep(usec_timeout);
					continue;
				}

				if( getnameinfo(
					(struct sockaddr *)&sockAddress_udp,
									sizeof(struct sockaddr_in),string,
									sizeof(string),NULL,0,
					NI_NUMERICHOST) != 0) {

					fprintf(stderr,
						"Error converting IP address: %d\n",errno);
					usleep(usec_timeout);
					continue;
				}

				nut_dev = nutscan_new_device();
				if(nut_dev == NULL) {
					fprintf(stderr,"Memory allocation \
						error\n");
					return NULL;
				}

				nut_dev->type = TYPE_XML;
				/* Try to read device type */
				ne_xml_parser *parser = (*nut_ne_xml_create)();
				(*nut_ne_xml_push_handler)(parser, startelm_cb,
							NULL, NULL, nut_dev);
				(*nut_ne_xml_parse)(parser, buf, recv_size);
				int parserFailed = (*nut_ne_xml_failed)(parser); // 0 = ok, nonzero = fail
				(*nut_ne_xml_destroy)(parser);

				if (parserFailed == 0) {
					nut_dev->driver = strdup("netxml-ups");
					sprintf(buf,"http://%s",string);
					nut_dev->port = strdup(buf);

					current_nut_dev = nutscan_add_device_to_device(
						current_nut_dev,nut_dev);
				}
				else
				{
<<<<<<< HEAD
					fprintf(stderr,"Device replied with NetXML but was not deemed compatible\n");
					if (ip != NULL) {
						close(peerSocket);
						return NULL; // XXX: Perhaps revise when/if we learn to scan many devices
					}
=======
					fprintf(stderr,"Device at IP %s replied with NetXML but was not deemed compatible with 'netxml-ups' driver (unsupported protocol version, etc.)\n", string);
>>>>>>> 32fe23b3
					continue; // skip this device; note that for broadcast scan there may be more in the loop's queue
				}

				//XXX: quick and dirty change - now we scanned exactly ONE IP address,
				//     which is exactly the amount we wanted
				goto end;
			}
		}
	}

end:
	if (ip != NULL)
		close(peerSocket);
	return nutscan_rewind_device(current_nut_dev);
}

nutscan_device_t * nutscan_scan_xml_http_range(const char * start_ip, const char * end_ip, long usec_timeout, nutscan_xml_t * sec)
{
	if (start_ip == NULL && end_ip != NULL) {
		start_ip = end_ip;
	}

	if (start_ip != NULL ) {
		upsdebugx(1,"Scanning XML/HTTP bus for single IP (%s).", start_ip);
		if ( (start_ip != end_ip) || (strncmp(start_ip,end_ip,128)!=0) )
			upsdebugx(1,"WARN: single IP scanning of XML/HTTP bus currently ignores range requests (will not iterate up to %s).", end_ip);
// FIXME: Add scanning of ranges or subnets (needs a way to iterate IP addresses)
	} else {
		upsdebugx(1,"Scanning XML/HTTP bus using broadcast.");
	}

	return nutscan_scan_xml_http_generic(start_ip, usec_timeout, sec);
}
#else /* WITH_NEON */
nutscan_device_t * nutscan_scan_xml_http_generic(const char * ip, long usec_timeout, nutscan_xml_t * sec)
{
	return NULL;
}

nutscan_device_t * nutscan_scan_xml_http_range(const char * start_ip, const char * end_ip, long usec_timeout, nutscan_xml_t * sec)
{
	return NULL;
}
#endif /* WITH_NEON */<|MERGE_RESOLUTION|>--- conflicted
+++ resolved
@@ -298,15 +298,11 @@
 				}
 				else
 				{
-<<<<<<< HEAD
-					fprintf(stderr,"Device replied with NetXML but was not deemed compatible\n");
+					fprintf(stderr,"Device at IP %s replied with NetXML but was not deemed compatible with 'netxml-ups' driver (unsupported protocol version, etc.)\n", string);
 					if (ip != NULL) {
 						close(peerSocket);
 						return NULL; // XXX: Perhaps revise when/if we learn to scan many devices
 					}
-=======
-					fprintf(stderr,"Device at IP %s replied with NetXML but was not deemed compatible with 'netxml-ups' driver (unsupported protocol version, etc.)\n", string);
->>>>>>> 32fe23b3
 					continue; // skip this device; note that for broadcast scan there may be more in the loop's queue
 				}
 
