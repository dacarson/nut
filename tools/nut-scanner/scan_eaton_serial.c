/*
 *  Copyright (C) 2012 - EATON
 *  Copyright (C) 2016-2021 - EATON - Various threads-related improvements
 *
 *  This program is free software; you can redistribute it and/or modify
 *  it under the terms of the GNU General Public License as published by
 *  the Free Software Foundation; either version 2 of the License, or
 *  (at your option) any later version.
 *
 *  This program is distributed in the hope that it will be useful,
 *  but WITHOUT ANY WARRANTY; without even the implied warranty of
 *  MERCHANTABILITY or FITNESS FOR A PARTICULAR PURPOSE.  See the
 *  GNU General Public License for more details.
 *
 *  You should have received a copy of the GNU General Public License
 *  along with this program; if not, write to the Free Software
 *  Foundation, Inc., 59 Temple Place, Suite 330, Boston, MA 02111-1307 USA
 */

/*! \file scan_eaton_serial.c
    \brief detect Eaton serial XCP, SHUT and Q1 devices
    \author Arnaud Quette <ArnaudQuette@eaton.com>
    \author Jim Klimov <EvgenyKlimov@eaton.com>
*/

#include "common.h"
#include "nut-scan.h"

/* Need this on AIX when using xlc to get alloca */
#ifdef _AIX
#pragma alloca
#endif /* _AIX */

#include <fcntl.h>
#include <stdio.h>
#if (defined HAVE_PRAGMA_GCC_DIAGNOSTIC_PUSH_POP) && (defined HAVE_PRAGMA_GCC_DIAGNOSTIC_IGNORED_STRICT_PROTOTYPES)
# pragma GCC diagnostic push
# pragma GCC diagnostic ignored "-Wstrict-prototypes"
#endif
#ifdef HAVE_SYS_SIGNAL_H
# include <sys/signal.h>
#endif
#ifdef HAVE_SIGNAL_H
# include <signal.h>
#endif
#if (defined HAVE_PRAGMA_GCC_DIAGNOSTIC_PUSH_POP) && (defined HAVE_PRAGMA_GCC_DIAGNOSTIC_IGNORED_STRICT_PROTOTYPES)
# pragma GCC diagnostic pop
#endif
#include <stdlib.h>
#include <string.h>
#include <unistd.h>
#include "serial.h"
#include "bcmxcp_io.h"
#include "bcmxcp_ser.h"
#include "bcmxcp.h"
#include "nutscan-serial.h"

/* SHUT header */
#define SHUT_SYNC 0x16
#define MAX_TRY   4

/* BCMXCP header defines these externs now: */
/*
extern unsigned char BCMXCP_AUTHCMD[4];
extern struct pw_baud_rate {
	int rate;
	int name;
} pw_baud_rates[];
*/

/* Local list of found devices */
static nutscan_device_t * dev_ret = NULL;

/* Remap some functions to avoid undesired behavior (drivers/main.c) */
char *getval(const char *var)
{
	NUT_UNUSED_VARIABLE(var);
	return NULL;
}

#ifdef HAVE_PTHREAD
static pthread_mutex_t dev_mutex;
#endif

/* Drivers name */
#define SHUT_DRIVER_NAME  "mge-shut"
#define XCP_DRIVER_NAME   "bcmxcp"
#define Q1_DRIVER_NAME    "blazer_ser"

/* Fake driver main, for using serial functions, needed for bcmxcp_ser.c */
char  *device_path;
int   upsfd;
int   exit_flag = 0;
int   do_lock_port;

/* Functions extracted from drivers/bcmxcp.c, to avoid pulling too many things
 * lightweight function to calculate the 8-bit
 * two's complement checksum of buf, using XCP data length (including header)
 * the result must be 0 for the sequence data to be valid */
int checksum_test(const unsigned char *buf)
{
	unsigned char checksum = 0;
	int i, length;
	/* buf[2] is the length of the XCP frame ; add 5 for the header */
	length = (int)(buf[2]) + 5;

	for (i = 0; i < length; i++) {
		checksum += buf[i];
	}
	/* Compute the 8-bit, Two's Complement checksum now and return it */
	checksum = ((0x100 - checksum) & 0xFF);
	return (checksum == 0);
}


unsigned char calc_checksum(const unsigned char *buf)
{
	unsigned char c;
	int i;

	c = 0;
	for (i = 0; i < 2 + buf[1]; i++)
		c -= buf[i];

	return c;
}

/*******************************************************************************
 * SHUT functions (MGE legacy, but Eaton path forward)
 ******************************************************************************/

/* Light version of of drivers/libshut.c->shut_synchronise()
 * return 1 if OK, 0 otherwise */
static int shut_synchronise(int arg_upsfd)
{
	int try;
	unsigned char reply = '\0';
	/* FIXME? Should we save "arg_upsfd" into global "upsfd" variable?
	 * This was previously shadowed by function argument named "upsfd"...
	 */
	/* upsfd = arg_upsfd; */

	/* Sync with the UPS according to notification */
	for (try = 0; try < MAX_TRY; try++) {
		if ((ser_send_char(arg_upsfd, SHUT_SYNC)) == -1) {
			continue;
		}

		ser_get_char(arg_upsfd, &reply, 1, 0);
		if (reply == SHUT_SYNC) {
			return 1;
		}
	}
	return 0;
}

/* SHUT scan:
 *   send SYNC token (0x16) and receive the SYNC token back
 *   FIXME: maybe try to get device descriptor?!
 */
static nutscan_device_t * nutscan_scan_eaton_serial_shut(const char* port_name)
{
	nutscan_device_t * dev = NULL;
	int devfd = -1;

	if ((devfd = ser_open_nf(port_name)) != -1) {
		/* set RTS to off and DTR to on to allow correct behavior
		 * with UPS using PnP feature */
		if (ser_set_dtr(devfd, 1) != -1) {

			ser_set_rts(devfd, 0);
			ser_set_speed_nf(devfd, port_name, B2400);

			if (shut_synchronise(devfd)) {

				/* Communication established successfully! */
				dev = nutscan_new_device();
				dev->type = TYPE_EATON_SERIAL;
				dev->driver = strdup(SHUT_DRIVER_NAME);
				dev->port = strdup(port_name);
#ifdef HAVE_PTHREAD
				pthread_mutex_lock(&dev_mutex);
#endif
				dev_ret = nutscan_add_device_to_device(dev_ret, dev);
#ifdef HAVE_PTHREAD
				pthread_mutex_unlock(&dev_mutex);
#endif
			}
		}
		/* Close the device */
		ser_close(devfd, NULL);
	}

	return dev;
}

/*******************************************************************************
 * XCP functions (Eaton Powerware legacy)
 ******************************************************************************/

/* XCP scan:
 *   baudrate nego (...)
 *   Send ESC to take it out of menu
 *   Wait 90ms
 *   Send auth command (AUTHOR[4] = {0xCF, 0x69, 0xE8, 0xD5};)
 *   Wait 500ms (or less?)
 *   Send PW_SET_REQ_ONLY_MODE command (0xA0) and wait for response
 *   [Get ID Block (PW_ID_BLOCK_REQ) (0x31)]
 */
static nutscan_device_t * nutscan_scan_eaton_serial_xcp(const char* port_name)
{
	nutscan_device_t * dev = NULL;
	int i, devfd = -1;
	ssize_t ret;
	unsigned char	answer[256];
	unsigned char	sbuf[128];

	memset(sbuf, 0, 128);

	if ((devfd = ser_open_nf(port_name)) != -1) {
#ifdef HAVE_PTHREAD
		pthread_mutex_lock(&dev_mutex);
#endif
		upsfd = devfd;
#ifdef HAVE_PTHREAD
		pthread_mutex_unlock(&dev_mutex);
#endif

		for (i = 0; (pw_baud_rates[i].rate != 0) && (dev == NULL); i++)
		{
			memset(answer, 0, 256);

			if (ser_set_speed_nf(devfd, port_name, pw_baud_rates[i].rate) == -1)
				break;

			ret = ser_send_char(devfd, 0x1d);	/* send ESC to take it out of menu */
			if (ret <= 0)
				break;

			usleep(90000);
			send_write_command(BCMXCP_AUTHCMD, 4);
			usleep(500000);

			/* Discovery with Baud Hunting (XCP protocol spec. §4.1.2)
			 * sending PW_SET_REQ_ONLY_MODE should be enough, since
			 * the unit should send back Identification block */
			sbuf[0] = PW_COMMAND_START_BYTE;
			sbuf[1] = (unsigned char)1;
			sbuf[2] = PW_SET_REQ_ONLY_MODE;
			sbuf[3] = calc_checksum(sbuf);
			ret = ser_send_buf_pace(devfd, 1000, sbuf, 4);

			/* Read PW_COMMAND_START_BYTE byte */
			ret = ser_get_char(devfd, answer, 1, 0);

#if 0
			/* FIXME: seems not needed, but requires testing with more devices! */
			if (ret <= 0) {
				usleep(250000); /* 500000? */
				memset(answer, 0, 256);
				ret = command_sequence(&id_command, 1, answer);
			}
#endif

			if ((ret > 0) && (answer[0] == PW_COMMAND_START_BYTE)) {
				dev = nutscan_new_device();
				dev->type = TYPE_EATON_SERIAL;
				dev->driver = strdup(XCP_DRIVER_NAME);
				dev->port = strdup(port_name);
#ifdef HAVE_PTHREAD
				pthread_mutex_lock(&dev_mutex);
#endif
				dev_ret = nutscan_add_device_to_device(dev_ret, dev);
#ifdef HAVE_PTHREAD
				pthread_mutex_unlock(&dev_mutex);
#endif
				break;
			}
			usleep(100000);
		}
		/* Close the device */
		ser_close(devfd, NULL);
	}

	return dev;
}

/*******************************************************************************
 * Q1 functions (Phoenixtec/Centralion/Santak, still Eaton path forward)
 ******************************************************************************/

#define SER_WAIT_SEC  1  /* 3 seconds for Best UPS */
#define MAXTRIES      3

/* Q1 scan:
 *   - open the serial port and set the speed to 2400 baud
 *   - simply try to get Q1 (status) string
 *   - check its size and first char. which should be '('
 */
static nutscan_device_t * nutscan_scan_eaton_serial_q1(const char* port_name)
{
	nutscan_device_t * dev = NULL;
	struct termios tio;
	ssize_t ret = 0;
	int retry;
	int devfd = -1;
	char buf[128];

	if ((devfd = ser_open_nf(port_name)) != -1) {
		if (ser_set_speed_nf(devfd, port_name, B2400) != -1) {

			if (!tcgetattr(devfd, &tio)) {

				/* Use canonical mode input processing (to read reply line) */
				tio.c_lflag |= ICANON;	/* Canonical input (erase and kill processing) */

				tio.c_cc[VEOF]   = _POSIX_VDISABLE;
				tio.c_cc[VEOL]   = '\r';
				tio.c_cc[VERASE] = _POSIX_VDISABLE;
				tio.c_cc[VINTR]  = _POSIX_VDISABLE;
				tio.c_cc[VKILL]  = _POSIX_VDISABLE;
				tio.c_cc[VQUIT]  = _POSIX_VDISABLE;
				tio.c_cc[VSUSP]  = _POSIX_VDISABLE;
				tio.c_cc[VSTART] = _POSIX_VDISABLE;
				tio.c_cc[VSTOP]  = _POSIX_VDISABLE;

				if (!tcsetattr(devfd, TCSANOW, &tio)) {

					/* Set the default (normal) cablepower */
					ser_set_dtr(devfd, 1);
					ser_set_rts(devfd, 0);

					/* Allow some time to settle for the cablepower */
					usleep(100000);

					/* Only try pure 'Q1', not older ones like 'D' or 'QS'
					 * > [Q1\r]
					 * < [(226.0 195.0 226.0 014 49.0 27.5 30.0 00001000\r]
					 */
					for (retry = 1; retry <= MAXTRIES; retry++) {

						/* simplified code */
						ser_flush_io(devfd);
						if ((ret = ser_send(devfd, "Q1\r")) > 0) {

							/* Get Q1 reply */
							if ((ret = ser_get_buf(devfd, buf, sizeof(buf), SER_WAIT_SEC, 0)) > 0) {

								/* Check answer */
								/* should at least (and most) be 46 chars */
								if (ret >= 46) {
									if (buf[0] == '(') {

										dev = nutscan_new_device();
										dev->type = TYPE_EATON_SERIAL;
										dev->driver = strdup(Q1_DRIVER_NAME);
										dev->port = strdup(port_name);
#ifdef HAVE_PTHREAD
										pthread_mutex_lock(&dev_mutex);
#endif
										dev_ret = nutscan_add_device_to_device(dev_ret, dev);
#ifdef HAVE_PTHREAD
										pthread_mutex_unlock(&dev_mutex);
#endif
										break;
									}
								}
							}
						}
					}
				}
			}
		}
		/* Close the device */
		ser_close(devfd, NULL);
	}
	return dev;
}

static void * nutscan_scan_eaton_serial_device(void * port_arg)
{
	nutscan_device_t * dev = NULL;
	char* port_name = (char*) port_arg;

	/* Try SHUT first */
	if ((dev = nutscan_scan_eaton_serial_shut(port_name)) == NULL) {
		usleep(100000);
		/* Else, try XCP */
		if ((dev = nutscan_scan_eaton_serial_xcp(port_name)) == NULL) {
			/* Else, try Q1 */
			usleep(100000);
			dev = nutscan_scan_eaton_serial_q1(port_name);
		}
		/* Else try UTalk? */
	}
	return dev;
}

nutscan_device_t * nutscan_scan_eaton_serial(const char* ports_range)
{
	bool_t pass = TRUE; /* Track that we may spawn a scanning thread */
	struct sigaction oldact;
	int change_action_handler = 0;
	char *current_port_name = NULL;
	char **serial_ports_list;
	int  current_port_nb;
#ifdef HAVE_PTHREAD
# ifdef HAVE_SEMAPHORE
	sem_t * semaphore = nutscan_semaphore();
# endif
	pthread_t thread;
	nutscan_thread_t * thread_array = NULL;
	size_t thread_count = 0, i;

	pthread_mutex_init(&dev_mutex, NULL);
#endif /* HAVE_PTHREAD */

	/* 1) Get ports_list */
	serial_ports_list = nutscan_get_serial_ports_list(ports_range);
	if (serial_ports_list == NULL) {
		return NULL;
	}

	/* Ignore SIGPIPE if the caller hasn't set a handler for it yet */
	if (sigaction(SIGPIPE, NULL, &oldact) == 0) {
#if (defined HAVE_PRAGMA_GCC_DIAGNOSTIC_PUSH_POP) && (defined HAVE_PRAGMA_GCC_DIAGNOSTIC_IGNORED_STRICT_PROTOTYPES)
# pragma GCC diagnostic push
# pragma GCC diagnostic ignored "-Wstrict-prototypes"
#endif
		if (oldact.sa_handler == SIG_DFL) {
			change_action_handler = 1;
			signal(SIGPIPE, SIG_IGN);
		}
#if (defined HAVE_PRAGMA_GCC_DIAGNOSTIC_PUSH_POP) && (defined HAVE_PRAGMA_GCC_DIAGNOSTIC_IGNORED_STRICT_PROTOTYPES)
# pragma GCC diagnostic pop
#endif
	}

	/* port(s) iterator */
	current_port_nb = 0;
	while (serial_ports_list[current_port_nb] != NULL) {
#ifdef HAVE_PTHREAD
		/* NOTE: With many enough targets to scan, this can crash
		 * by spawning too many children; add a limit and loop to
		 * "reap" some already done with their work. And probably
		 * account them in thread_array[] as something to not wait
		 * for below in pthread_join()...
		 */

# ifdef HAVE_SEMAPHORE
		/* Just wait for someone to free a semaphored slot,
		 * if none are available, and then/otherwise grab one
		 */
		if (thread_array == NULL) {
			/* Starting point, or after a wait to complete
			 * all earlier runners */
			sem_wait(semaphore);
			pass = TRUE;
		} else {
			pass = (sem_trywait(semaphore) == 0);
		}
# else
#  ifdef HAVE_PTHREAD_TRYJOIN
		/* A somewhat naive and brute-force solution for
		 * systems without a semaphore.h. This may suffer
		 * some off-by-one errors, using a few more threads
		 * than intended (if we race a bit at the wrong time,
		 * probably up to one per enabled scanner routine).
		 */

		/* TOTHINK: Should there be a threadcount_mutex when
		 * we just read the value in if() and while() below?
		 * At worst we would overflow the limit a bit due to
		 * other protocol scanners...
		 */
		if (curr_threads >= max_threads) {
			upsdebugx(2, "%s: already running %zu scanning threads "
				"(launched overall: %zu), "
				"waiting until some would finish",
				__func__, curr_threads, thread_count);
			while (curr_threads >= max_threads) {
				for (i = 0; i < thread_count ; i++) {
					int ret;

					if (!thread_array[i].active) continue;

					pthread_mutex_lock(&threadcount_mutex);
					upsdebugx(3, "%s: Trying to join thread #%i...", __func__, i);
					ret = pthread_tryjoin_np(thread_array[i].thread, NULL);
					switch (ret) {
<<<<<<< HEAD
						case ESRCH:     // No thread with the ID thread could be found - already "joined"?
=======
						case ESRCH:     /* No thread with the ID thread could be found - already "joined"? */
>>>>>>> d70124c0
							upsdebugx(5, "%s: Was thread #%zu joined earlier?", __func__, i);
							break;
						case 0:         /* thread exited */
							if (curr_threads > 0) {
								curr_threads --;
								upsdebugx(4, "%s: Joined a finished thread #%zu", __func__, i);
							} else {
								/* threadcount_mutex fault? */
								upsdebugx(0, "WARNING: %s: Accounting of thread count "
									"says we are already at 0", __func__);
							}
							thread_array[i].active = FALSE;
							break;
<<<<<<< HEAD
						case EBUSY:     // actively running
							upsdebugx(6, "%s: thread #%zu still busy (%i)",
								__func__, i, ret);
							break;
						case EDEADLK:   // Errors with thread interactions... bail out?
						case EINVAL:    // Errors with thread interactions... bail out?
						default:        // new pthreads abilities?
=======
						case EBUSY:     /* actively running */
							upsdebugx(6, "%s: thread #%zu still busy (%i)",
								__func__, i, ret);
							break;
						case EDEADLK:   /* Errors with thread interactions... bail out? */
						case EINVAL:    /* Errors with thread interactions... bail out? */
						default:        /* new pthreads abilities? */
>>>>>>> d70124c0
							upsdebugx(5, "%s: thread #%zu reported code %i",
								__func__, i, ret);
							break;
					}
					pthread_mutex_unlock(&threadcount_mutex);
				}

				if (curr_threads >= max_threads) {
					usleep (10000); /* microSec's, so 0.01s here */
				}
			}
			upsdebugx(2, "%s: proceeding with scan", __func__);
		}
		/* NOTE: No change to default "pass" in this ifdef:
		 * if we got to this line, we have a slot to use */
#  endif /* HAVE_PTHREAD_TRYJOIN */
# endif  /* HAVE_SEMAPHORE */
#endif   /* HAVE_PTHREAD */

		if (pass) {
			current_port_name = serial_ports_list[current_port_nb];

#ifdef HAVE_PTHREAD
			if (pthread_create(&thread, NULL, nutscan_scan_eaton_serial_device, (void*)current_port_name) == 0) {
# ifdef HAVE_PTHREAD_TRYJOIN
				pthread_mutex_lock(&threadcount_mutex);
				curr_threads++;
# endif /* HAVE_PTHREAD_TRYJOIN */

				thread_count++;
				nutscan_thread_t *new_thread_array = realloc(thread_array,
					thread_count * sizeof(nutscan_thread_t));
				if (new_thread_array == NULL) {
					upsdebugx(1, "%s: Failed to realloc thread array", __func__);
					break;
				}
				else {
					thread_array = new_thread_array;
				}
				thread_array[thread_count - 1].thread = thread;
				thread_array[thread_count - 1].active = TRUE;

# ifdef HAVE_PTHREAD_TRYJOIN
				pthread_mutex_unlock(&threadcount_mutex);
# endif /* HAVE_PTHREAD_TRYJOIN */
			}
#else   /* if not HAVE_PTHREAD */
			nutscan_scan_eaton_serial_device(current_port_name);
#endif  /* if HAVE_PTHREAD */
			current_port_nb++;
		} else { /* if not pass -- all slots busy */
#ifdef HAVE_PTHREAD
# ifdef HAVE_SEMAPHORE
			/* Wait for all current scans to complete */
			if (thread_array != NULL) {
				upsdebugx (2, "%s: Running too many scanning threads, "
					"waiting until older ones would finish",
					__func__);
				for (i = 0; i < thread_count ; i++) {
					int ret;
					if (!thread_array[i].active) {
						/* Probably should not get here,
						 * but handle it just in case */
						upsdebugx(0, "WARNING: %s: Midway clean-up: did not expect thread %zu to be not active",
							__func__, i);
						sem_post(semaphore);
						continue;
					}
					thread_array[i].active = FALSE;
					ret = pthread_join(thread_array[i].thread, NULL);
					if (ret != 0) {
						upsdebugx(0, "WARNING: %s: Midway clean-up: pthread_join() returned code %i",
							__func__, ret);
					}
					sem_post(semaphore);
				}
				thread_count = 0;
				free(thread_array);
				thread_array = NULL;
			}
# else
#  ifdef HAVE_PTHREAD_TRYJOIN
			/* TODO: Move the wait-loop for TRYJOIN here? */
#  endif /* HAVE_PTHREAD_TRYJOIN */
# endif  /* HAVE_SEMAPHORE */
#endif   /* HAVE_PTHREAD */
		} /* if: could we "pass" or not? */
	} /* while */

#ifdef HAVE_PTHREAD
	if (thread_array != NULL) {
		upsdebugx(2, "%s: all planned scans launched, waiting for threads to complete", __func__);
		for (i = 0; i < thread_count; i++) {
			int ret;

			if (!thread_array[i].active) continue;

			ret = pthread_join(thread_array[i].thread, NULL);
			if (ret != 0) {
				upsdebugx(0, "WARNING: %s: Clean-up: pthread_join() returned code %i",
					__func__, ret);
			}
			thread_array[i].active = FALSE;
# ifdef HAVE_SEMAPHORE
			sem_post(semaphore);
# else
#  ifdef HAVE_PTHREAD_TRYJOIN
			pthread_mutex_lock(&threadcount_mutex);
			if (curr_threads > 0) {
				curr_threads --;
				upsdebugx(5, "%s: Clean-up: Joined a finished thread #%zu",
					__func__, i);
			} else {
				upsdebugx(0, "WARNING: %s: Clean-up: Accounting of thread count "
					"says we are already at 0", __func__);
			}
			pthread_mutex_unlock(&threadcount_mutex);
#  endif /* HAVE_PTHREAD_TRYJOIN */
# endif /* HAVE_SEMAPHORE */
		}
		free(thread_array);
		upsdebugx(2, "%s: all threads freed", __func__);
	}
	pthread_mutex_destroy(&dev_mutex);
#endif /* HAVE_PTHREAD */

	if (change_action_handler) {
#if (defined HAVE_PRAGMA_GCC_DIAGNOSTIC_PUSH_POP) && (defined HAVE_PRAGMA_GCC_DIAGNOSTIC_IGNORED_STRICT_PROTOTYPES)
# pragma GCC diagnostic push
# pragma GCC diagnostic ignored "-Wstrict-prototypes"
#endif
		signal(SIGPIPE, SIG_DFL);
#if (defined HAVE_PRAGMA_GCC_DIAGNOSTIC_PUSH_POP) && (defined HAVE_PRAGMA_GCC_DIAGNOSTIC_IGNORED_STRICT_PROTOTYPES)
# pragma GCC diagnostic pop
#endif
	}

	/* free everything... */
	i = 0;
	while (serial_ports_list[i] != NULL) {
		free(serial_ports_list[i]);
		i++;
	}
	free( serial_ports_list);
	return nutscan_rewind_device(dev_ret);
}<|MERGE_RESOLUTION|>--- conflicted
+++ resolved
@@ -488,11 +488,7 @@
 					upsdebugx(3, "%s: Trying to join thread #%i...", __func__, i);
 					ret = pthread_tryjoin_np(thread_array[i].thread, NULL);
 					switch (ret) {
-<<<<<<< HEAD
-						case ESRCH:     // No thread with the ID thread could be found - already "joined"?
-=======
 						case ESRCH:     /* No thread with the ID thread could be found - already "joined"? */
->>>>>>> d70124c0
 							upsdebugx(5, "%s: Was thread #%zu joined earlier?", __func__, i);
 							break;
 						case 0:         /* thread exited */
@@ -506,15 +502,6 @@
 							}
 							thread_array[i].active = FALSE;
 							break;
-<<<<<<< HEAD
-						case EBUSY:     // actively running
-							upsdebugx(6, "%s: thread #%zu still busy (%i)",
-								__func__, i, ret);
-							break;
-						case EDEADLK:   // Errors with thread interactions... bail out?
-						case EINVAL:    // Errors with thread interactions... bail out?
-						default:        // new pthreads abilities?
-=======
 						case EBUSY:     /* actively running */
 							upsdebugx(6, "%s: thread #%zu still busy (%i)",
 								__func__, i, ret);
@@ -522,7 +509,6 @@
 						case EDEADLK:   /* Errors with thread interactions... bail out? */
 						case EINVAL:    /* Errors with thread interactions... bail out? */
 						default:        /* new pthreads abilities? */
->>>>>>> d70124c0
 							upsdebugx(5, "%s: thread #%zu reported code %i",
 								__func__, i, ret);
 							break;
