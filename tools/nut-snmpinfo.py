--- conflicted
+++ resolved
@@ -24,9 +24,6 @@
 import sys
 import os
 
-<<<<<<< HEAD
-output_file_name="./nut-scanner/nutscan-snmp.c"
-=======
 TOP_SRCDIR = os.getenv('TOP_SRCDIR');
 if TOP_SRCDIR is None:
     TOP_SRCDIR="..";
@@ -35,8 +32,7 @@
 if TOP_BUILDDIR is None:
     TOP_BUILDDIR="..";
 
-output_file_name = TOP_BUILDDIR + "/tools/nut-scanner/nutscan-snmp.h"
->>>>>>> fb32b179
+output_file_name = TOP_BUILDDIR + "/tools/nut-scanner/nutscan-snmp.c"
 output_file = open(output_file_name,'w')
 
 #expand #define constant
