--- conflicted
+++ resolved
@@ -47,13 +47,10 @@
 #define SIZE_MAX ((size_t)(-1LL))
 #endif
 
-<<<<<<< HEAD
-=======
 #ifndef SSIZE_MAX
 #define SSIZE_MAX ((ssize_t)(-1LL))
 #endif
 
->>>>>>> d70124c0
 /* Printing format for size_t and ssize_t */
 #ifndef PRIsize
 # if defined(__MINGW32__)
